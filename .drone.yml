--- conflicted
+++ resolved
@@ -8,14 +8,10 @@
 
 steps:
 - name: build-backend
-<<<<<<< HEAD
-  image: golang:1.22.2-alpine3.19
+  image: golang:1.22.5-alpine3.19
   environment:
     GITHUB_TOKEN:
       from_secret: github_token
-=======
-  image: golang:1.22.5-alpine3.19
->>>>>>> 6fbb149c
   commands:
     - go install github.com/mitchellh/gox@latest
     - |
