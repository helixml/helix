--- conflicted
+++ resolved
@@ -91,16 +91,16 @@
     BINARY_NAME="helix-${OS}-${ARCH}"
 fi
 
-<<<<<<< HEAD
-  # Compose command (sudo-aware) + fallback to legacy docker-compose
-  COMPOSE_CMD="docker compose"
-  if ! $COMPOSE_CMD version >/dev/null 2>&1; then
-    if command -v docker-compose >/dev/null 2>&1; then
-      COMPOSE_CMD="docker-compose"
-    fi
+
+# Compose command (sudo-aware) + fallback to legacy docker-compose
+COMPOSE_CMD="docker compose"
+if ! $COMPOSE_CMD version >/dev/null 2>&1; then
+  if command -v docker-compose >/dev/null 2>&1; then
+    COMPOSE_CMD="docker-compose"
   fi
-
-=======
+fi
+
+
 # Set installation directory based on environment
 case $ENVIRONMENT in
     "gitbash")
@@ -116,7 +116,7 @@
         # CLI_INSTALL_PATH keeps default: /usr/local/bin/helix
         ;;
 esac
->>>>>>> 66e99e18
+
 
 # Function to check if docker works without sudo
 check_docker_sudo() {
@@ -393,12 +393,9 @@
         fi
     fi
 
-<<<<<<< HEAD
-    if ! $COMPOSE_CMD version &> /dev/null; then
-=======
+
     # Skip Docker Compose plugin installation for Git Bash (assume Docker Desktop includes it)
-    if [ "$ENVIRONMENT" != "gitbash" ] && ! docker compose version &> /dev/null; then
->>>>>>> 66e99e18
+    if [ "$ENVIRONMENT" != "gitbash" ] && ! $COMPOSE_CMD version &> /dev/null; then
         echo "Docker Compose plugin not found. Installing Docker Compose plugin..."
         sudo apt-get update
         sudo apt-get install -y docker-compose-plugin
