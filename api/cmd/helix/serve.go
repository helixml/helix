--- conflicted
+++ resolved
@@ -273,24 +273,6 @@
 		return err
 	}
 
-<<<<<<< HEAD
-			err = ps.Publish(context.Background(), pubsub.GetRunnerResponsesQueue(req.OwnerID, req.RequestID), bts)
-			if err != nil {
-				log.Error().Err(err).Str("id", work.ID()).Msg("error publishing runner response")
-			}
-		case scheduler.WorkloadTypeSession:
-			// If we can't retry, write an error to the request and continue so it takes it off
-			// the queue
-			errSession := work.Session()
-			errSession.Interactions = append(errSession.Interactions, &types.Interaction{
-				Creator: types.CreatorTypeSystem,
-				Error:   err.Error(),
-				Message: "Error scheduling session",
-			})
-			_, err = postgresStore.UpdateSession(ctx, *errSession)
-			if err != nil {
-				log.Error().Err(err).Msg("error updating session")
-=======
 	var appController *controller.Controller
 
 	scheduler, err := scheduler.NewScheduler(ctx, cfg, &scheduler.Params{
@@ -318,7 +300,6 @@
 				case scheduler.WorkloadTypeSession:
 					appController.ErrorSession(ctx, work.Session(), err)
 				}
->>>>>>> 76fe14ee
 			}
 		},
 		OnResponseHandler: func(_ context.Context, _ *types.RunnerLLMInferenceResponse) error {
@@ -436,20 +417,17 @@
 		},
 	)
 
-<<<<<<< HEAD
-	server, err := server.NewServer(cfg, postgresStore, ps, gse, providerManager, helixInference, keycloakAuthenticator, stripe, appController, janitor, knowledgeReconciler, scheduler)
-=======
 	// Initialize ping service if not disabled
 	var pingService *version.PingService
 	if !cfg.DisableVersionPing {
-		pingService = version.NewPingService(store, cfg.LicenseKey, cfg.LaunchpadURL, &cfg.Keycloak)
+		pingService = version.NewPingService(postgresStore, cfg.LicenseKey, cfg.LaunchpadURL, &cfg.Keycloak)
 		pingService.Start(ctx)
 		defer pingService.Stop()
 	}
 
 	server, err := server.NewServer(
 		cfg,
-		store,
+		postgresStore,
 		ps,
 		gse,
 		providerManager,
@@ -462,7 +440,6 @@
 		scheduler,
 		pingService,
 	)
->>>>>>> 76fe14ee
 	if err != nil {
 		return err
 	}
