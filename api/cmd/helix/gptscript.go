--- conflicted
+++ resolved
@@ -35,6 +35,7 @@
 }
 
 func gptscript(_ *cobra.Command) error {
+
 	// this is populated by a testfaster secret which is written into /root/secrets and then hoisted
 	// as the environment file for the gptscript systemd service which runs this
 	if os.Getenv("OPENAI_API_KEY") == "" {
@@ -75,7 +76,6 @@
 		w.Write(resp)
 		w.WriteHeader(statusCode)
 	}
-<<<<<<< HEAD
 
 	runAppHandler := func(w http.ResponseWriter, r *http.Request) {
 		if r.Method != http.MethodPost {
@@ -110,11 +110,6 @@
 		}
 		w.Write(resp)
 		w.WriteHeader(statusCode)
-=======
-	c, err := tools.NewChainStrategy(&cfg, nil, nil)
-	if err != nil {
-		log.Fatal().Err(err).Msg("failed to start helix-gptscript server")
->>>>>>> 434bcea1
 	}
 
 	runDevelopmentHandler := func(w http.ResponseWriter, r *http.Request) {
