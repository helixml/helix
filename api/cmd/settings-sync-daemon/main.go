package main

import (
	"bytes"
	"context"
	"crypto/tls"
	"encoding/json"
	"fmt"
	"log"
	"net/http"
	"net/url"
	"os"
	"path/filepath"
	"strings"
	"time"

	"github.com/fsnotify/fsnotify"
)

const (
	SettingsPath = "/home/retro/.config/zed/settings.json"
	PollInterval = 30 * time.Second
	DebounceTime = 500 * time.Millisecond
)

type SettingsDaemon struct {
	httpClient   *http.Client
	apiURL       string
	apiToken     string
	sessionID    string
	watcher      *fsnotify.Watcher
	lastModified time.Time

	// User's Helix API token (for authenticating with LLM proxies)
	userAPIKey string

	// Code agent configuration (from Helix API)
	codeAgentConfig *CodeAgentConfig

	// Current state
	helixSettings map[string]interface{}
	userOverrides map[string]interface{}
}

// CodeAgentConfig mirrors the API response structure for code agent configuration
type CodeAgentConfig struct {
	Provider  string `json:"provider"`
	Model     string `json:"model"`
	AgentName string `json:"agent_name"`
	BaseURL   string `json:"base_url"`
	APIType   string `json:"api_type"`
	Runtime   string `json:"runtime"` // "zed_agent" or "qwen_code"
}

// helixConfigResponse is the response structure from the Helix API's zed-config endpoint
type helixConfigResponse struct {
	ContextServers  map[string]interface{} `json:"context_servers"`
	LanguageModels  map[string]interface{} `json:"language_models"`
	Assistant       map[string]interface{} `json:"assistant"`
	ExternalSync    map[string]interface{} `json:"external_sync"`
	Agent           map[string]interface{} `json:"agent"`
	Theme           string                 `json:"theme"`
	Version         int64                  `json:"version"`
	CodeAgentConfig *CodeAgentConfig       `json:"code_agent_config"`
}

// generateAgentServerConfig creates the agent_servers configuration for custom agents (like qwen).
// Returns nil for runtimes that use Zed's built-in agent.
//
// There are two code agent runtimes:
// 1. zed_agent - Zed's built-in agent panel. No agent_servers needed. Zed reads
//    env vars (ANTHROPIC_API_KEY, OPENAI_API_KEY, etc.) from the container environment.
// 2. qwen_code - Qwen code agent as a custom agent_server. Requires agent_servers
//    with qwen command and env vars (OPENAI_BASE_URL, OPENAI_API_KEY, OPENAI_MODEL).
func (d *SettingsDaemon) generateAgentServerConfig() map[string]interface{} {
	if d.codeAgentConfig == nil {
		// No code agent configured - return nil (no agent_servers will be set)
		log.Printf("Warning: No code agent configuration received from Helix API")
		return nil
	}

	switch d.codeAgentConfig.Runtime {
	case "qwen_code":
		// Qwen Code: Uses the qwen command as a custom agent_server
		// Rewrite localhost URLs for container networking (dev mode fix)
		baseURL := d.rewriteLocalhostURL(d.codeAgentConfig.BaseURL)
		env := map[string]interface{}{
			"GEMINI_TELEMETRY_ENABLED": "false",
<<<<<<< HEAD
			"OPENAI_BASE_URL":          baseURL,
=======
			"OPENAI_BASE_URL":          d.codeAgentConfig.BaseURL,
			// Store sessions in persistent workspace directory (survives container restarts)
			"QWEN_DATA_DIR": "/home/retro/work/.qwen-state",
>>>>>>> 7280fbf5
		}

		if d.userAPIKey != "" {
			env["OPENAI_API_KEY"] = d.userAPIKey
		}
		if d.codeAgentConfig.Model != "" {
			env["OPENAI_MODEL"] = d.codeAgentConfig.Model
		}

		log.Printf("Using qwen_code runtime: base_url=%s, model=%s",
			baseURL, d.codeAgentConfig.Model)

		return map[string]interface{}{
			"qwen": map[string]interface{}{
				"command": "qwen",
				"args": []string{
					"--experimental-acp",
					"--no-telemetry",
					"--include-directories", "/home/retro/work",
				},
				"env": env,
			},
		}

	default: // "zed_agent" or empty (default)
		// Zed Agent: Uses Zed's built-in agent panel - no agent_servers needed
		// The container env vars (ANTHROPIC_API_KEY, OPENAI_API_KEY, etc.) are set by wolf_executor
		log.Printf("Using zed_agent runtime (no agent_servers needed), api_type=%s", d.codeAgentConfig.APIType)
		return nil
	}
}

// rewriteLocalhostURL replaces localhost in a URL with our known-working API host.
// This fixes the issue where the API server returns its SERVER_URL (localhost:8080 in dev),
// which is unreachable from inside containers. We use HELIX_API_URL's host instead,
// which we know works because the daemon connected with it.
// Only rewrites if URL contains "localhost" - production URLs pass through unchanged.
func (d *SettingsDaemon) rewriteLocalhostURL(originalURL string) string {
	if !strings.Contains(originalURL, "localhost") {
		return originalURL // Production URL, leave unchanged
	}

	// Parse our known-working API URL to get the host
	apiParsed, err := url.Parse(d.apiURL)
	if err != nil {
		log.Printf("Warning: failed to parse apiURL %s: %v", d.apiURL, err)
		return originalURL
	}

	// Parse the original URL
	origParsed, err := url.Parse(originalURL)
	if err != nil {
		log.Printf("Warning: failed to parse original URL %s: %v", originalURL, err)
		return originalURL
	}

	// Replace the host with our working API host
	origParsed.Host = apiParsed.Host

	rewritten := origParsed.String()
	log.Printf("Rewrote localhost URL for container networking: %s -> %s", originalURL, rewritten)
	return rewritten
}

// rewriteLocalhostURLsInExternalSync rewrites any localhost URLs in the external_sync config
func (d *SettingsDaemon) rewriteLocalhostURLsInExternalSync(externalSync map[string]interface{}) {
	if wsSync, ok := externalSync["websocket_sync"].(map[string]interface{}); ok {
		if extURL, ok := wsSync["external_url"].(string); ok {
			wsSync["external_url"] = d.rewriteLocalhostURL(extURL)
		}
	}
}

func main() {
	// Environment variables
	helixURL := os.Getenv("HELIX_API_URL")
	if helixURL == "" {
		helixURL = "http://api:8080"
	}
	helixToken := os.Getenv("HELIX_API_TOKEN")
	sessionID := os.Getenv("HELIX_SESSION_ID")
	port := os.Getenv("SETTINGS_SYNC_PORT")
	if port == "" {
		port = "9877"
	}

	// User's Helix API token (for authenticating with LLM proxies)
	userAPIKey := os.Getenv("USER_API_TOKEN")

	if sessionID == "" {
		log.Fatal("HELIX_SESSION_ID environment variable is required")
	}

	log.Printf("Starting settings sync daemon for session %s", sessionID)
	log.Printf("Helix API URL: %s", helixURL)
	log.Printf("Settings path: %s", SettingsPath)

	// Create HTTP client with insecure TLS (TODO: make configurable)
	httpClient := &http.Client{
		Transport: &http.Transport{
			TLSClientConfig: &tls.Config{
				InsecureSkipVerify: true,
			},
		},
	}

	daemon := &SettingsDaemon{
		httpClient: httpClient,
		apiURL:     helixURL,
		apiToken:   helixToken,
		sessionID:  sessionID,
		userAPIKey: userAPIKey,
	}

	// Initial sync from Helix → local
	if err := daemon.syncFromHelix(); err != nil {
		log.Printf("Warning: Initial sync failed: %v", err)
	}

	// Start file watcher for Zed changes
	if err := daemon.startWatcher(); err != nil {
		log.Fatalf("Failed to start file watcher: %v", err)
	}

	// Start polling loop for Helix changes
	go daemon.pollHelixChanges()

	// HTTP server for health checks and manual triggers
	http.HandleFunc("/health", daemon.healthCheck)
	http.HandleFunc("/settings", daemon.getSettings)
	http.HandleFunc("/reload", daemon.forceReload)

	log.Printf("Settings sync daemon listening on :%s", port)
	log.Fatal(http.ListenAndServe(":"+port, nil))
}

// syncFromHelix fetches Helix-managed settings and merges with user overrides
func (d *SettingsDaemon) syncFromHelix() error {
	ctx := context.Background()

	// Fetch Helix-managed config
	url := fmt.Sprintf("%s/api/v1/sessions/%s/zed-config", d.apiURL, d.sessionID)
	req, err := http.NewRequestWithContext(ctx, "GET", url, nil)
	if err != nil {
		return fmt.Errorf("failed to create request: %w", err)
	}

	if d.apiToken != "" {
		req.Header.Set("Authorization", "Bearer "+d.apiToken)
	}

	resp, err := d.httpClient.Do(req)
	if err != nil {
		return fmt.Errorf("failed to fetch Helix config: %w", err)
	}
	defer resp.Body.Close()

	if resp.StatusCode != http.StatusOK {
		return fmt.Errorf("failed to fetch config: status %d", resp.StatusCode)
	}

	var config helixConfigResponse
	if err := json.NewDecoder(resp.Body).Decode(&config); err != nil {
		return fmt.Errorf("failed to parse Helix config: %w", err)
	}

	// Store code agent config for generating agent_servers
	d.codeAgentConfig = config.CodeAgentConfig

	d.helixSettings = map[string]interface{}{
		"context_servers": config.ContextServers,
	}
	if config.LanguageModels != nil {
		d.helixSettings["language_models"] = config.LanguageModels
	}
	if config.Assistant != nil {
		d.helixSettings["assistant"] = config.Assistant
	}
	// Note: external_sync is NOT written to settings.json because:
	// 1. Zed's settings schema doesn't include it (causes "Property external_sync is not allowed" warning)
	// 2. Zed reads external_sync config from environment variables instead (ZED_EXTERNAL_SYNC_ENABLED, ZED_HELIX_URL, etc.)
	// if config.ExternalSync != nil {
	// 	d.helixSettings["external_sync"] = config.ExternalSync
	// }
	if config.Agent != nil {
		d.helixSettings["agent"] = config.Agent
	}
	if config.Theme != "" {
		d.helixSettings["theme"] = config.Theme
	}

	d.userOverrides = make(map[string]interface{})

	// Preserve telemetry settings from existing config
	if existingData, err := os.ReadFile(SettingsPath); err == nil {
		var existingSettings map[string]interface{}
		if err := json.Unmarshal(existingData, &existingSettings); err == nil {
			if value, exists := existingSettings["telemetry"]; exists {
				d.helixSettings["telemetry"] = value
			}
		}
	}

	// Inject code agent configuration (if using qwen custom agent)
	// For Anthropic/Azure, Zed's built-in agent is used (no agent_servers needed)
	// Note: We don't set "default_agent" because Zed doesn't have that setting.
	// Instead, thread_service.rs dynamically selects the agent based on agent_name from Helix.
	agentServers := d.generateAgentServerConfig()
	if agentServers != nil {
		d.helixSettings["agent_servers"] = agentServers
	}

	return d.writeSettings(d.helixSettings)
}

// SECURITY_PROTECTED_FIELDS must not be synced to the Helix API
// Also includes deprecated fields that should be removed from settings
var SECURITY_PROTECTED_FIELDS = map[string]bool{
	"telemetry":     true,
	"agent_servers": true,
	"default_agent": true,  // Deprecated: Zed doesn't have this setting; remove from old configs
	"external_sync": true,  // Deprecated: Zed reads this from env vars, not settings.json
}

// mergeSettings combines Helix settings with user overrides, then injects code agent config
func (d *SettingsDaemon) mergeSettings(helix, user map[string]interface{}) map[string]interface{} {
	merged := make(map[string]interface{})

	for k, v := range helix {
		if SECURITY_PROTECTED_FIELDS[k] {
			continue
		}
		merged[k] = v
	}

	// Deep merge context_servers
	if userServers, ok := user["context_servers"].(map[string]interface{}); ok {
		if helixServers, ok := merged["context_servers"].(map[string]interface{}); ok {
			for name, config := range userServers {
				helixServers[name] = config
			}
		} else {
			merged["context_servers"] = userServers
		}
	}

	for k, v := range user {
		if k != "context_servers" {
			merged[k] = v
		}
	}

	// Preserve telemetry from on-disk config
	if existingData, err := os.ReadFile(SettingsPath); err == nil {
		var existing map[string]interface{}
		if err := json.Unmarshal(existingData, &existing); err == nil {
			if value, exists := existing["telemetry"]; exists {
				merged["telemetry"] = value
			}
		}
	}

	// Inject code agent configuration (if using qwen custom agent)
	// For Anthropic/Azure, Zed's built-in agent is used (no agent_servers needed)
	agentServers := d.generateAgentServerConfig()
	if agentServers != nil {
		merged["agent_servers"] = agentServers
		merged["default_agent"] = "qwen"
	}

	return merged
}

// extractUserOverrides finds settings that differ from Helix base
func extractUserOverrides(current, helix map[string]interface{}) map[string]interface{} {
	overrides := make(map[string]interface{})

	if currentServers, ok := current["context_servers"].(map[string]interface{}); ok {
		helixServers, _ := helix["context_servers"].(map[string]interface{})
		userServers := make(map[string]interface{})

		for name, config := range currentServers {
			if helixConfig, inHelix := helixServers[name]; !inHelix {
				userServers[name] = config
			} else if !deepEqual(config, helixConfig) {
				userServers[name] = config
			}
		}

		if len(userServers) > 0 {
			overrides["context_servers"] = userServers
		}
	}

	for k, v := range current {
		if k == "context_servers" || SECURITY_PROTECTED_FIELDS[k] {
			continue
		}
		if helixVal, inHelix := helix[k]; !inHelix || !deepEqual(v, helixVal) {
			overrides[k] = v
		}
	}

	return overrides
}

// startWatcher monitors settings.json for Zed UI changes
func (d *SettingsDaemon) startWatcher() error {
	watcher, err := fsnotify.NewWatcher()
	if err != nil {
		return err
	}
	d.watcher = watcher

	// Ensure directory exists
	settingsDir := filepath.Dir(SettingsPath)
	if err := os.MkdirAll(settingsDir, 0755); err != nil {
		return fmt.Errorf("failed to create settings directory: %w", err)
	}

	// Create empty settings file if it doesn't exist
	if _, err := os.Stat(SettingsPath); os.IsNotExist(err) {
		if err := os.WriteFile(SettingsPath, []byte("{}"), 0644); err != nil {
			return fmt.Errorf("failed to create settings file: %w", err)
		}
	}

	// Watch the settings file
	if err := watcher.Add(SettingsPath); err != nil {
		return err
	}

	go func() {
		var debounceTimer *time.Timer

		for {
			select {
			case event := <-watcher.Events:
				if event.Op&fsnotify.Write == fsnotify.Write {
					// Debounce rapid writes
					if debounceTimer != nil {
						debounceTimer.Stop()
					}
					debounceTimer = time.AfterFunc(DebounceTime, func() {
						d.onFileChanged()
					})
				}
			case err := <-watcher.Errors:
				log.Printf("Watcher error: %v", err)
			}
		}
	}()

	return nil
}

// onFileChanged handles Zed UI modifications to settings.json
func (d *SettingsDaemon) onFileChanged() {
	// Prevent re-triggering on our own writes
	if time.Since(d.lastModified) < 1*time.Second {
		return
	}

	log.Println("Detected settings.json change from Zed UI")

	// Read current settings
	data, err := os.ReadFile(SettingsPath)
	if err != nil {
		log.Printf("Failed to read settings: %v", err)
		return
	}

	var current map[string]interface{}
	if err := json.Unmarshal(data, &current); err != nil {
		log.Printf("Failed to parse settings: %v", err)
		return
	}

	// Extract user overrides
	d.userOverrides = extractUserOverrides(current, d.helixSettings)

	// Send to Helix API for persistence
	if err := d.syncToHelix(); err != nil {
		log.Printf("Failed to sync to Helix: %v", err)
	}
}

// syncToHelix sends user overrides to Helix API
func (d *SettingsDaemon) syncToHelix() error {
	ctx := context.Background()

	payload, err := json.Marshal(d.userOverrides)
	if err != nil {
		return err
	}

	url := fmt.Sprintf("%s/api/v1/sessions/%s/zed-config/user", d.apiURL, d.sessionID)
	req, err := http.NewRequestWithContext(ctx, "POST", url, bytes.NewReader(payload))
	if err != nil {
		return err
	}

	req.Header.Set("Content-Type", "application/json")
	if d.apiToken != "" {
		req.Header.Set("Authorization", "Bearer "+d.apiToken)
	}

	resp, err := d.httpClient.Do(req)
	if err != nil {
		return err
	}
	defer resp.Body.Close()

	if resp.StatusCode >= 300 {
		return fmt.Errorf("failed to sync to Helix: status %d", resp.StatusCode)
	}

	return nil
}

// pollHelixChanges checks for app config updates from Helix
func (d *SettingsDaemon) pollHelixChanges() {
	ticker := time.NewTicker(PollInterval)
	defer ticker.Stop()

	for range ticker.C {
		if err := d.checkHelixUpdates(); err != nil {
			log.Printf("Poll error: %v", err)
		}
	}
}

func (d *SettingsDaemon) checkHelixUpdates() error {
	ctx := context.Background()

	url := fmt.Sprintf("%s/api/v1/sessions/%s/zed-config", d.apiURL, d.sessionID)
	req, err := http.NewRequestWithContext(ctx, "GET", url, nil)
	if err != nil {
		return err
	}

	if d.apiToken != "" {
		req.Header.Set("Authorization", "Bearer "+d.apiToken)
	}

	resp, err := d.httpClient.Do(req)
	if err != nil {
		return err
	}
	defer resp.Body.Close()

	if resp.StatusCode != http.StatusOK {
		return fmt.Errorf("failed to fetch config: status %d", resp.StatusCode)
	}

	var config helixConfigResponse
	if err := json.NewDecoder(resp.Body).Decode(&config); err != nil {
		return err
	}

	newHelixSettings := map[string]interface{}{
		"context_servers": config.ContextServers,
	}
	if config.LanguageModels != nil {
		newHelixSettings["language_models"] = config.LanguageModels
	}
	if config.Assistant != nil {
		newHelixSettings["assistant"] = config.Assistant
	}
	// Note: external_sync is NOT written - Zed reads it from environment variables
	if config.Agent != nil {
		newHelixSettings["agent"] = config.Agent
	}
	if config.Theme != "" {
		newHelixSettings["theme"] = config.Theme
	}

	// Check if Helix settings or code agent config changed
	codeAgentChanged := !deepEqual(config.CodeAgentConfig, d.codeAgentConfig)
	if !deepEqual(newHelixSettings, d.helixSettings) || codeAgentChanged {
		log.Println("Detected Helix config change, updating settings.json")
		d.helixSettings = newHelixSettings
		d.codeAgentConfig = config.CodeAgentConfig

		// Merge with user overrides and write
		merged := d.mergeSettings(d.helixSettings, d.userOverrides)
		if err := d.writeSettings(merged); err != nil {
			return err
		}
	}

	return nil
}

// DEPRECATED_FIELDS should be removed from settings.json (Zed doesn't support them)
var DEPRECATED_FIELDS = []string{"default_agent", "external_sync"}

// writeSettings atomically writes settings.json
func (d *SettingsDaemon) writeSettings(settings map[string]interface{}) error {
	// Ensure directory exists
	dir := filepath.Dir(SettingsPath)
	if err := os.MkdirAll(dir, 0755); err != nil {
		return err
	}

	// Remove deprecated fields that Zed doesn't support
	for _, field := range DEPRECATED_FIELDS {
		delete(settings, field)
	}

	// Marshal with indentation
	data, err := json.MarshalIndent(settings, "", "  ")
	if err != nil {
		return err
	}

	// Atomic write (write to temp file, then rename)
	tmpFile := SettingsPath + ".tmp"
	if err := os.WriteFile(tmpFile, data, 0644); err != nil {
		return err
	}

	if err := os.Rename(tmpFile, SettingsPath); err != nil {
		return err
	}

	d.lastModified = time.Now()
	log.Println("Updated settings.json")
	return nil
}

// HTTP handlers
func (d *SettingsDaemon) healthCheck(w http.ResponseWriter, r *http.Request) {
	w.WriteHeader(http.StatusOK)
	w.Write([]byte("OK"))
}

func (d *SettingsDaemon) getSettings(w http.ResponseWriter, r *http.Request) {
	merged := d.mergeSettings(d.helixSettings, d.userOverrides)
	json.NewEncoder(w).Encode(merged)
}

func (d *SettingsDaemon) forceReload(w http.ResponseWriter, r *http.Request) {
	if err := d.syncFromHelix(); err != nil {
		http.Error(w, err.Error(), http.StatusInternalServerError)
		return
	}
	w.Write([]byte("Reloaded"))
}

func deepEqual(a, b interface{}) bool {
	aJSON, _ := json.Marshal(a)
	bJSON, _ := json.Marshal(b)
	return string(aJSON) == string(bJSON)
}<|MERGE_RESOLUTION|>--- conflicted
+++ resolved
@@ -86,13 +86,9 @@
 		baseURL := d.rewriteLocalhostURL(d.codeAgentConfig.BaseURL)
 		env := map[string]interface{}{
 			"GEMINI_TELEMETRY_ENABLED": "false",
-<<<<<<< HEAD
 			"OPENAI_BASE_URL":          baseURL,
-=======
-			"OPENAI_BASE_URL":          d.codeAgentConfig.BaseURL,
 			// Store sessions in persistent workspace directory (survives container restarts)
 			"QWEN_DATA_DIR": "/home/retro/work/.qwen-state",
->>>>>>> 7280fbf5
 		}
 
 		if d.userAPIKey != "" {
