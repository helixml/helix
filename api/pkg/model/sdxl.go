package model

import (
	"context"
	"fmt"
	"os"
	"os/exec"
	"path"

	"github.com/lukemarsden/helix/api/pkg/types"
)

type SDXL struct {
}

func (l *SDXL) GetMemoryRequirements(mode types.SessionMode) uint64 {
	if mode == types.SessionModeFinetune {
		return GB * 24
	} else {
<<<<<<< HEAD
		return GB * 24
=======
		return GB * 15
>>>>>>> e35643a5
	}
}

func (l *SDXL) GetType() types.SessionType {
	return types.SessionTypeImage
}

func (l *SDXL) GetTask(session *types.Session) (*types.WorkerTask, error) {
	if len(session.Interactions) == 0 {
		return nil, fmt.Errorf("session has no messages")
	}
	lastInteraction, err := getUserInteraction(session)
	if err != nil {
		return nil, err
	}
	if lastInteraction == nil {
		return nil, fmt.Errorf("session has no user messages")
	}
	return &types.WorkerTask{
		Prompt: lastInteraction.Message,
	}, nil
}

func (l *SDXL) GetTextStream(mode types.SessionMode) (*TextStream, error) {
	return nil, nil
}

func (l *SDXL) GetCommand(ctx context.Context, mode types.SessionMode, config types.RunnerProcessConfig) (*exec.Cmd, error) {
	if mode == types.SessionModeInference {
		wd, err := os.Getwd()
		if err != nil {
			return nil, err
		}

		// this bash script will be in the dockerfile that we use to
		// manage runners
		// TODO: should this be included in the gofs and written to the FS dynamically
		// so we can distribute a go binary if needed?
		cmd := exec.CommandContext(
			ctx,
			"bash", "runner/venv_command.sh",
			"accelerate", "launch",
			"--num_cpu_threads_per_process", "1",
			"sdxl_minimal_inference.py",
			"--ckpt_path=sdxl/sd_xl_base_1.0.safetensors",
			"--output_dir=./output_images",
		)

		cmd.Env = []string{
			fmt.Sprintf("APP_FOLDER=%s", path.Clean(path.Join(wd, "..", "sd-scripts"))),
			fmt.Sprintf("HELIX_GET_JOB_URL=%s", config.TaskURL),
			fmt.Sprintf("HELIX_RESPOND_JOB_URL=%s", config.ResponseURL),
		}

		cmd.Stdout = os.Stdout
		cmd.Stderr = os.Stderr

		return cmd, nil
	}

	return nil, fmt.Errorf("not implemented")
}

// Compile-time interface check:
var _ Model = (*SDXL)(nil)<|MERGE_RESOLUTION|>--- conflicted
+++ resolved
@@ -17,11 +17,7 @@
 	if mode == types.SessionModeFinetune {
 		return GB * 24
 	} else {
-<<<<<<< HEAD
-		return GB * 24
-=======
 		return GB * 15
->>>>>>> e35643a5
 	}
 }
 
