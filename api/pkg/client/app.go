package client

import (
	"bytes"
	"encoding/json"
	"net/http"
	"net/url"
	"strconv"

	"github.com/helixml/helix/api/pkg/types"
)

type AppFilter struct {
}

func (c *HelixClient) ListApps(f *AppFilter) ([]*types.App, error) {
	var apps []*types.App
	err := c.makeRequest(http.MethodGet, "/apps", nil, &apps)
	if err != nil {
		return nil, err
	}
	return apps, nil
}

func (c *HelixClient) GetApp(appID string) (*types.App, error) {
	var app types.App
	err := c.makeRequest(http.MethodGet, "/apps/"+appID, nil, &app)
	if err != nil {
		return nil, err
	}
	return &app, nil
}

func (c *HelixClient) CreateApp(app *types.App) (*types.App, error) {
	bts, err := json.Marshal(app)
	if err != nil {
		return nil, err
	}

	var createdApp types.App
	err = c.makeRequest(http.MethodPost, "/apps", bytes.NewBuffer(bts), &createdApp)
	if err != nil {
		return nil, err
	}
	return &createdApp, nil
}

func (c *HelixClient) UpdateApp(app *types.App) (*types.App, error) {
	bts, err := json.Marshal(app)
	if err != nil {
		return nil, err
	}

<<<<<<< HEAD
	req, err := http.NewRequest(http.MethodPut, c.url+"/apps/"+app.ID, bytes.NewBuffer(bts))
	if err != nil {
		return nil, err
	}
	req.Header.Set("Content-Type", "application/json")
	req.Header.Set("Authorization", "Bearer "+c.apiKey)

	resp, err := c.httpClient.Do(req)
	if err != nil {
		return nil, err
	}
	defer resp.Body.Close()

	if resp.StatusCode != http.StatusOK {
		bodyBytes, _ := io.ReadAll(resp.Body)
		return nil, fmt.Errorf("failed to update app, status code: %d, body: %s", resp.StatusCode, string(bodyBytes))
	}

	bts, err = io.ReadAll(resp.Body)
	if err != nil {
		return nil, err
	}

=======
>>>>>>> d516306f
	var updatedApp types.App
	err = c.makeRequest(http.MethodPut, "/apps/"+app.ID, bytes.NewBuffer(bts), &updatedApp)
	if err != nil {
		return nil, err
	}

	return &updatedApp, nil
}

func (c *HelixClient) DeleteApp(appID string, deleteKnowledge bool) error {
	query := url.Values{}
	query.Add("knowledge", strconv.FormatBool(deleteKnowledge))

	url := "/apps/" + appID + "?" + query.Encode()

	err := c.makeRequest(http.MethodDelete, url, nil, nil)
	if err != nil {
		return err
	}

	return nil
}<|MERGE_RESOLUTION|>--- conflicted
+++ resolved
@@ -51,32 +51,6 @@
 		return nil, err
 	}
 
-<<<<<<< HEAD
-	req, err := http.NewRequest(http.MethodPut, c.url+"/apps/"+app.ID, bytes.NewBuffer(bts))
-	if err != nil {
-		return nil, err
-	}
-	req.Header.Set("Content-Type", "application/json")
-	req.Header.Set("Authorization", "Bearer "+c.apiKey)
-
-	resp, err := c.httpClient.Do(req)
-	if err != nil {
-		return nil, err
-	}
-	defer resp.Body.Close()
-
-	if resp.StatusCode != http.StatusOK {
-		bodyBytes, _ := io.ReadAll(resp.Body)
-		return nil, fmt.Errorf("failed to update app, status code: %d, body: %s", resp.StatusCode, string(bodyBytes))
-	}
-
-	bts, err = io.ReadAll(resp.Body)
-	if err != nil {
-		return nil, err
-	}
-
-=======
->>>>>>> d516306f
 	var updatedApp types.App
 	err = c.makeRequest(http.MethodPut, "/apps/"+app.ID, bytes.NewBuffer(bts), &updatedApp)
 	if err != nil {
