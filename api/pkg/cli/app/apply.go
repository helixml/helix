package app

import (
	"context"
	"fmt"
	"time"

	"github.com/helixml/helix/api/pkg/apps"
	"github.com/helixml/helix/api/pkg/cli"
	"github.com/helixml/helix/api/pkg/cli/util"
	"github.com/helixml/helix/api/pkg/client"
	"github.com/helixml/helix/api/pkg/types"

	"github.com/rs/zerolog/log"
	"github.com/spf13/cobra"
)

func init() {
	rootCmd.AddCommand(applyCmd)

	applyCmd.Flags().StringP("filename", "f", "", "Filename to apply")
	applyCmd.Flags().Bool("shared", false, "Shared application")
	applyCmd.Flags().Bool("global", false, "Global application")
	applyCmd.Flags().Bool("refresh-knowledge", false, "Refresh knowledge, re-index all knowledge for the app")
	applyCmd.Flags().StringVarP(&organization, "organization", "o", "", "Organization ID or name")
	applyCmd.Flags().StringSlice("rsync", []string{}, "Sync local files to the filestore for knowledge sources. Format: ./local/path[:knowledge_name]. If knowledge_name is omitted, uses the first knowledge source. Can be specified multiple times.")
	applyCmd.Flags().Bool("delete", false, "When used with --rsync, delete files in filestore that don't exist locally (similar to rsync --delete)")
	applyCmd.Flags().Bool("wait-knowledge", false, "Wait for knowledge sources to be fully indexed before returning")
	applyCmd.Flags().Duration("knowledge-timeout", 5*time.Minute, "Timeout when waiting for knowledge indexing")
}

func NewApplyCmd() *cobra.Command {
	return applyCmd
}

// applyCmd represents the apply command
var applyCmd = &cobra.Command{
	Use:   "apply",
	Short: "Create or update an application",
	Long:  `Create or update an application.`,
	RunE: func(cmd *cobra.Command, _ []string) error {
		filename, err := cmd.Flags().GetString("filename")
		if err != nil {
			return err
		}

		if filename == "" {
			return fmt.Errorf("filename is required")
		}

		shared, err := cmd.Flags().GetBool("shared")
		if err != nil {
			return err
		}

		global, err := cmd.Flags().GetBool("global")
		if err != nil {
			return err
		}

		organization, err := cmd.Flags().GetString("organization")
		if err != nil {
			return err
		}

		refreshKnowledge, err := cmd.Flags().GetBool("refresh-knowledge")
		if err != nil {
			return err
		}

		syncFiles, err := cmd.Flags().GetStringSlice("rsync")
		if err != nil {
			return err
		}

		deleteExtraFiles, err := cmd.Flags().GetBool("delete")
		if err != nil {
			return err
		}

		waitKnowledge, err := cmd.Flags().GetBool("wait-knowledge")
		if err != nil {
			return err
		}

		knowledgeTimeout, err := cmd.Flags().GetDuration("knowledge-timeout")
		if err != nil {
			return err
		}

		localApp, err := apps.NewLocalApp(filename)
		if err != nil {
			return err
		}

		appConfig := localApp.GetAppConfig()

		apiClient, err := client.NewClientFromEnv()
		if err != nil {
			return err
		}

		// Handle the --rsync flag to sync local files to filestore
		if len(syncFiles) > 0 {
			mappings, err := util.ParseSyncMappings(syncFiles, appConfig)
			if err != nil {
				return err
			}

			for _, mapping := range mappings {
				fmt.Printf("Syncing local directory '%s' to knowledge source '%s' (path: %s)\n",
					mapping.LocalDir, mapping.KnowledgeName, mapping.RemotePath)

				err = util.SyncLocalDirToFilestore(cmd.Context(), apiClient, mapping.LocalDir, mapping.RemotePath, deleteExtraFiles)
				if err != nil {
					return fmt.Errorf("failed to sync files for knowledge '%s': %w", mapping.KnowledgeName, err)
				}
			}
		}

		// Handle app creation or update
		existingApps, err := apiClient.ListApps(cmd.Context(), &client.AppFilter{})
		if err != nil {
			return err
		}

		var existingApp *types.App
		var appID string

		for _, app := range existingApps {
			if app.Config.Helix.Name == appConfig.Name {
				log.Debug().Msgf("Existing app (%s) found, updating...", appConfig.Name)
				existingApp = app
				appID = app.ID
				break
			}
		}

		if existingApp != nil {
			err = updateApp(cmd.Context(), apiClient, existingApp, appConfig, shared, global)
			if err != nil {
				return err
			}

			if refreshKnowledge {
				knowledgeFilter := &client.KnowledgeFilter{
					AppID: existingApp.ID,
				}

				knowledge, err := apiClient.ListKnowledge(cmd.Context(), knowledgeFilter)
				if err != nil {
					return err
				}

				for _, knowledge := range knowledge {
					err = apiClient.RefreshKnowledge(cmd.Context(), knowledge.ID)
					if err != nil {
						return fmt.Errorf("failed to refresh knowledge %s (%s): %w", knowledge.ID, knowledge.Name, err)
					}
				}
			}
		} else {
			newApp, err := createApp(cmd.Context(), apiClient, organization, appConfig, shared, global)
			if err != nil {
				return err
			}
			appID = newApp
		}

		// Wait for knowledge to be indexed if requested
		if waitKnowledge {
			err = util.WaitForKnowledgeReady(cmd.Context(), apiClient, appID, knowledgeTimeout)
			if err != nil {
				return err
			}
		}

		return nil
	},
}

func updateApp(ctx context.Context, apiClient client.Client, app *types.App, appConfig *types.AppHelixConfig, shared, global bool) error {
	app.Config.Helix = *appConfig
	app.Shared = shared
	app.Global = global

	app, err := apiClient.UpdateApp(ctx, app)
	if err != nil {
		return err
	}

	fmt.Printf("%s\n", app.ID)

	return nil
}

<<<<<<< HEAD
func createApp(ctx context.Context, apiClient client.Client, orgID string, appConfig *types.AppHelixConfig, shared, global bool) (string, error) {
	org, err := cli.LookupOrganization(ctx, apiClient, orgID)
	if err != nil {
		return "", err
	}

=======
func createApp(ctx context.Context, apiClient client.Client, orgID string, appConfig *types.AppHelixConfig, shared, global bool) error {
>>>>>>> 7269bf06
	app := &types.App{
		AppSource: types.AppSourceHelix,
		Global:    global,
		Shared:    shared,
		Config: types.AppConfig{
			AllowedDomains: []string{}, // TODO: make configurable
			Helix:          *appConfig,
		},
	}

	// Only set OrganizationID if an organization is provided
	if orgID != "" {
		org, err := cli.LookupOrganization(ctx, apiClient, orgID)
		if err != nil {
			return err
		}
		app.OrganizationID = org.ID
	}

	app, err := apiClient.CreateApp(ctx, app)
	if err != nil {
		return "", err
	}

	fmt.Printf("%s\n", app.ID)

	return app.ID, nil
}<|MERGE_RESOLUTION|>--- conflicted
+++ resolved
@@ -194,16 +194,7 @@
 	return nil
 }
 
-<<<<<<< HEAD
 func createApp(ctx context.Context, apiClient client.Client, orgID string, appConfig *types.AppHelixConfig, shared, global bool) (string, error) {
-	org, err := cli.LookupOrganization(ctx, apiClient, orgID)
-	if err != nil {
-		return "", err
-	}
-
-=======
-func createApp(ctx context.Context, apiClient client.Client, orgID string, appConfig *types.AppHelixConfig, shared, global bool) error {
->>>>>>> 7269bf06
 	app := &types.App{
 		AppSource: types.AppSourceHelix,
 		Global:    global,
@@ -218,7 +209,7 @@
 	if orgID != "" {
 		org, err := cli.LookupOrganization(ctx, apiClient, orgID)
 		if err != nil {
-			return err
+			return "", err
 		}
 		app.OrganizationID = org.ID
 	}
