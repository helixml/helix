package server

import (
	"archive/tar"
	"bytes"
	"context"
	"encoding/json"
	"fmt"
	"io"
	"net/http"
	"os"
	"path/filepath"
	"strconv"
	"strings"
	"time"

	"github.com/gorilla/mux"

	"github.com/lukemarsden/helix/api/pkg/controller"
	"github.com/lukemarsden/helix/api/pkg/dataprep/text"
	"github.com/lukemarsden/helix/api/pkg/filestore"
	"github.com/lukemarsden/helix/api/pkg/model"
	"github.com/lukemarsden/helix/api/pkg/store"
	"github.com/lukemarsden/helix/api/pkg/system"
	"github.com/lukemarsden/helix/api/pkg/types"
	"github.com/rs/zerolog/log"
)

func (apiServer *HelixAPIServer) config(res http.ResponseWriter, req *http.Request) (types.ServerConfig, error) {
	if apiServer.Options.LocalFilestorePath != "" {
		return types.ServerConfig{
			FilestorePrefix: fmt.Sprintf("%s%s/filestore/viewer", apiServer.Options.URL, API_PREFIX),
		}, nil
	}

	// TODO: work out what to do for object storage here
	return types.ServerConfig{}, fmt.Errorf("we currently only support local filestore")
}

func (apiServer *HelixAPIServer) status(res http.ResponseWriter, req *http.Request) (types.UserStatus, error) {
	return apiServer.Controller.GetStatus(apiServer.getRequestContext(req))
}

func (apiServer *HelixAPIServer) getTransactions(res http.ResponseWriter, req *http.Request) ([]*types.BalanceTransfer, error) {
	return apiServer.Controller.GetTransactions(apiServer.getRequestContext(req))
}

func (apiServer *HelixAPIServer) filestoreConfig(res http.ResponseWriter, req *http.Request) (filestore.FilestoreConfig, error) {
	return apiServer.Controller.FilestoreConfig(apiServer.getRequestContext(req))
}

func (apiServer *HelixAPIServer) filestoreList(res http.ResponseWriter, req *http.Request) ([]filestore.FileStoreItem, error) {
	return apiServer.Controller.FilestoreList(apiServer.getRequestContext(req), req.URL.Query().Get("path"))
}

func (apiServer *HelixAPIServer) filestoreGet(res http.ResponseWriter, req *http.Request) (filestore.FileStoreItem, error) {
	return apiServer.Controller.FilestoreGet(apiServer.getRequestContext(req), req.URL.Query().Get("path"))
}

func (apiServer *HelixAPIServer) filestoreCreateFolder(res http.ResponseWriter, req *http.Request) (filestore.FileStoreItem, error) {
	return apiServer.Controller.FilestoreCreateFolder(apiServer.getRequestContext(req), req.URL.Query().Get("path"))
}

func (apiServer *HelixAPIServer) filestoreRename(res http.ResponseWriter, req *http.Request) (filestore.FileStoreItem, error) {
	return apiServer.Controller.FilestoreRename(apiServer.getRequestContext(req), req.URL.Query().Get("path"), req.URL.Query().Get("new_path"))
}

func (apiServer *HelixAPIServer) filestoreDelete(res http.ResponseWriter, req *http.Request) (string, error) {
	path := req.URL.Query().Get("path")
	err := apiServer.Controller.FilestoreDelete(apiServer.getRequestContext(req), path)
	return path, err
}

// TODO version of this which is session specific
func (apiServer *HelixAPIServer) filestoreUpload(res http.ResponseWriter, req *http.Request) (bool, error) {
	path := req.URL.Query().Get("path")
	err := req.ParseMultipartForm(10 << 20)
	if err != nil {
		return false, err
	}

	files := req.MultipartForm.File["files"]
	for _, fileHeader := range files {
		file, err := fileHeader.Open()
		if err != nil {
			return false, fmt.Errorf("unable to open file")
		}
		defer file.Close()
		_, err = apiServer.Controller.FilestoreUpload(apiServer.getRequestContext(req), filepath.Join(path, fileHeader.Filename), file)
		if err != nil {
			return false, fmt.Errorf("unable to upload file: %s", err.Error())
		}
	}

	return true, nil
}

func (apiServer *HelixAPIServer) convertFilestorePath(ctx context.Context, sessionID string, filePath string) (string, types.RequestContext, error) {
	session, err := apiServer.Store.GetSession(ctx, sessionID)
	if err != nil {
		return "", types.RequestContext{}, err
	}

	if session == nil {
		return "", types.RequestContext{}, fmt.Errorf("no session found with id %v", sessionID)
	}

	requestContext := types.RequestContext{
		Ctx:       ctx,
		Owner:     session.Owner,
		OwnerType: session.OwnerType,
	}
	// let's remove the /dev/users/XXX part of the path if it's there
	userPath, err := apiServer.Controller.GetFilestoreUserPath(requestContext, "")
	if err != nil {
		return "", types.RequestContext{}, err
	}

	if strings.HasPrefix(filePath, userPath) {
		filePath = strings.TrimPrefix(filePath, userPath)
	}

	return filePath, requestContext, nil
}

// in this case the path contains the full /dev/users/XXX/sessions/XXX path
// so we need to remove the /dev/users/XXX part and then we load the session based on it's ID
func (apiServer *HelixAPIServer) runnerSessionDownloadFile(res http.ResponseWriter, req *http.Request) {
	vars := mux.Vars(req)
	sessionid := vars["sessionid"]
	filePath := req.URL.Query().Get("path")
	filename := filepath.Base(filePath)

	log.Debug().
		Msgf("🔵 download file: %s", filePath)

	err := func() error {
		filePath, requestContext, err := apiServer.convertFilestorePath(req.Context(), sessionid, filePath)
		if err != nil {
			return err
		}
		stream, err := apiServer.Controller.FilestoreDownload(requestContext, filePath)
		if err != nil {
			return err
		}

		// Set the appropriate mime-type headers
		res.Header().Set("Content-Disposition", fmt.Sprintf("attachment; filename=%s", filename))
		res.Header().Set("Content-Type", http.DetectContentType([]byte(filename)))

		// Write the file to the http.ResponseWriter
		_, err = io.Copy(res, stream)
		if err != nil {
			return err
		}

		return nil
	}()

	if err != nil {
		log.Error().Msgf("error for download file: %s", err.Error())
		http.Error(res, err.Error(), http.StatusInternalServerError)
	}
}

func (apiServer *HelixAPIServer) runnerSessionDownloadFolder(res http.ResponseWriter, req *http.Request) {
	vars := mux.Vars(req)
	sessionid := vars["sessionid"]
	filePath := req.URL.Query().Get("path")
	filename := filepath.Base(filePath)

	log.Debug().
		Msgf("🔵 download folder: %s", filePath)

	err := func() error {
		filePath, requestContext, err := apiServer.convertFilestorePath(req.Context(), sessionid, filePath)
		if err != nil {
			return err
		}
		tarStream, err := apiServer.Controller.FilestoreDownloadFolder(requestContext, filePath)
		if err != nil {
			return err
		}

		// Set the appropriate mime-type headers
		res.Header().Set("Content-Disposition", fmt.Sprintf("attachment; filename=%s,tar", filename))
		res.Header().Set("Content-Type", "application/x-tar")

		// Write the file to the http.ResponseWriter
		_, err = io.Copy(res, tarStream)
		if err != nil {
			return err
		}

		return nil
	}()

	if err != nil {
		log.Error().Msgf("error for download file: %s", err.Error())
		http.Error(res, err.Error(), http.StatusInternalServerError)
	}
}

// TODO: this need auth because right now it's an open filestore
func (apiServer *HelixAPIServer) runnerSessionUploadFiles(res http.ResponseWriter, req *http.Request) ([]filestore.FileStoreItem, error) {
	vars := mux.Vars(req)
	sessionid := vars["sessionid"]
	filePath := req.URL.Query().Get("path")

	err := req.ParseMultipartForm(10 << 20)
	if err != nil {
		return nil, err
	}

	session, err := apiServer.Store.GetSession(req.Context(), sessionid)
	if err != nil {
		return nil, err
	}

	uploadFolder := filepath.Join(controller.GetSessionFolder(session.ID), filePath)

	reqContext := types.RequestContext{
		Ctx:       req.Context(),
		Owner:     session.Owner,
		OwnerType: session.OwnerType,
	}

	result := []filestore.FileStoreItem{}
	files := req.MultipartForm.File["files"]

	for _, fileHeader := range files {
		// Handle non-tar files as before
		file, err := fileHeader.Open()
		if err != nil {
			return nil, fmt.Errorf("unable to open file")
		}
		defer file.Close()

		item, err := apiServer.Controller.FilestoreUpload(reqContext, filepath.Join(uploadFolder, fileHeader.Filename), file)
		if err != nil {
			return nil, fmt.Errorf("unable to upload file: %s", err.Error())
		}
		result = append(result, item)
	}

	return result, nil
}

func (apiServer *HelixAPIServer) runnerSessionUploadFolder(res http.ResponseWriter, req *http.Request) (*filestore.FileStoreItem, error) {
	vars := mux.Vars(req)
	sessionid := vars["sessionid"]
	filePath := req.URL.Query().Get("path")

	err := req.ParseMultipartForm(10 << 20)
	if err != nil {
		return nil, err
	}

	session, err := apiServer.Store.GetSession(req.Context(), sessionid)
	if err != nil {
		return nil, err
	}

	uploadFolder := filepath.Join(controller.GetSessionFolder(session.ID), filePath)

	reqContext := types.RequestContext{
		Ctx:       req.Context(),
		Owner:     session.Owner,
		OwnerType: session.OwnerType,
	}

	files := req.MultipartForm.File["files"]

	if len(files) != 1 {
		return nil, fmt.Errorf("upload folder only supports a single file")
	}

	file := files[0]

	if !strings.HasSuffix(file.Filename, ".tar") {
		return nil, fmt.Errorf("upload folder only supports a tar file")
	}

	log.Debug().Msgf("🟠 Got tar file %s", file.Filename)

	// Handle .tar file
	tarFile, err := file.Open()
	if err != nil {
		return nil, fmt.Errorf("unable to open tar file")
	}
	defer func() {
		tarFile.Close()
	}()

	tarReader := tar.NewReader(tarFile)
	for {
		header, err := tarReader.Next()
		if err == io.EOF {
			break
		}
		if err != nil {
			return nil, fmt.Errorf("error reading tar file: %s", err)
		}
		if header.Typeflag == tar.TypeReg {
			buffer := bytes.NewBuffer(nil)
			if _, err := io.Copy(buffer, tarReader); err != nil {
				return nil, fmt.Errorf("error reading file inside tar: %s", err)
			}

			// Create a virtual file from the buffer to upload
			vFile := bytes.NewReader(buffer.Bytes())
			_, err := apiServer.Controller.FilestoreUpload(reqContext, filepath.Join(uploadFolder, header.Name), vFile)
			if err != nil {
				return nil, fmt.Errorf("unable to upload file: %s", err.Error())
			}
		}
	}

	finalFolder, err := apiServer.Controller.FilestoreGet(reqContext, uploadFolder)
	if err != nil {
		return nil, err
	}

	return &finalFolder, nil
}

func (apiServer *HelixAPIServer) getSession(res http.ResponseWriter, req *http.Request) (*types.Session, error) {
	vars := mux.Vars(req)
	id := vars["id"]

	reqContext := apiServer.getRequestContext(req)
	session, err := apiServer.Store.GetSession(reqContext.Ctx, id)
	if err != nil {
		return nil, err
	}
	if session.OwnerType != reqContext.OwnerType || session.Owner != reqContext.Owner {
		return nil, fmt.Errorf("access denied")
	}
	return session, nil
}

func (apiServer *HelixAPIServer) getSessions(res http.ResponseWriter, req *http.Request) ([]*types.Session, error) {
	reqContext := apiServer.getRequestContext(req)
	query := store.GetSessionsQuery{}
	query.Owner = reqContext.Owner
	query.OwnerType = reqContext.OwnerType
	return apiServer.Store.GetSessions(reqContext.Ctx, query)
}

func (apiServer *HelixAPIServer) getSessionFinetuneConversation(res http.ResponseWriter, req *http.Request) ([]text.ShareGPTConversations, error) {
	vars := mux.Vars(req)
	id := vars["id"]
	reqContext := apiServer.getRequestContext(req)

	session, err := apiServer.Store.GetSession(reqContext.Ctx, id)
	if err != nil {
		return nil, err
	}
	if session == nil {
		return nil, fmt.Errorf("no session found with id %v", id)
	}
	if session.OwnerType != reqContext.OwnerType || session.Owner != reqContext.Owner {
		return nil, fmt.Errorf("access denied")
	}

	systemInteraction, err := model.GetSystemInteraction(session)
	if err != nil {
		return nil, err
	}
	if len(systemInteraction.Files) == 0 {
		return nil, fmt.Errorf("no files found")
	}
	filepath := systemInteraction.Files[0]
	if !strings.HasSuffix(filepath, ".jsonl") {
		return nil, fmt.Errorf("file is not a jsonl file")
	}
	return apiServer.Controller.ReadTextFineTuneQuestions(filepath)
}

func (apiServer *HelixAPIServer) setSessionFinetuneConversation(res http.ResponseWriter, req *http.Request) ([]text.ShareGPTConversations, error) {
	vars := mux.Vars(req)
	id := vars["id"]
	reqContext := apiServer.getRequestContext(req)

	session, err := apiServer.Store.GetSession(reqContext.Ctx, id)
	if err != nil {
		return nil, err
	}
	if session == nil {
		return nil, fmt.Errorf("no session found with id %v", id)
	}
	if session.OwnerType != reqContext.OwnerType || session.Owner != reqContext.Owner {
		return nil, fmt.Errorf("access denied")
	}

	systemInteraction, err := model.GetSystemInteraction(session)
	if err != nil {
		return nil, err
	}
	if len(systemInteraction.Files) == 0 {
		return nil, fmt.Errorf("no files found")
	}
	filepath := systemInteraction.Files[0]
	if !strings.HasSuffix(filepath, ".jsonl") {
		return nil, fmt.Errorf("file is not a jsonl file")
	}

	var data []text.ShareGPTConversations

	// Decode the JSON from the request body
	err = json.NewDecoder(req.Body).Decode(&data)
	if err != nil {
		return nil, err
	}

	err = apiServer.Controller.WriteTextFineTuneQuestions(filepath, data)
	if err != nil {
		return nil, err
	}

	// now we switch the session into training mode
	err = apiServer.Controller.BeginTextFineTune(session)
	if err != nil {
		return nil, err
	}

	return data, nil
}

// based on a multi-part form that has message and files
// return a user interaction we can add to a session
// if we are uploading files for a fine-tuning session for images
// then the form data will have a field named after each of the filenames
// this is the label for the file and we should create a text file
// in the session folder that is named after the file and contains the label
func (apiServer *HelixAPIServer) getUserInteractionFromForm(
	req *http.Request,
	sessionID string,
	sessionMode types.SessionMode,
) (*types.Interaction, error) {
	message := req.FormValue("input")

	if sessionMode == types.SessionModeInference && message == "" {
		return nil, fmt.Errorf("inference sessions require a message")
	}

	filePaths := []string{}
	files, okFiles := req.MultipartForm.File["files"]
	inputPath := controller.GetSessionInputsFolder(sessionID)

	metadata := map[string]string{}

	if okFiles {
		for _, fileHeader := range files {
			file, err := fileHeader.Open()
			if err != nil {
				return nil, fmt.Errorf("unable to open file")
			}
			defer file.Close()

			filePath := filepath.Join(inputPath, fileHeader.Filename)

			log.Printf("uploading file %s", filePath)
			imageItem, err := apiServer.Controller.FilestoreUpload(apiServer.getRequestContext(req), filePath, file)
			if err != nil {
				return nil, fmt.Errorf("unable to upload file: %s", err.Error())
			}
			log.Printf("success uploading file: %s", imageItem.Path)
			filePaths = append(filePaths, imageItem.Path)

			// let's see if there is a single form field named after the filename
			// this is for labelling images for fine tuning
			labelValues, ok := req.MultipartForm.Value[fileHeader.Filename]

			if ok && len(labelValues) > 0 {
				filenameParts := strings.Split(fileHeader.Filename, ".")
				filenameParts[len(filenameParts)-1] = "txt"
				labelFilename := strings.Join(filenameParts, ".")
				labelFilepath := filepath.Join(inputPath, labelFilename)
				label := labelValues[0]

				metadata[fileHeader.Filename] = label

				labelItem, err := apiServer.Controller.FilestoreUpload(apiServer.getRequestContext(req), labelFilepath, strings.NewReader(label))
				if err != nil {
					return nil, fmt.Errorf("unable to create label: %s", err.Error())
				}
				log.Printf("success uploading file: %s", fileHeader.Filename)
				filePaths = append(filePaths, labelItem.Path)
			}
		}
		log.Printf("success uploading files")
	}

	if sessionMode == types.SessionModeFinetune && len(filePaths) == 0 {
		return nil, fmt.Errorf("finetune sessions require some files")
	}

	return &types.Interaction{
		ID:       system.GenerateUUID(),
		Created:  time.Now(),
		Creator:  types.CreatorTypeUser,
		Message:  message,
		Files:    filePaths,
		State:    types.InteractionStateComplete,
		Finished: true,
		Metadata: metadata,
	}, nil
}

func (apiServer *HelixAPIServer) createSession(res http.ResponseWriter, req *http.Request) (*types.Session, error) {
	reqContext := apiServer.getRequestContext(req)

	// now upload any files that were included
	err := req.ParseMultipartForm(10 << 20)
	if err != nil {
		return nil, err
	}

	sessionMode, err := types.ValidateSessionMode(req.FormValue("mode"), false)
	if err != nil {
		return nil, err
	}

	sessionType, err := types.ValidateSessionType(req.FormValue("type"), false)
	if err != nil {
		return nil, err
	}

	modelName, err := model.GetModelNameForSession(sessionType)
	if err != nil {
		return nil, err
	}

	sessionID := system.GenerateUUID()

	// the user interaction is the request from the user
	userInteraction, err := apiServer.getUserInteractionFromForm(req, sessionID, sessionMode)
	if err != nil {
		return nil, err
	}
	if userInteraction == nil {
		return nil, fmt.Errorf("no interaction found")
	}

	sessionData, err := apiServer.Controller.CreateSession(req.Context(), types.CreateSessionRequest{
		SessionID:       sessionID,
		SessionMode:     sessionMode,
		SessionType:     sessionType,
		ModelName:       modelName,
		Owner:           reqContext.Owner,
		OwnerType:       reqContext.OwnerType,
		UserInteraction: *userInteraction,
	})

	return sessionData, nil
}

func (apiServer *HelixAPIServer) updateSession(res http.ResponseWriter, req *http.Request) (*types.Session, error) {
	reqContext := apiServer.getRequestContext(req)

	// now upload any files that were included
	err := req.ParseMultipartForm(10 << 20)
	if err != nil {
		return nil, err
	}

	vars := mux.Vars(req)
	sessionID := vars["id"]
	if sessionID == "" {
		return nil, fmt.Errorf("cannot update session without id")
	}

	session, err := apiServer.Store.GetSession(req.Context(), sessionID)
	if err != nil {
		return nil, err
	}
	if session == nil {
		return nil, fmt.Errorf("no session found with id %v", sessionID)
	}

	if session.Owner != reqContext.Owner || session.OwnerType != reqContext.OwnerType {
		return nil, fmt.Errorf("access denied")
	}

	userInteraction, err := apiServer.getUserInteractionFromForm(req, sessionID, session.Mode)
	if err != nil {
		return nil, err
	}
	if userInteraction == nil {
		return nil, fmt.Errorf("no interaction found")
	}

	sessionData, err := apiServer.Controller.UpdateSession(req.Context(), types.UpdateSessionRequest{
		SessionID:       sessionID,
		UserInteraction: *userInteraction,
	})

	return sessionData, nil
}

func (apiServer *HelixAPIServer) isAdmin(req *http.Request) bool {
	user := getRequestUser(req)
	adminUserIDs := strings.Split(os.Getenv("ADMIN_USER_IDS"), ",")
	for _, a := range adminUserIDs {
		// development mode everyone is an admin
		if a == "*" {
			return true
		}
		if a == user {
			return true
		}
	}
	return false
}

func (apiServer *HelixAPIServer) requireAdmin(req *http.Request) error {
	isAdmin := apiServer.isAdmin(req)
	if !isAdmin {
		return fmt.Errorf("access denied")
	} else {
		return nil
	}
}

func (apiServer *HelixAPIServer) dashboard(res http.ResponseWriter, req *http.Request) (*types.DashboardData, error) {
	err := apiServer.requireAdmin(req)
	if err != nil {
		return nil, err
	}
	return &types.DashboardData{
		Sessions: []types.Session{{
			ID:           "frob",
			Name:         "name",
			Created:      time.Time{},
			Updated:      time.Time{},
			Mode:         "inference",
			Type:         "finetune",
			ModelName:    "bob's model",
			FinetuneFile: "",
			Interactions: []types.Interaction{},
			Owner:        "bob",
			OwnerType:    "user",
		}},
	}, nil
}

func (apiServer *HelixAPIServer) deleteSession(res http.ResponseWriter, req *http.Request) (*types.Session, error) {
	vars := mux.Vars(req)
	id := vars["id"]
	reqContext := apiServer.getRequestContext(req)

	session, err := apiServer.Store.GetSession(reqContext.Ctx, id)
	if err != nil {
		return nil, err
	}
	if session == nil {
		return nil, fmt.Errorf("no session found with id %v", id)
	}
	log.Printf("session %+v %+v", session, reqContext)
	if session.OwnerType != reqContext.OwnerType || session.Owner != reqContext.Owner {
		return nil, fmt.Errorf("access denied")
	}
	return apiServer.Store.DeleteSession(reqContext.Ctx, id)
}

func (apiServer *HelixAPIServer) getNextRunnerSession(res http.ResponseWriter, req *http.Request) (*types.Session, error) {
	vars := mux.Vars(req)
	runnerID := vars["runnerid"]
	if runnerID == "" {
		return nil, fmt.Errorf("cannot get next session without runner id")
	}

	sessionMode, err := types.ValidateSessionMode(req.URL.Query().Get("mode"), true)
	if err != nil {
		return nil, err
	}

	sessionType, err := types.ValidateSessionType(req.URL.Query().Get("type"), true)
	if err != nil {
		return nil, err
	}

	modelName, err := types.ValidateModelName(req.URL.Query().Get("model_name"), true)
	if err != nil {
		return nil, err
	}

	loraDir := req.URL.Query().Get("lora_dir")

	memory := uint64(0)
	memoryString := req.URL.Query().Get("memory")
	if memoryString != "" {
		memory, err = strconv.ParseUint(memoryString, 10, 64)
		if err != nil {
			return nil, err
		}
	}

	// there are multiple entries for this param all of the format:
	// model_name:mode
	reject := []types.SessionFilterModel{}
	rejectPairs, ok := req.URL.Query()["reject"]

	if ok && len(rejectPairs) > 0 {
		for _, rejectPair := range rejectPairs {
			triple := strings.Split(rejectPair, ":")
			if len(triple) != 3 {
				return nil, fmt.Errorf("invalid reject pair: %s", rejectPair)
			}
			rejectModelName, err := types.ValidateModelName(triple[0], false)
			if err != nil {
				return nil, err
			}
			rejectModelMode, err := types.ValidateSessionMode(triple[1], false)
			if err != nil {
				return nil, err
			}
			rejectFinetuneFile := triple[2]
			reject = append(reject, types.SessionFilterModel{
				ModelName:    rejectModelName,
				Mode:         rejectModelMode,
				FinetuneFile: rejectFinetuneFile,
			})
		}
	}

	older := req.URL.Query().Get("older")

	var olderDuration time.Duration
	if older != "" {
		olderDuration, err = time.ParseDuration(older)
		if err != nil {
			return nil, err
		}
	}

	filter := types.SessionFilter{
<<<<<<< HEAD
		Mode:         sessionMode,
		Type:         sessionType,
		ModelName:    modelName,
		Memory:       memory,
		Reject:       reject,
		FinetuneFile: finetuneFile,
		Older:        types.Duration(olderDuration),
=======
		Mode:      sessionMode,
		Type:      sessionType,
		ModelName: modelName,
		Memory:    memory,
		Reject:    reject,
		LoraDir:   loraDir,
>>>>>>> c20a558f
	}

	// alow the worker to filter what tasks it wants
	// if any of these values are defined then we will only consider those in the response
	nextSession, err := apiServer.Controller.ShiftSessionQueue(req.Context(), filter, runnerID)
	if err != nil {
		return nil, err
	}

	// IMPORTANT: we need to throw an error here (i.e. non 200 http code) because
	// that is how the workers will know to wait before asking again
	if nextSession == nil {
		return nil, fmt.Errorf("no task found")
	}

	return nextSession, nil
}

func (apiServer *HelixAPIServer) handleRunnerResponse(res http.ResponseWriter, req *http.Request) (*types.RunnerTaskResponse, error) {
	taskResponse := &types.RunnerTaskResponse{}
	err := json.NewDecoder(req.Body).Decode(taskResponse)
	if err != nil {
		return nil, err
	}

	taskResponse, err = apiServer.Controller.HandleRunnerResponse(req.Context(), taskResponse)
	if err != nil {
		return nil, err
	}
	return taskResponse, nil
}

func (apiServer *HelixAPIServer) createAPIKey(res http.ResponseWriter, req *http.Request) (string, error) {
	name := req.URL.Query().Get("name")
	apiKey, err := apiServer.Controller.CreateAPIKey(apiServer.getRequestContext(req), name)
	if err != nil {
		return "", err
	}
	return apiKey, nil
}

func (apiServer *HelixAPIServer) getAPIKeys(res http.ResponseWriter, req *http.Request) ([]*types.ApiKey, error) {
	apiKeys, err := apiServer.Controller.GetAPIKeys(apiServer.getRequestContext(req))
	if err != nil {
		return nil, err
	}
	return apiKeys, nil
}

func (apiServer *HelixAPIServer) deleteAPIKey(res http.ResponseWriter, req *http.Request) (string, error) {
	apiKey := req.URL.Query().Get("key")
	err := apiServer.Controller.DeleteAPIKey(apiServer.getRequestContext(req), apiKey)
	if err != nil {
		return "", err
	}
	return "", nil
}

func (apiServer *HelixAPIServer) checkAPIKey(res http.ResponseWriter, req *http.Request) (*types.ApiKey, error) {
	apiKey := req.URL.Query().Get("key")
	key, err := apiServer.Controller.CheckAPIKey(apiServer.getRequestContext(req).Ctx, apiKey)
	if err != nil {
		return nil, err
	}
	return key, nil
}<|MERGE_RESOLUTION|>--- conflicted
+++ resolved
@@ -637,7 +637,7 @@
 			Mode:         "inference",
 			Type:         "finetune",
 			ModelName:    "bob's model",
-			FinetuneFile: "",
+			LoraDir:      "",
 			Interactions: []types.Interaction{},
 			Owner:        "bob",
 			OwnerType:    "user",
@@ -736,22 +736,13 @@
 	}
 
 	filter := types.SessionFilter{
-<<<<<<< HEAD
-		Mode:         sessionMode,
-		Type:         sessionType,
-		ModelName:    modelName,
-		Memory:       memory,
-		Reject:       reject,
-		FinetuneFile: finetuneFile,
-		Older:        types.Duration(olderDuration),
-=======
 		Mode:      sessionMode,
 		Type:      sessionType,
 		ModelName: modelName,
 		Memory:    memory,
 		Reject:    reject,
 		LoraDir:   loraDir,
->>>>>>> c20a558f
+		Older:     types.Duration(olderDuration),
 	}
 
 	// alow the worker to filter what tasks it wants
