package server

import (
	"context"
	"fmt"
	"net/http"
	"net/http/httputil"
	"net/url"
	"os"
	"path/filepath"
	"strings"
	"time"

	"github.com/gorilla/mux"
	"github.com/gorilla/websocket"
	"github.com/rs/zerolog/log"

	"github.com/helixml/helix/api/pkg/auth"
	"github.com/helixml/helix/api/pkg/config"
	"github.com/helixml/helix/api/pkg/controller"
	"github.com/helixml/helix/api/pkg/controller/knowledge"
	"github.com/helixml/helix/api/pkg/gptscript"
	"github.com/helixml/helix/api/pkg/janitor"
	"github.com/helixml/helix/api/pkg/openai"
	"github.com/helixml/helix/api/pkg/openai/manager"
	"github.com/helixml/helix/api/pkg/pubsub"
	"github.com/helixml/helix/api/pkg/scheduler"
	"github.com/helixml/helix/api/pkg/server/spa"
	"github.com/helixml/helix/api/pkg/store"
	"github.com/helixml/helix/api/pkg/stripe"
	"github.com/helixml/helix/api/pkg/system"
	"github.com/helixml/helix/api/pkg/version"

	"crypto/tls"
	"crypto/x509"
	"net"
	_ "net/http/pprof" // enable profiling
)

const APIPrefix = "/api/v1"

type Options struct {
	Config      *config.ServerConfig
	URL         string
	Host        string
	Port        int
	FrontendURL string // Can either be a URL to frontend or a path to static files
	RunnerToken string
	// a list of keycloak ids that are considered admins
	// if the string '*' is included it means ALL users
	AdminIDs []string
	// if this is specified then we provide the option to clone entire
	// sessions into this user without having to logout and login
	EvalUserID string
	// this is for when we are running localfs filesystem
	// and we need to add a route to view files based on their path
	// we are assuming all file storage is open right now
	// so we just deep link to the object path and don't apply auth
	// (this is so helix nodes can see files)
	// later, we might add a token to the URLs
	LocalFilestorePath string
}

type HelixAPIServer struct {
	Cfg               *config.ServerConfig
	Store             store.Store
	Stripe            *stripe.Stripe
	Controller        *controller.Controller
	Janitor           *janitor.Janitor
	authMiddleware    *authMiddleware
	pubsub            pubsub.PubSub
	providerManager   manager.ProviderManager
	gptScriptExecutor gptscript.Executor
<<<<<<< HEAD
	inferenceServer   *openai.InternalHelixServer // Helix OpenAI server
	knowledgeManager  knowledge.Manager
	router            *mux.Router
	scheduler         *scheduler.Scheduler
=======
	inferenceServer   openai.HelixServer
	knowledgeManager  knowledge.Manager
	router            *mux.Router
	scheduler         scheduler.Scheduler
	pingService       *version.PingService
>>>>>>> d3dfdac8
}

func NewServer(
	cfg *config.ServerConfig,
	store store.Store,
	ps pubsub.PubSub,
	gptScriptExecutor gptscript.Executor,
	providerManager manager.ProviderManager,
	inferenceServer *openai.InternalHelixServer,
	authenticator auth.Authenticator,
	stripe *stripe.Stripe,
	controller *controller.Controller,
	janitor *janitor.Janitor,
	knowledgeManager knowledge.Manager,
<<<<<<< HEAD
	scheduler *scheduler.Scheduler,
=======
	scheduler scheduler.Scheduler,
	pingService *version.PingService,
>>>>>>> d3dfdac8
) (*HelixAPIServer, error) {
	if cfg.WebServer.URL == "" {
		return nil, fmt.Errorf("server url is required")
	}

	if cfg.WebServer.Host == "" {
		return nil, fmt.Errorf("server host is required")
	}

	if cfg.WebServer.Port == 0 {
		return nil, fmt.Errorf("server port is required")
	}

	if cfg.WebServer.RunnerToken == "" {
		return nil, fmt.Errorf("runner token is required")
	}

	return &HelixAPIServer{
		Cfg:               cfg,
		Store:             store,
		Stripe:            stripe,
		Controller:        controller,
		Janitor:           janitor,
		gptScriptExecutor: gptScriptExecutor,
		inferenceServer:   inferenceServer,
		authMiddleware: newAuthMiddleware(
			authenticator,
			store,
			authMiddlewareConfig{
				adminUserIDs: cfg.WebServer.AdminIDs,
				adminUserSrc: cfg.WebServer.AdminSrc,
				runnerToken:  cfg.WebServer.RunnerToken,
			},
		),
		providerManager:  providerManager,
		pubsub:           ps,
		knowledgeManager: knowledgeManager,
		scheduler:        scheduler,
		pingService:      pingService,
	}, nil
}

func (apiServer *HelixAPIServer) ListenAndServe(ctx context.Context, _ *system.CleanupManager) error {
	apiRouter, err := apiServer.registerRoutes(ctx)
	if err != nil {
		return err
	}

	apiServer.startUserWebSocketServer(
		ctx,
		apiRouter,
		"/ws/user",
	)

	apiServer.startRunnerWebSocketServer(
		ctx,
		apiRouter,
		"/ws/runner",
	)

	apiServer.startGptScriptRunnerWebSocketServer(
		apiRouter,
		"/ws/gptscript-runner",
	)

	srv := &http.Server{
		Addr:              fmt.Sprintf("%s:%d", apiServer.Cfg.WebServer.Host, apiServer.Cfg.WebServer.Port),
		WriteTimeout:      time.Minute * 15,
		ReadTimeout:       time.Minute * 15,
		ReadHeaderTimeout: time.Minute * 15,
		IdleTimeout:       time.Minute * 60,
		Handler:           apiServer.router,
	}
	return srv.ListenAndServe()
}

func matchAllRoutes(*http.Request, *mux.RouteMatch) bool {
	return true
}

func (apiServer *HelixAPIServer) registerRoutes(_ context.Context) (*mux.Router, error) {
	router := mux.NewRouter()
	err := apiServer.Janitor.InjectMiddleware(router)
	if err != nil {
		return nil, err
	}

	// we do token extraction for all routes
	// if there is a token we will assign the user if not then oh well no user it's all gravy
	router.Use(ErrorLoggingMiddleware)

	// insecure router is under /api/v1 but not protected by auth
	insecureRouter := router.PathPrefix(APIPrefix).Subrouter()

	// any route that lives under /api/v1
	subRouter := router.PathPrefix(APIPrefix).Subrouter()

	subRouter.Use(apiServer.authMiddleware.extractMiddleware)

	// auth router requires a valid token from keycloak or api key
	authRouter := subRouter.MatcherFunc(matchAllRoutes).Subrouter()
	authRouter.Use(requireUser)

	// runner router requires a valid runner token
	runnerRouter := subRouter.MatcherFunc(matchAllRoutes).Subrouter()
	runnerRouter.Use(requireRunner)

	// admin auth requires a user with admin flag
	adminRouter := authRouter.MatcherFunc(matchAllRoutes).Subrouter()
	adminRouter.Use(requireAdmin)

	subRouter.HandleFunc("/config", system.DefaultWrapperWithConfig(apiServer.config, system.WrapperConfig{
		SilenceErrors: true,
	})).Methods(http.MethodGet)

	subRouter.HandleFunc("/config/js", apiServer.configJS).Methods(http.MethodGet)
	subRouter.Handle("/swagger", apiServer.swaggerHandler()).Methods(http.MethodGet)

	// this is not authenticated because we use the webhook signing secret
	// the stripe library handles http management
	subRouter.HandleFunc("/stripe/webhook", apiServer.subscriptionWebhook).Methods(http.MethodPost)

	authRouter.HandleFunc("/github/status", system.DefaultWrapper(apiServer.githubStatus)).Methods(http.MethodGet)
	authRouter.HandleFunc("/github/callback", apiServer.githubCallback).Methods(http.MethodGet)
	authRouter.HandleFunc("/github/repos", system.DefaultWrapper(apiServer.listGithubRepos)).Methods(http.MethodGet)
	subRouter.HandleFunc("/github/webhook", apiServer.githubWebhook).Methods(http.MethodPost)

	authRouter.HandleFunc("/status", system.DefaultWrapper(apiServer.status)).Methods(http.MethodGet)

	// the auth here is handled because we prefix the user path based on the auth context
	// e.g. /sessions/123 becomes /users/456/sessions/123
	// so - the point is, the auth is done by injecting the user id based on the token
	authRouter.HandleFunc("/filestore/config", system.DefaultWrapper(apiServer.filestoreConfig)).Methods(http.MethodGet)
	authRouter.HandleFunc("/filestore/list", system.DefaultWrapper(apiServer.filestoreList)).Methods(http.MethodGet)
	authRouter.HandleFunc("/filestore/get", system.DefaultWrapper(apiServer.filestoreGet)).Methods(http.MethodGet)
	authRouter.HandleFunc("/filestore/folder", system.DefaultWrapper(apiServer.filestoreCreateFolder)).Methods(http.MethodPost)
	authRouter.HandleFunc("/filestore/upload", system.DefaultWrapper(apiServer.filestoreUpload)).Methods(http.MethodPost)
	authRouter.HandleFunc("/filestore/rename", system.DefaultWrapper(apiServer.filestoreRename)).Methods(http.MethodPut)
	authRouter.HandleFunc("/filestore/delete", system.DefaultWrapper(apiServer.filestoreDelete)).Methods(http.MethodDelete)

	authRouter.HandleFunc("/data_entities", system.DefaultWrapper(apiServer.createDataEntity)).Methods(http.MethodPost)

	authRouter.HandleFunc("/subscription/new", system.DefaultWrapper(apiServer.subscriptionCreate)).Methods(http.MethodPost)
	authRouter.HandleFunc("/subscription/manage", system.DefaultWrapper(apiServer.subscriptionManage)).Methods(http.MethodPost)

	authRouter.HandleFunc("/api_keys", system.DefaultWrapper(apiServer.createAPIKey)).Methods(http.MethodPost)
	authRouter.HandleFunc("/api_keys", system.DefaultWrapper(apiServer.getAPIKeys)).Methods(http.MethodGet)
	authRouter.HandleFunc("/api_keys", system.DefaultWrapper(apiServer.deleteAPIKey)).Methods(http.MethodDelete)
	authRouter.HandleFunc("/api_keys/check", system.DefaultWrapper(apiServer.checkAPIKey)).Methods(http.MethodGet)

	if apiServer.Cfg.WebServer.LocalFilestorePath != "" {
		// disable directory listings
		fileServer := http.FileServer(neuteredFileSystem{http.Dir(apiServer.Cfg.WebServer.LocalFilestorePath)})

		// we handle our own auth from inside this function
		// but we need to use the maybeAuthRouter because it uses the keycloak middleware
		// that will extract the bearer token into a user id for us
		subRouter.PathPrefix("/filestore/viewer/").Handler(
			http.StripPrefix(fmt.Sprintf("%s/filestore/viewer/", APIPrefix), http.HandlerFunc(func(w http.ResponseWriter, r *http.Request) {
				// http.HandlerFunc(func(w http.ResponseWriter, r *http.Request) {
				// if the session is "shared" then anyone can see the files inside the session
				// if the user is admin then can see anything
				// if the user is runner then can see anything
				// if the path is part of the user path then can see it
				// if path has presign URL
				// otherwise access denied
				canAccess, err := apiServer.isFilestoreRouteAuthorized(r)
				if err != nil {
					http.Error(w, err.Error(), http.StatusInternalServerError)
					return
				}

				if !canAccess {
					http.Error(w, "Access denied", http.StatusForbidden)
					return
				}

				// read the query param called redirect_urls
				// if it's present and set to the string "true"
				// then assign a boolean
				shouldRedirectURLs := r.URL.Query().Get("redirect_urls") == "true"
				if shouldRedirectURLs && strings.HasSuffix(r.URL.Path, ".url") {
					url, err := apiServer.Controller.FilestoreReadTextFile(r.URL.Path)
					if err != nil {
						http.Error(w, err.Error(), http.StatusInternalServerError)
					} else {
						http.Redirect(w, r, url, http.StatusFound)
					}
				} else {
					fileServer.ServeHTTP(w, r)
				}
			})))
	}

	// OpenAI API compatible routes
	router.HandleFunc("/v1/chat/completions", apiServer.authMiddleware.auth(apiServer.createChatCompletion)).Methods(http.MethodPost, http.MethodOptions)
	router.HandleFunc("/v1/embeddings", apiServer.authMiddleware.auth(apiServer.createEmbeddings)).Methods(http.MethodPost, http.MethodOptions)
	router.HandleFunc("/v1/models", apiServer.authMiddleware.auth(apiServer.listModels)).Methods(http.MethodGet)
	// Azure OpenAI API compatible routes
	router.HandleFunc("/openai/deployments/{model}/chat/completions", apiServer.authMiddleware.auth(apiServer.createChatCompletion)).Methods(http.MethodPost, http.MethodOptions)

	authRouter.HandleFunc("/providers", apiServer.listProviders).Methods(http.MethodGet)

	// Helix inference route
	authRouter.HandleFunc("/sessions/chat", apiServer.startChatSessionHandler).Methods(http.MethodPost)

	// Helix learn route (i.e. create fine tune and/or RAG source)
	authRouter.HandleFunc("/sessions/learn", apiServer.startLearnSessionHandler).Methods(http.MethodPost)

	authRouter.HandleFunc("/sessions", system.DefaultWrapper(apiServer.getSessions)).Methods(http.MethodGet)
	// authRouter.HandleFunc("/sessions", system.DefaultWrapper(apiServer.createSession)).Methods(http.MethodPost)

	subRouter.HandleFunc("/sessions/{id}", system.Wrapper(apiServer.getSession)).Methods(http.MethodGet)
	subRouter.HandleFunc("/sessions/{id}/summary", system.Wrapper(apiServer.getSessionSummary)).Methods(http.MethodGet)
	authRouter.HandleFunc("/sessions/{id}", system.Wrapper(apiServer.updateSession)).Methods(http.MethodPut)
	authRouter.HandleFunc("/sessions/{id}", system.Wrapper(apiServer.deleteSession)).Methods(http.MethodDelete)
	authRouter.HandleFunc("/sessions/{id}/restart", system.Wrapper(apiServer.restartSession)).Methods(http.MethodPut)
	authRouter.HandleFunc("/sessions/{id}/config", system.Wrapper(apiServer.updateSessionConfig)).Methods(http.MethodPut)

	authRouter.HandleFunc("/sessions/{id}/meta", system.Wrapper(apiServer.updateSessionMeta)).Methods(http.MethodPut)
	authRouter.HandleFunc("/sessions/{id}/finetune/start", system.Wrapper(apiServer.startSessionFinetune)).Methods(http.MethodPost)
	authRouter.HandleFunc("/sessions/{id}/finetune/documents", system.Wrapper(apiServer.finetuneAddDocuments)).Methods(http.MethodPut)
	authRouter.HandleFunc("/sessions/{id}/finetune/clone/{interaction}/{mode}", system.Wrapper(apiServer.cloneFinetuneInteraction)).Methods(http.MethodPost)
	authRouter.HandleFunc("/sessions/{id}/finetune/text/retry", system.Wrapper(apiServer.retryTextFinetune)).Methods(http.MethodPut)
	subRouter.HandleFunc("/sessions/{id}/finetune/text/conversations/{interaction}", system.Wrapper(apiServer.getSessionFinetuneConversation)).Methods(http.MethodGet)
	authRouter.HandleFunc("/sessions/{id}/finetune/text/conversations/{interaction}", system.Wrapper(apiServer.setSessionFinetuneConversation)).Methods(http.MethodPut)

	authRouter.HandleFunc("/secrets", system.Wrapper(apiServer.listSecrets)).Methods(http.MethodGet)
	authRouter.HandleFunc("/secrets", system.Wrapper(apiServer.createSecret)).Methods(http.MethodPost)
	authRouter.HandleFunc("/secrets/{id}", system.Wrapper(apiServer.updateSecret)).Methods(http.MethodPut)
	authRouter.HandleFunc("/secrets/{id}", system.Wrapper(apiServer.deleteSecret)).Methods(http.MethodDelete)

	authRouter.HandleFunc("/apps", system.Wrapper(apiServer.listApps)).Methods(http.MethodGet)
	authRouter.HandleFunc("/apps", system.Wrapper(apiServer.createApp)).Methods(http.MethodPost)
	authRouter.HandleFunc("/apps/{id}", system.Wrapper(apiServer.getApp)).Methods(http.MethodGet)
	authRouter.HandleFunc("/apps/{id}", system.Wrapper(apiServer.updateApp)).Methods(http.MethodPut)
	authRouter.HandleFunc("/apps/github/{id}", system.Wrapper(apiServer.updateGithubApp)).Methods(http.MethodPut)
	authRouter.HandleFunc("/apps/{id}", system.Wrapper(apiServer.deleteApp)).Methods(http.MethodDelete)
	authRouter.HandleFunc("/apps/{id}/llm-calls", system.Wrapper(apiServer.listAppLLMCalls)).Methods(http.MethodGet)
	authRouter.HandleFunc("/apps/{id}/api-actions", system.Wrapper(apiServer.appRunAPIAction)).Methods(http.MethodPost)

	authRouter.HandleFunc("/search", system.Wrapper(apiServer.knowledgeSearch)).Methods(http.MethodGet)

	authRouter.HandleFunc("/knowledge", system.Wrapper(apiServer.listKnowledge)).Methods(http.MethodGet)
	authRouter.HandleFunc("/knowledge/{id}", system.Wrapper(apiServer.getKnowledge)).Methods(http.MethodGet)
	authRouter.HandleFunc("/knowledge/{id}", system.Wrapper(apiServer.deleteKnowledge)).Methods(http.MethodDelete)
	authRouter.HandleFunc("/knowledge/{id}/refresh", system.Wrapper(apiServer.refreshKnowledge)).Methods(http.MethodPost)
	authRouter.HandleFunc("/knowledge/{id}/versions", system.Wrapper(apiServer.listKnowledgeVersions)).Methods(http.MethodGet)

	// we know which app this is by the token that is used (which is linked to the app)
	// this is so frontend devs don't need anything other than their access token
	// and can auto-connect to this endpoint
	// we handle CORs by loading the app from the token.app_id and it knowing which domains are allowed
	authRouter.HandleFunc("/apps/script", system.Wrapper(apiServer.appRunScript)).Methods(http.MethodPost, http.MethodOptions)
	adminRouter.HandleFunc("/dashboard", system.DefaultWrapper(apiServer.dashboard)).Methods(http.MethodGet)
	adminRouter.HandleFunc("/llm_calls", system.Wrapper(apiServer.listLLMCalls)).Methods(http.MethodGet)

	// all these routes are secured via runner tokens
	insecureRouter.HandleFunc("/runner/{runner_id}/ws", func(w http.ResponseWriter, r *http.Request) {
		vars := mux.Vars(r)
		runnerID := vars["runner_id"]
		log.Info().Msgf("proxying runner websocket request to nats for runner %s", runnerID)
		log.Debug().Interface("request", r).Msg("nats request")
		fmt.Printf("proxying runner websocket request to nats for runner %s", runnerID)

		// Upgrade the incoming HTTP connection to a WebSocket connection.
		upgrader := websocket.Upgrader{
			// TODO(Phil): check origin
			CheckOrigin: func(r *http.Request) bool {
				log.Debug().Interface("headers", r.Header).Interface("vars", r.RemoteAddr).Msg("nats check origin")
				return true
			},
		}
		clientConn, err := upgrader.Upgrade(w, r, nil)
		if err != nil {
			log.Printf("Failed to upgrade client connection: %v", err)
			return
		}
		// Ensure the client connection is closed on function exit.
		defer clientConn.Close()

		// Connect to the backend WebSocket server.
		backendConn, resp, err := websocket.DefaultDialer.Dial("ws://localhost:8433", nil) // TODO(Phil): make this configurable
		if err != nil {
			log.Printf("Failed to connect to backend WebSocket server: %v", err)
			return
		}
		// Ensure the backend connection is closed on function exit.
		defer backendConn.Close()
		defer resp.Body.Close()

		// Start two goroutines to copy data between the client and the backend.
		errCh := make(chan error, 2)

		// Copy messages from the client to the backend.
		go func() {
			for {
				messageType, message, err := clientConn.ReadMessage()
				if err != nil {
					errCh <- err
					return
				}
				if err := backendConn.WriteMessage(messageType, message); err != nil {
					errCh <- err
					return
				}
			}
		}()

		// Copy messages from the backend to the client.
		go func() {
			for {
				messageType, message, err := backendConn.ReadMessage()
				if err != nil {
					errCh <- err
					return
				}
				if err := clientConn.WriteMessage(messageType, message); err != nil {
					errCh <- err
					return
				}
			}
		}()

		// Wait until one side returns an error (or closes the connection).
		if err := <-errCh; err != nil {
			log.Printf("WebSocket proxy error: %v", err)
		}
	})
	runnerRouter.HandleFunc("/runner/{runnerid}/session/{sessionid}/download/file", apiServer.runnerSessionDownloadFile).Methods(http.MethodGet)
	runnerRouter.HandleFunc("/runner/{runnerid}/session/{sessionid}/download/folder", apiServer.runnerSessionDownloadFolder).Methods(http.MethodGet)
	runnerRouter.HandleFunc("/runner/{runnerid}/session/{sessionid}/upload/files", system.DefaultWrapper(apiServer.runnerSessionUploadFiles)).Methods(http.MethodPost)
	runnerRouter.HandleFunc("/runner/{runnerid}/session/{sessionid}/upload/folder", system.DefaultWrapper(apiServer.runnerSessionUploadFolder)).Methods(http.MethodPost)

	// register pprof routes
	router.PathPrefix("/debug/pprof/").Handler(http.DefaultServeMux)

	// proxy /admin -> keycloak
	apiServer.registerKeycloakHandler(router)

	// proxy other routes to frontend
	apiServer.registerDefaultHandler(router)

	// only admins can manage licenses
	adminRouter.HandleFunc("/license", apiServer.handleGetLicenseKey).Methods("GET")
	adminRouter.HandleFunc("/license", apiServer.handleSetLicenseKey).Methods("POST")

	apiServer.router = router

	return subRouter, nil
}

func getID(r *http.Request) string {
	vars := mux.Vars(r)
	return vars["id"]
}

func (apiServer *HelixAPIServer) registerKeycloakHandler(router *mux.Router) {
	u, err := url.Parse(apiServer.Cfg.Keycloak.KeycloakURL)
	if err != nil {
		log.Error().Err(err).Msg("failed to parse keycloak URL, authentication might not work")
		return
	}

	// Strip path prefix, otherwise we would have to use /auth/auth/realms/helix/protocol/openid-connect/token
	u.Path = ""

	proxy := httputil.NewSingleHostReverseProxy(u)

	// Create transport with custom CA support
	transport := &http.Transport{
		Proxy: http.ProxyFromEnvironment,
		DialContext: (&net.Dialer{
			Timeout:   30 * time.Second,
			KeepAlive: 30 * time.Second,
		}).DialContext,
		ForceAttemptHTTP2:     true,
		MaxIdleConns:          100,
		IdleConnTimeout:       90 * time.Second,
		TLSHandshakeTimeout:   10 * time.Second,
		ExpectContinueTimeout: 1 * time.Second,
	}

	// Load system cert pool
	rootCAs, err := x509.SystemCertPool()
	if err != nil {
		rootCAs = x509.NewCertPool()
	}

	// Check for custom CA cert file
	if apiServer.Cfg.SSL.SSLCertFile != "" {
		cert, err := os.ReadFile(apiServer.Cfg.SSL.SSLCertFile)
		if err != nil {
			log.Error().Err(err).Str("file", apiServer.Cfg.SSL.SSLCertFile).Msg("Error reading custom CA cert file")
		} else if ok := rootCAs.AppendCertsFromPEM(cert); !ok {
			log.Error().Str("file", apiServer.Cfg.SSL.SSLCertFile).Msg("Failed to append custom CA cert to pool")
		} else {
			log.Info().Str("file", apiServer.Cfg.SSL.SSLCertFile).Msg("Added custom CA cert")
		}
	}

	// Check for custom CA cert directory
	if apiServer.Cfg.SSL.SSLCertDir != "" {
		files, err := os.ReadDir(apiServer.Cfg.SSL.SSLCertDir)
		if err != nil {
			log.Error().Err(err).Str("dir", apiServer.Cfg.SSL.SSLCertDir).Msg("Error reading cert directory")
		} else {
			for _, file := range files {
				if !file.IsDir() {
					certPath := filepath.Join(apiServer.Cfg.SSL.SSLCertDir, file.Name())
					cert, err := os.ReadFile(certPath)
					if err != nil {
						log.Error().Err(err).Str("file", certPath).Msg("Error reading cert file")
						continue
					}
					if ok := rootCAs.AppendCertsFromPEM(cert); !ok {
						log.Error().Str("file", certPath).Msg("Failed to append cert to pool")
					} else {
						log.Info().Str("file", certPath).Msg("Added cert")
					}
				}
			}
		}
	}

	transport.TLSClientConfig = &tls.Config{
		RootCAs: rootCAs,
	}

	proxy.Transport = transport

	router.PathPrefix("/auth").Handler(proxy)
}

// Static files router
func (apiServer *HelixAPIServer) registerDefaultHandler(router *mux.Router) {

	// if we are in prod - then the frontend has been burned into the filesystem of the container
	// and the FrontendURL will actually have the value "/www"
	// so this switch is "are we in dev or not"
	if strings.HasPrefix(apiServer.Cfg.WebServer.FrontendURL, "http://") || strings.HasPrefix(apiServer.Cfg.WebServer.FrontendURL, "https://") {

		router.PathPrefix("/").Handler(spa.NewSPAReverseProxyServer(
			apiServer.Cfg.WebServer.FrontendURL,
		))
	} else {
		log.Info().Msgf("serving static UI files from %s", apiServer.Cfg.WebServer.FrontendURL)

		fileSystem := http.Dir(apiServer.Cfg.WebServer.FrontendURL)

		router.PathPrefix("/").Handler(spa.NewSPAFileServer(fileSystem))
	}
}<|MERGE_RESOLUTION|>--- conflicted
+++ resolved
@@ -71,18 +71,11 @@
 	pubsub            pubsub.PubSub
 	providerManager   manager.ProviderManager
 	gptScriptExecutor gptscript.Executor
-<<<<<<< HEAD
-	inferenceServer   *openai.InternalHelixServer // Helix OpenAI server
+	inferenceServer   *openai.InternalHelixServer
 	knowledgeManager  knowledge.Manager
 	router            *mux.Router
 	scheduler         *scheduler.Scheduler
-=======
-	inferenceServer   openai.HelixServer
-	knowledgeManager  knowledge.Manager
-	router            *mux.Router
-	scheduler         scheduler.Scheduler
 	pingService       *version.PingService
->>>>>>> d3dfdac8
 }
 
 func NewServer(
@@ -97,12 +90,8 @@
 	controller *controller.Controller,
 	janitor *janitor.Janitor,
 	knowledgeManager knowledge.Manager,
-<<<<<<< HEAD
 	scheduler *scheduler.Scheduler,
-=======
-	scheduler scheduler.Scheduler,
 	pingService *version.PingService,
->>>>>>> d3dfdac8
 ) (*HelixAPIServer, error) {
 	if cfg.WebServer.URL == "" {
 		return nil, fmt.Errorf("server url is required")
