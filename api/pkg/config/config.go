--- conflicted
+++ resolved
@@ -113,12 +113,8 @@
 // Keycloak is used for authentication. You can find keycloak documentation
 // at https://www.keycloak.org/guides
 type Keycloak struct {
-<<<<<<< HEAD
+	KeycloakEnabled     bool   `envconfig:"KEYCLOAK_ENABLED" default:"true"`
 	KeycloakURL         string `envconfig:"KEYCLOAK_URL" default:"http://localhost:8080/auth"`
-=======
-	KeycloakEnabled     bool   `envconfig:"KEYCLOAK_ENABLED" default:"true"`
-	KeycloakURL         string `envconfig:"KEYCLOAK_URL" default:"http://keycloak:8080/auth"`
->>>>>>> ec51845d
 	KeycloakFrontEndURL string `envconfig:"KEYCLOAK_FRONTEND_URL" default:"http://localhost:8080/auth"`
 	ServerURL           string `envconfig:"SERVER_URL" description:"The URL the api server is listening on."`
 	APIClientID         string `envconfig:"KEYCLOAK_CLIENT_ID" default:"api"`
