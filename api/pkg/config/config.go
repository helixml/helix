package config

import "github.com/kelseyhightower/envconfig"

type ServerConfig struct {
<<<<<<< HEAD
	Providers          Providers
	Tools              Tools
	Keycloak           Keycloak
	Notifications      Notifications
	Janitor            Janitor
	Stripe             Stripe
	SubscriptionQuotas SubscriptionQuotas
=======
	Providers     Providers
	Tools         Tools
	Keycloak      Keycloak
	Notifications Notifications
	Janitor       Janitor
	Stripe        Stripe
	Widget        Widget
>>>>>>> 1db0f3b4
}

func LoadServerConfig() (ServerConfig, error) {
	var cfg ServerConfig
	err := envconfig.Process("", &cfg)
	if err != nil {
		return ServerConfig{}, err
	}
	return cfg, nil
}

// Providers is used to configure the various AI providers that we use
type Providers struct {
	OpenAI     OpenAI
	TogetherAI TogetherAI
}

type OpenAI struct {
	APIKey  string `envconfig:"OPENAI_API_KEY"`
	BaseURL string `envconfig:"OPENAI_BASE_URL" default:"https://api.openai.com/v1"`
}

type TogetherAI struct {
	APIKey  string `envconfig:"TOGETHER_API_KEY"`
	BaseURL string `envconfig:"TOGETHER_BASE_URL" default:"https://api.together.xyz/v1"`
}

type Provider string

const (
	ProviderOpenAI     Provider = "openai"
	ProviderTogetherAI Provider = "togetherai"
)

type Tools struct {
	Enabled  bool     `envconfig:"TOOLS_ENABLED" default:"true"` // Enable/disable tools for the server
	Provider Provider `envconfig:"TOOLS_PROVIDER" default:"togetherai"`
	Model    string   `envconfig:"TOOLS_MODEL" default:"mistralai/Mixtral-8x7B-Instruct-v0.1"` // gpt-4-1106-preview
}

// Keycloak is used for authentication. You can find keycloak documentation
// at https://www.keycloak.org/guides
type Keycloak struct {
	URL          string `envconfig:"KEYCLOAK_URL" default:"http://keycloak:8080/auth"`
	ClientID     string `envconfig:"KEYCLOAK_CLIENT_ID" default:"api"`
	ClientSecret string `envconfig:"KEYCLOAK_CLIENT_SECRET"` // If not set, will be looked up using admin API
	AdminRealm   string `envconfig:"KEYCLOAK_ADMIN_REALM" default:"master"`
	Realm        string `envconfig:"KEYCLOAK_REALM" default:"helix"`
	Username     string `envconfig:"KEYCLOAK_USER"`
	Password     string `envconfig:"KEYCLOAK_PASSWORD"`
}

// Notifications is used for sending notifications to users when certain events happen
// such as finetuning starting or completing.
type Notifications struct {
	AppURL string `envconfig:"APP_URL" default:"https://app.tryhelix.ai"`
	Email  EmailConfig
	// TODO: Slack, Discord, etc.
}

type EmailConfig struct {
	SenderAddress string `envconfig:"EMAIL_SENDER_ADDRESS" default:"chris@helix.ml"`

	SMTP struct {
		Host     string `envconfig:"EMAIL_SMTP_HOST"`
		Port     string `envconfig:"EMAIL_SMTP_PORT"`
		Identity string `envconfig:"EMAIL_SMTP_IDENTITY"`
		Username string `envconfig:"EMAIL_SMTP_USERNAME"`
		Password string `envconfig:"EMAIL_SMTP_PASSWORD"`
	}

	Mailgun struct {
		Domain string `envconfig:"EMAIL_MAILGUN_DOMAIN"`
		APIKey string `envconfig:"EMAIL_MAILGUN_API_KEY"`
		Europe bool   `envconfig:"EMAIL_MAILGUN_EUROPE" default:"false"` // use EU region
	}
}

type Janitor struct {
	SentryDsnAPI            string   `envconfig:"SENTRY_DSN_API"`
	SentryDsnFrontend       string   `envconfig:"SENTRY_DSN_FRONTEND"`
	GoogleAnalyticsFrontend string   `envconfig:"GOOGLE_ANALYTICS_FRONTEND"`
	SlackWebhookURL         string   `envconfig:"JANITOR_SLACK_WEBHOOK_URL"`
	SlackIgnoreUser         []string `envconfig:"JANITOR_SLACK_IGNORE_USERS"`
}

type Stripe struct {
	SecretKey            string `envconfig:"STRIPE_SECRET_KEY"`
	WebhookSigningSecret string `envconfig:"STRIPE_WEBHOOK_SIGNING_SECRET"`
	PriceLookupKey       string `envconfig:"STRIPE_PRICE_LOOKUP_KEY"`
}

<<<<<<< HEAD
type SubscriptionQuotas struct {
	Enabled    bool `envconfig:"SUBSCRIPTION_QUOTAS_ENABLED" default:"true"`
	Finetuning struct {
		Free struct {
			MaxConcurrent int `envconfig:"SUBSCRIPTION_QUOTAS_FINETUNING_FREE_MAX_CONCURRENT" default:"1"`
			MaxChunks     int `envconfig:"SUBSCRIPTION_QUOTAS_FINETUNING_FREE_MAX_CHUNKS" default:"10"`
		}
		Pro struct {
			MaxConcurrent int `envconfig:"SUBSCRIPTION_QUOTAS_FINETUNING_PRO_MAX_CONCURRENT" default:"3"`
			MaxChunks     int `envconfig:"SUBSCRIPTION_QUOTAS_FINETUNING_PRO_MAX_CHUNKS" default:"100"`
		}
	}
=======
type Widget struct {
	Enabled  bool   `envconfig:"WIDGET_ENABLED" default:"true"` // Enable/disable the embedded widget
	FilePath string `envconfig:"WIDGET_FILE_PATH" default:"/www/helix-embed.iife.js"`
>>>>>>> 1db0f3b4
}<|MERGE_RESOLUTION|>--- conflicted
+++ resolved
@@ -3,23 +3,14 @@
 import "github.com/kelseyhightower/envconfig"
 
 type ServerConfig struct {
-<<<<<<< HEAD
 	Providers          Providers
 	Tools              Tools
 	Keycloak           Keycloak
 	Notifications      Notifications
 	Janitor            Janitor
 	Stripe             Stripe
+	Widget             Widget
 	SubscriptionQuotas SubscriptionQuotas
-=======
-	Providers     Providers
-	Tools         Tools
-	Keycloak      Keycloak
-	Notifications Notifications
-	Janitor       Janitor
-	Stripe        Stripe
-	Widget        Widget
->>>>>>> 1db0f3b4
 }
 
 func LoadServerConfig() (ServerConfig, error) {
@@ -112,7 +103,11 @@
 	PriceLookupKey       string `envconfig:"STRIPE_PRICE_LOOKUP_KEY"`
 }
 
-<<<<<<< HEAD
+type Widget struct {
+	Enabled  bool   `envconfig:"WIDGET_ENABLED" default:"true"` // Enable/disable the embedded widget
+	FilePath string `envconfig:"WIDGET_FILE_PATH" default:"/www/helix-embed.iife.js"`
+}
+
 type SubscriptionQuotas struct {
 	Enabled    bool `envconfig:"SUBSCRIPTION_QUOTAS_ENABLED" default:"true"`
 	Finetuning struct {
@@ -125,9 +120,4 @@
 			MaxChunks     int `envconfig:"SUBSCRIPTION_QUOTAS_FINETUNING_PRO_MAX_CHUNKS" default:"100"`
 		}
 	}
-=======
-type Widget struct {
-	Enabled  bool   `envconfig:"WIDGET_ENABLED" default:"true"` // Enable/disable the embedded widget
-	FilePath string `envconfig:"WIDGET_FILE_PATH" default:"/www/helix-embed.iife.js"`
->>>>>>> 1db0f3b4
 }