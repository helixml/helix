package hydra

import (
	"context"
	"fmt"
	"os"
	"os/exec"
	"path/filepath"
	"strconv"
	"strings"
	"sync"
	"syscall"
	"time"

	"github.com/rs/zerolog/log"
)

const (
	// DefaultSocketDir is the runtime directory for active docker sockets
	DefaultSocketDir = "/var/run/hydra/active"

	// DefaultDataDir is the persistent directory for docker data
	// This path must be on a real volume, not overlay filesystem (overlay2 can't stack on overlay)
	DefaultDataDir = "/hydra-data"

	// DefaultDockerdTimeout is the timeout for dockerd to become ready
	DefaultDockerdTimeout = 30 * time.Second

	// DefaultStopTimeout is the timeout for graceful dockerd shutdown
	DefaultStopTimeout = 30 * time.Second
)

// Manager manages multiple dockerd instances
type Manager struct {
	socketDir             string
	dataDir               string
	instances             map[string]*DockerInstance
	mutex                 sync.RWMutex
	stopChan              chan struct{}
	wg                    sync.WaitGroup
	bridgeIndex           uint8 // Counter for unique bridge IP ranges (1-254)
	bridgeMutex           sync.Mutex
	usedBridges           map[uint8]string // Maps bridge index to scope key
	dnsServer             *DNSServer       // DNS server for container name resolution (optional)
	privilegedModeEnabled bool             // Whether privileged mode (host Docker) is enabled
}

// NewManager creates a new Hydra manager
func NewManager(socketDir, dataDir string) *Manager {
	if socketDir == "" {
		socketDir = DefaultSocketDir
	}
	if dataDir == "" {
		dataDir = DefaultDataDir
	}

	m := &Manager{
		socketDir:   socketDir,
		dataDir:     dataDir,
		instances:   make(map[string]*DockerInstance),
		stopChan:    make(chan struct{}),
		bridgeIndex: 0, // Will start at 1 when first allocation
		usedBridges: make(map[uint8]string),
	}

	// Recover bridge indices from existing network interfaces
	// This handles Hydra restart scenarios where bridges still exist
	m.recoverBridgeIndices()

	return m
}

// recoverBridgeIndices scans for existing hydra* bridges and marks those indices as used
// This prevents bridge index collisions after Hydra process restarts
func (m *Manager) recoverBridgeIndices() {
	output, err := exec.Command("ip", "-o", "link", "show", "type", "bridge").Output()
	if err != nil {
		log.Warn().Err(err).Msg("Failed to list bridges for recovery (may not be running as root)")
		return
	}

	lines := strings.Split(string(output), "\n")
	recoveredCount := 0
	for _, line := range lines {
		// Format: "3: hydra5: <BROADCAST,MULTICAST,UP> ..."
		if idx := strings.Index(line, "hydra"); idx != -1 {
			// Extract bridge index number
			var bridgeNum int
			n, err := fmt.Sscanf(line[idx:], "hydra%d", &bridgeNum)
			if err != nil || n != 1 {
				continue
			}
			if bridgeNum > 0 && bridgeNum < 255 {
				m.bridgeMutex.Lock()
				m.usedBridges[uint8(bridgeNum)] = "recovered"
				// Update bridgeIndex to be at least as high as recovered bridges
				if uint8(bridgeNum) >= m.bridgeIndex {
					m.bridgeIndex = uint8(bridgeNum)
				}
				m.bridgeMutex.Unlock()
				recoveredCount++
				log.Info().
					Int("bridge_index", bridgeNum).
					Str("bridge_name", fmt.Sprintf("hydra%d", bridgeNum)).
					Msg("Recovered existing bridge index")
			}
		}
	}

	if recoveredCount > 0 {
		log.Info().
			Int("count", recoveredCount).
			Msg("Recovered bridge indices from existing interfaces")
	}
}

// SetPrivilegedMode enables or disables privileged mode (host Docker access)
func (m *Manager) SetPrivilegedMode(enabled bool) {
	m.privilegedModeEnabled = enabled
}

// Start initializes the manager and starts background tasks
func (m *Manager) Start(ctx context.Context) error {
	// Create runtime directories
	if err := os.MkdirAll(m.socketDir, 0755); err != nil {
		return fmt.Errorf("failed to create socket directory: %w", err)
	}
	if err := os.MkdirAll(m.dataDir, 0755); err != nil {
		return fmt.Errorf("failed to create data directory: %w", err)
	}

	// Start cleanup goroutine
	m.wg.Add(1)
	go m.cleanupLoop(ctx)

	log.Info().
		Str("socket_dir", m.socketDir).
		Str("data_dir", m.dataDir).
		Msg("Hydra manager started")

	return nil
}

// Stop gracefully stops all dockerd instances
func (m *Manager) Stop(ctx context.Context) error {
	close(m.stopChan)

	m.mutex.Lock()
	instances := make([]*DockerInstance, 0, len(m.instances))
	for _, inst := range m.instances {
		instances = append(instances, inst)
	}
	m.mutex.Unlock()

	for _, inst := range instances {
		if err := m.stopDockerd(ctx, inst); err != nil {
			log.Error().Err(err).
				Str("scope_type", string(inst.ScopeType)).
				Str("scope_id", inst.ScopeID).
				Msg("Failed to stop dockerd during shutdown")
		}
	}

	m.wg.Wait()
	log.Info().Msg("Hydra manager stopped")
	return nil
}

// CreateInstance creates or resumes a dockerd instance for the given scope
func (m *Manager) CreateInstance(ctx context.Context, req *CreateDockerInstanceRequest) (*DockerInstanceResponse, error) {
	key := string(req.ScopeType) + "-" + req.ScopeID

	m.mutex.Lock()
	defer m.mutex.Unlock()

	// Check if instance already running
	if inst, exists := m.instances[key]; exists {
		if inst.Status == StatusRunning {
			log.Info().
				Str("scope_type", string(req.ScopeType)).
				Str("scope_id", req.ScopeID).
				Msg("Reusing existing dockerd instance")
			return m.instanceToResponse(inst), nil
		}
	}

	// Create new instance
	inst, err := m.startDockerd(ctx, req)
	if err != nil {
		return nil, err
	}

	m.instances[key] = inst

	log.Info().
		Str("scope_type", string(req.ScopeType)).
		Str("scope_id", req.ScopeID).
		Str("socket", inst.SocketPath).
		Int("pid", inst.PID).
		Msg("Started new dockerd instance")

	return m.instanceToResponse(inst), nil
}

// DeleteInstance stops a dockerd instance (preserves data)
func (m *Manager) DeleteInstance(ctx context.Context, scopeType ScopeType, scopeID string) (*DeleteDockerInstanceResponse, error) {
	key := string(scopeType) + "-" + scopeID

	m.mutex.Lock()
	inst, exists := m.instances[key]
	if !exists {
		m.mutex.Unlock()
		return &DeleteDockerInstanceResponse{
			ScopeType:     scopeType,
			ScopeID:       scopeID,
			Status:        StatusStopped,
			DataPreserved: true,
		}, nil
	}
	delete(m.instances, key)
	m.mutex.Unlock()

	// Clean up desktop bridge veth if it exists
	if inst.VethBridgeName != "" {
		log.Info().
			Str("veth", inst.VethBridgeName).
			Str("scope_id", scopeID).
			Msg("Cleaning up desktop bridge veth on instance deletion")
		m.cleanupOrphanedVeth(inst.VethBridgeName)
	}

	containersStopped := 0
	if inst.Status == StatusRunning {
		// Count containers before stopping
		containersStopped = m.countContainers(inst)

		// Stop the dockerd
		if err := m.stopDockerd(ctx, inst); err != nil {
			log.Error().Err(err).
				Str("scope_type", string(scopeType)).
				Str("scope_id", scopeID).
				Msg("Error stopping dockerd")
		}
	}

	// Clean up runtime files (socket, pid file)
	m.cleanupRuntimeFiles(inst)

	log.Info().
		Str("scope_type", string(scopeType)).
		Str("scope_id", scopeID).
		Int("containers_stopped", containersStopped).
		Msg("Stopped dockerd instance (data preserved)")

	return &DeleteDockerInstanceResponse{
		ScopeType:         scopeType,
		ScopeID:           scopeID,
		Status:            StatusStopped,
		ContainersStopped: containersStopped,
		DataPreserved:     true,
	}, nil
}

// GetInstance returns the status of a dockerd instance
func (m *Manager) GetInstance(scopeType ScopeType, scopeID string) (*DockerInstanceStatusResponse, error) {
	key := string(scopeType) + "-" + scopeID

	m.mutex.RLock()
	inst, exists := m.instances[key]
	m.mutex.RUnlock()

	// Check if data exists even if not running
	dataRoot := m.getDataRoot(scopeType, scopeID)
	dataExists := false
	var dataSize int64
	if info, err := os.Stat(dataRoot); err == nil && info.IsDir() {
		dataExists = true
		dataSize = m.getDirSize(dataRoot)
	}

	if !exists {
		status := StatusStopped
		if !dataExists {
			// No instance and no data
			return nil, fmt.Errorf("instance not found: %s/%s", scopeType, scopeID)
		}
		// Data exists but not running
		return &DockerInstanceStatusResponse{
			ScopeType:     scopeType,
			ScopeID:       scopeID,
			Status:        status,
			DataRoot:      dataRoot,
			DataSizeBytes: dataSize,
		}, nil
	}

	return &DockerInstanceStatusResponse{
		ScopeType:      inst.ScopeType,
		ScopeID:        inst.ScopeID,
		Status:         inst.Status,
		ContainerCount: m.countContainers(inst),
		UptimeSeconds:  int64(time.Since(inst.StartedAt).Seconds()),
		DockerSocket:   inst.SocketPath,
		DataRoot:       inst.DataRoot,
		DataSizeBytes:  dataSize,
		UserID:         inst.UserID,
		CreatedAt:      inst.StartedAt,
	}, nil
}

// ListInstances returns all known instances
func (m *Manager) ListInstances() *ListDockerInstancesResponse {
	m.mutex.RLock()
	defer m.mutex.RUnlock()

	instances := make([]DockerInstanceStatusResponse, 0, len(m.instances))
	for _, inst := range m.instances {
		instances = append(instances, DockerInstanceStatusResponse{
			ScopeType:      inst.ScopeType,
			ScopeID:        inst.ScopeID,
			Status:         inst.Status,
			ContainerCount: m.countContainers(inst),
			UptimeSeconds:  int64(time.Since(inst.StartedAt).Seconds()),
			DockerSocket:   inst.SocketPath,
			DataRoot:       inst.DataRoot,
			UserID:         inst.UserID,
			CreatedAt:      inst.StartedAt,
		})
	}

	return &ListDockerInstancesResponse{Instances: instances}
}

// PurgeInstance stops dockerd and deletes all data
func (m *Manager) PurgeInstance(ctx context.Context, scopeType ScopeType, scopeID string) (*PurgeDockerInstanceResponse, error) {
	// First stop the instance
	_, err := m.DeleteInstance(ctx, scopeType, scopeID)
	if err != nil {
		return nil, err
	}

	// Delete data directory
	dataRoot := m.getDataRoot(scopeType, scopeID)
	dataSize := m.getDirSize(dataRoot)

	if err := os.RemoveAll(dataRoot); err != nil {
		return nil, fmt.Errorf("failed to delete data directory: %w", err)
	}

	log.Info().
		Str("scope_type", string(scopeType)).
		Str("scope_id", scopeID).
		Int64("data_deleted_bytes", dataSize).
		Msg("Purged dockerd instance data")

	return &PurgeDockerInstanceResponse{
		ScopeType:        scopeType,
		ScopeID:          scopeID,
		Status:           "purged",
		DataDeletedBytes: dataSize,
	}, nil
}

// allocateBridgeIndex allocates a unique bridge index (1-254) for a new dockerd
func (m *Manager) allocateBridgeIndex(scopeKey string) (uint8, error) {
	m.bridgeMutex.Lock()
	defer m.bridgeMutex.Unlock()

	// Try to find an unused index
	for i := uint8(1); i <= 254; i++ {
		if _, used := m.usedBridges[i]; !used {
			m.usedBridges[i] = scopeKey
			log.Debug().Uint8("index", i).Str("scope", scopeKey).Msg("Allocated bridge index")
			return i, nil
		}
	}
	return 0, fmt.Errorf("no available bridge indices (max 254 concurrent instances)")
}

// releaseBridgeIndex releases a bridge index when a dockerd stops
func (m *Manager) releaseBridgeIndex(index uint8) {
	m.bridgeMutex.Lock()
	defer m.bridgeMutex.Unlock()
	if scopeKey, ok := m.usedBridges[index]; ok {
		delete(m.usedBridges, index)
		log.Debug().Uint8("index", index).Str("scope", scopeKey).Msg("Released bridge index")
	}
}

// createBridge creates a Linux bridge interface with the specified name and IP
func (m *Manager) createBridge(bridgeName, bridgeIP string) error {
	// Check if bridge already exists
	checkCmd := exec.Command("ip", "link", "show", bridgeName)
	if err := checkCmd.Run(); err == nil {
		// Bridge exists, just ensure it's up and has the right IP
		log.Debug().Str("bridge", bridgeName).Msg("Bridge already exists, ensuring it's configured")
	} else {
		// Create the bridge
		if err := m.runCommand("ip", "link", "add", bridgeName, "type", "bridge"); err != nil {
			return fmt.Errorf("failed to create bridge: %w", err)
		}
	}

	// Set the IP address on the bridge
	// First, flush any existing IPs to avoid conflicts
	m.runCommand("ip", "addr", "flush", "dev", bridgeName)

	if err := m.runCommand("ip", "addr", "add", bridgeIP, "dev", bridgeName); err != nil {
		// IP might already be set, check if it's the right one
		log.Warn().Err(err).Str("bridge", bridgeName).Str("ip", bridgeIP).Msg("Failed to add IP (may already exist)")
	}

	// Bring up the bridge
	if err := m.runCommand("ip", "link", "set", bridgeName, "up"); err != nil {
		return fmt.Errorf("failed to bring up bridge: %w", err)
	}

	// Enable IP forwarding for this bridge (needed for container routing)
	m.runCommand("sysctl", "-w", "net.ipv4.ip_forward=1")

	log.Info().
		Str("bridge", bridgeName).
		Str("ip", bridgeIP).
		Msg("Created and configured bridge interface")

	return nil
}

// deleteBridge removes a Linux bridge interface
func (m *Manager) deleteBridge(bridgeName string) {
	// Bring down the bridge first
	m.runCommand("ip", "link", "set", bridgeName, "down")

	// Delete the bridge
	if err := m.runCommand("ip", "link", "del", bridgeName); err != nil {
		log.Warn().Err(err).Str("bridge", bridgeName).Msg("Failed to delete bridge (may not exist)")
	} else {
		log.Info().Str("bridge", bridgeName).Msg("Deleted bridge interface")
	}
}

// startDockerd starts a new dockerd process
func (m *Manager) startDockerd(ctx context.Context, req *CreateDockerInstanceRequest) (*DockerInstance, error) {
	instanceDir := filepath.Join(m.socketDir, string(req.ScopeType)+"-"+req.ScopeID)
	dataRoot := m.getDataRoot(req.ScopeType, req.ScopeID)
	execRoot := filepath.Join(instanceDir, "exec")
	socketPath := filepath.Join(instanceDir, "docker.sock")
	pidFile := filepath.Join(instanceDir, "docker.pid")
	configFile := filepath.Join(instanceDir, "daemon.json")
	scopeKey := string(req.ScopeType) + "-" + req.ScopeID

	// Create directories
	for _, dir := range []string{instanceDir, dataRoot, execRoot} {
		if err := os.MkdirAll(dir, 0755); err != nil {
			return nil, fmt.Errorf("failed to create directory %s: %w", dir, err)
		}
	}

	// Allocate unique bridge index for this instance
	bridgeIndex, err := m.allocateBridgeIndex(scopeKey)
	if err != nil {
		return nil, fmt.Errorf("failed to allocate bridge: %w", err)
	}

	// Generate unique bridge name and IP range
	// Uses 10.200.X.0/24 where X is the bridgeIndex (1-254)
	// This avoids conflicts with:
	// - docker0: 172.17.0.0/16
	// - helix_default: 172.19.0.0/16 or 172.20.0.0/16
	//
	// We create a custom bridge (hydra1, hydra2, etc) and configure dockerd to use it.
	// This allows multiple dockerd instances to run in the same network namespace
	// without conflicting on docker0.
	bridgeName := fmt.Sprintf("hydra%d", bridgeIndex)
	bridgeIP := fmt.Sprintf("10.200.%d.1/24", bridgeIndex)
	bridgeSubnet := fmt.Sprintf("10.200.%d.0/24", bridgeIndex)

	log.Info().
		Str("scope", scopeKey).
		Str("bridge", bridgeName).
		Str("bridge_ip", bridgeIP).
		Msg("Creating bridge and starting dockerd")

	// Create the bridge interface if it doesn't exist
	if err := m.createBridge(bridgeName, bridgeIP); err != nil {
		m.releaseBridgeIndex(bridgeIndex)
		return nil, fmt.Errorf("failed to create bridge %s: %w", bridgeName, err)
	}

	// Write daemon.json with NVIDIA runtime support
	// We use "bridge": "none" because we created our own bridge
	// and will configure containers to use the default Docker network
	// which connects to our custom bridge via --bridge flag
	//
	// DNS: Point containers to Hydra DNS proxy running on the bridge gateway
	// Hydra DNS proxy (10.200.X.1:53) forwards to Docker's internal DNS (127.0.0.11)
	// which then forwards to the host's DNS (supporting enterprise internal DNS)
	gatewayIP := fmt.Sprintf("10.200.%d.1", bridgeIndex)
	dnsJSON := fmt.Sprintf(`["%s"]`, gatewayIP)

	daemonConfig := fmt.Sprintf(`{
  "runtimes": {
    "nvidia": {
      "path": "nvidia-container-runtime",
      "runtimeArgs": []
    }
  },
  "storage-driver": "overlay2",
  "log-level": "warn",
  "fixed-cidr": "%s",
  "dns": %s
}`, bridgeSubnet, dnsJSON)

	if err := os.WriteFile(configFile, []byte(daemonConfig), 0644); err != nil {
		m.deleteBridge(bridgeName)
		m.releaseBridgeIndex(bridgeIndex)
		return nil, fmt.Errorf("failed to write daemon.json: %w", err)
	}

	// Clean up stale socket
	os.Remove(socketPath)

	// Start dockerd with our custom bridge
	// --bridge specifies the bridge interface to use instead of docker0
	// Note: We don't use --bip because the bridge already has its IP assigned
	// via createBridge(). Using both --bridge and --bip is mutually exclusive.
	// --ip sets the default IP for container port bindings. By binding to the
	// gateway IP (10.200.N.1) instead of 0.0.0.0, each session's ports are isolated
	// and won't conflict with other sessions using the same port numbers.
	cmd := exec.Command("dockerd",
		"--host=unix://"+socketPath,
		"--data-root="+dataRoot,
		"--exec-root="+execRoot,
		"--pidfile="+pidFile,
		"--config-file="+configFile,
		"--bridge="+bridgeName,
		"--ip="+gatewayIP,
	)

	// Redirect output to log with prefix
	cmd.Stdout = &prefixWriter{prefix: fmt.Sprintf("[DOCKERD %s-%s] ", req.ScopeType, req.ScopeID[:8])}
	cmd.Stderr = cmd.Stdout

	if err := cmd.Start(); err != nil {
		m.deleteBridge(bridgeName)
		m.releaseBridgeIndex(bridgeIndex)
		return nil, fmt.Errorf("failed to start dockerd: %w", err)
	}

	inst := &DockerInstance{
		ScopeType:     req.ScopeType,
		ScopeID:       req.ScopeID,
		UserID:        req.UserID,
		Status:        StatusStarting,
		PID:           cmd.Process.Pid,
		SocketPath:    socketPath,
		DataRoot:      dataRoot,
		ExecRoot:      execRoot,
		PIDFile:       pidFile,
		ConfigFile:    configFile,
		MaxContainers: req.MaxContainers,
		StartedAt:     time.Now(),
		BridgeIndex:   bridgeIndex,
		BridgeName:    bridgeName,
	}

	// Wait for socket to be ready
	if err := m.waitForSocket(ctx, socketPath); err != nil {
		// Kill the process if it didn't start properly
		cmd.Process.Kill()
		m.deleteBridge(bridgeName)
		m.releaseBridgeIndex(bridgeIndex)
		return nil, fmt.Errorf("dockerd failed to start: %w", err)
	}

	inst.Status = StatusRunning

	// Start process monitor goroutine
	go m.monitorProcess(inst, cmd)

	// Start DNS server for this instance (if DNS is enabled)
	m.startDNSForInstance(inst)

	return inst, nil
}

// stopDockerd gracefully stops a dockerd process
func (m *Manager) stopDockerd(ctx context.Context, inst *DockerInstance) error {
	// Stop DNS server for this instance first
	m.stopDNSForInstance(inst)

	if inst.PID == 0 {
		return nil
	}

	process, err := os.FindProcess(inst.PID)
	if err != nil {
		return nil // Process already gone
	}

	// Send SIGTERM for graceful shutdown
	if err := process.Signal(syscall.SIGTERM); err != nil {
		log.Warn().Err(err).Int("pid", inst.PID).Msg("Failed to send SIGTERM")
	}

	// Wait for process to exit with timeout
	done := make(chan error, 1)
	go func() {
		_, err := process.Wait()
		done <- err
	}()

	select {
	case <-done:
		log.Debug().Int("pid", inst.PID).Msg("dockerd stopped gracefully")
	case <-time.After(DefaultStopTimeout):
		// Force kill
		log.Warn().Int("pid", inst.PID).Msg("dockerd did not stop gracefully, sending SIGKILL")
		process.Kill()
	case <-ctx.Done():
		process.Kill()
		return ctx.Err()
	}

	inst.Status = StatusStopped

	// Delete the bridge interface
	if inst.BridgeName != "" {
		m.deleteBridge(inst.BridgeName)
	}

	// Release the bridge index so it can be reused
	if inst.BridgeIndex > 0 {
		m.releaseBridgeIndex(inst.BridgeIndex)
	}

	return nil
}

// waitForSocket waits for the docker socket to become available
func (m *Manager) waitForSocket(ctx context.Context, socketPath string) error {
	deadline := time.Now().Add(DefaultDockerdTimeout)

	for time.Now().Before(deadline) {
		select {
		case <-ctx.Done():
			return ctx.Err()
		default:
		}

		// Check if socket exists and is accessible
		if _, err := os.Stat(socketPath); err == nil {
			// Try to connect
			cmd := exec.Command("docker", "-H", "unix://"+socketPath, "info")
			if err := cmd.Run(); err == nil {
				return nil
			}
		}

		time.Sleep(500 * time.Millisecond)
	}

	return fmt.Errorf("timeout waiting for docker socket: %s", socketPath)
}

// monitorProcess monitors a dockerd process and updates status on exit
func (m *Manager) monitorProcess(inst *DockerInstance, cmd *exec.Cmd) {
	err := cmd.Wait()
	exitCode := 0
	if exitErr, ok := err.(*exec.ExitError); ok {
		exitCode = exitErr.ExitCode()
	}

	m.mutex.Lock()
	if existing, exists := m.instances[inst.InstanceKey()]; exists && existing.PID == inst.PID {
		existing.Status = StatusStopped
		if exitCode != 0 {
			existing.Status = StatusError
		}
	}
	m.mutex.Unlock()

	// Release the bridge index so it can be reused
	if inst.BridgeIndex > 0 {
		m.releaseBridgeIndex(inst.BridgeIndex)
	}

	log.Info().
		Str("scope_type", string(inst.ScopeType)).
		Str("scope_id", inst.ScopeID).
		Int("pid", inst.PID).
		Int("exit_code", exitCode).
		Str("bridge", inst.BridgeName).
		Msg("dockerd process exited")
}

// cleanupRuntimeFiles removes socket, pid file, and exec root
func (m *Manager) cleanupRuntimeFiles(inst *DockerInstance) {
	os.Remove(inst.SocketPath)
	os.Remove(inst.PIDFile)
	os.Remove(inst.ConfigFile)
	os.RemoveAll(inst.ExecRoot)

	instanceDir := filepath.Dir(inst.SocketPath)
	os.Remove(instanceDir) // Remove dir if empty
}

// cleanupLoop periodically checks for orphaned dockerd processes and updates port forwarding
func (m *Manager) cleanupLoop(ctx context.Context) {
	defer m.wg.Done()

	cleanupTicker := time.NewTicker(5 * time.Minute)
	defer cleanupTicker.Stop()

	// Port forwarding update ticker - more frequent to detect new Docker containers
	portTicker := time.NewTicker(10 * time.Second)
	defer portTicker.Stop()

	for {
		select {
		case <-ctx.Done():
			return
		case <-m.stopChan:
			return
		case <-cleanupTicker.C:
			m.cleanupOrphans()
		case <-portTicker.C:
			m.updateAllPortForwarding()
		}
	}
}

// updateAllPortForwarding updates localhost port forwarding for all bridged desktops.
// Called periodically to detect new Docker containers with exposed ports.
func (m *Manager) updateAllPortForwarding() {
	m.mutex.RLock()
	defer m.mutex.RUnlock()

	for _, inst := range m.instances {
		if !inst.DesktopBridged || inst.DesktopPID == 0 {
			continue
		}

		// Check if desktop container is still running
		process, err := os.FindProcess(inst.DesktopPID)
		if err != nil {
			continue
		}
		if err := process.Signal(syscall.Signal(0)); err != nil {
			// Process died, skip (will be cleaned up by self-healing)
			continue
		}

		gateway := fmt.Sprintf("10.200.%d.1", inst.BridgeIndex)
		if err := m.configureLocalhostForwarding(inst.DesktopPID, gateway, inst); err != nil {
			log.Debug().Err(err).
				Str("scope_id", inst.ScopeID).
				Msg("Failed to update port forwarding")
		}
	}
}

// cleanupOrphans removes instances whose processes have died
func (m *Manager) cleanupOrphans() {
	// Collect bridge indices to release after unlocking main mutex
	var bridgesToRelease []uint8

	m.mutex.Lock()
	for key, inst := range m.instances {
		if inst.PID == 0 {
			continue
		}

		// Check if process is still running
		process, err := os.FindProcess(inst.PID)
		if err != nil {
			if inst.BridgeIndex > 0 {
				bridgesToRelease = append(bridgesToRelease, inst.BridgeIndex)
			}
			delete(m.instances, key)
			continue
		}

		// On Unix, FindProcess always succeeds, so we need to send signal 0
		if err := process.Signal(syscall.Signal(0)); err != nil {
			log.Info().
				Str("scope_type", string(inst.ScopeType)).
				Str("scope_id", inst.ScopeID).
				Int("pid", inst.PID).
				Str("bridge", inst.BridgeName).
				Msg("Cleaning up dead dockerd instance")
			m.cleanupRuntimeFiles(inst)
			if inst.BridgeIndex > 0 {
				bridgesToRelease = append(bridgesToRelease, inst.BridgeIndex)
			}
			delete(m.instances, key)
		}
	}
	m.mutex.Unlock()

	// Release bridge indices outside the main mutex to avoid lock ordering issues
	for _, idx := range bridgesToRelease {
		m.releaseBridgeIndex(idx)
	}
}

// countContainers returns the number of containers in a dockerd instance
func (m *Manager) countContainers(inst *DockerInstance) int {
	if inst.Status != StatusRunning {
		return 0
	}

	cmd := exec.Command("docker", "-H", "unix://"+inst.SocketPath, "ps", "-aq")
	output, err := cmd.Output()
	if err != nil {
		return 0
	}

	lines := strings.Split(strings.TrimSpace(string(output)), "\n")
	if len(lines) == 1 && lines[0] == "" {
		return 0
	}
	return len(lines)
}

// getDataRoot returns the persistent data directory for a scope
func (m *Manager) getDataRoot(scopeType ScopeType, scopeID string) string {
	var subdir string
	switch scopeType {
	case ScopeTypeSpecTask:
		subdir = "spectasks"
	case ScopeTypeSession:
		subdir = "sessions"
	case ScopeTypeExploratory:
		subdir = "exploratory"
	default:
		subdir = "other"
	}
	return filepath.Join(m.dataDir, subdir, scopeID, "docker")
}

// getDirSize calculates the total size of a directory
func (m *Manager) getDirSize(path string) int64 {
	var size int64
	filepath.Walk(path, func(_ string, info os.FileInfo, err error) error {
		if err != nil {
			return nil
		}
		if !info.IsDir() {
			size += info.Size()
		}
		return nil
	})
	return size
}

// instanceToResponse converts a DockerInstance to an API response
func (m *Manager) instanceToResponse(inst *DockerInstance) *DockerInstanceResponse {
	// Calculate network info from bridge index
	subnet := fmt.Sprintf("10.200.%d.0/24", inst.BridgeIndex)
	gateway := fmt.Sprintf("10.200.%d.1", inst.BridgeIndex)

	return &DockerInstanceResponse{
		ScopeType:    inst.ScopeType,
		ScopeID:      inst.ScopeID,
		DockerSocket: inst.SocketPath,
		DockerHost:   "unix://" + inst.SocketPath,
		DataRoot:     inst.DataRoot,
		Status:       inst.Status,
		BridgeName:   inst.BridgeName,
		Subnet:       subnet,
		Gateway:      gateway,
	}
}

// BridgeDesktop creates a veth pair to connect a desktop container (on Wolf's dockerd)
// to the Hydra network (on Hydra's dockerd) for the specified session.
// This enables the desktop's Firefox/Zed to access dev containers started via docker compose.
//
// Self-healing behavior:
// - If already bridged with same container, returns cached response
// - If container PID changed (restart), cleans up old bridge and creates new one
// - Retries container PID lookup if container not yet running
func (m *Manager) BridgeDesktop(ctx context.Context, req *BridgeDesktopRequest) (*BridgeDesktopResponse, error) {
	// Try all possible scope type prefixes since we don't know the exact type
	// The session ID is used as scope ID for all agent types
	m.mutex.Lock()
	var inst *DockerInstance
	for _, prefix := range []string{"session-", "spectask-", "exploratory-"} {
		testKey := prefix + req.SessionID
		if i, exists := m.instances[testKey]; exists {
			inst = i
			break
		}
	}
	m.mutex.Unlock()

	if inst == nil {
		// No Hydra instance found - check if we're in privileged mode
		if m.privilegedModeEnabled {
			log.Info().
				Str("session_id", req.SessionID).
				Msg("No Hydra instance (privileged mode) - bridging to host Docker network")
			return m.BridgeDesktopPrivileged(ctx, req)
		}
		return nil, fmt.Errorf("no Hydra Docker instance found for session %s", req.SessionID)
	}

	if inst.Status != StatusRunning {
		return nil, fmt.Errorf("Hydra Docker instance for session %s is not running (status: %s)", req.SessionID, inst.Status)
	}

	// Get bridge name and calculate IPs
	bridgeName := inst.BridgeName // e.g., "hydra3"
	bridgeIndex := inst.BridgeIndex
	gateway := fmt.Sprintf("10.200.%d.1", bridgeIndex)
	desktopIP := fmt.Sprintf("10.200.%d.254", bridgeIndex) // .254 for desktop
	subnet := fmt.Sprintf("10.200.%d.0/24", bridgeIndex)

	// Get desktop container's PID from Wolf's dockerd with retry
	// Wolf starts containers asynchronously, so we may need to wait
	var containerPID int
	var err error
	for attempt := 0; attempt < 10; attempt++ {
		containerPID, err = m.getContainerPID(req.DesktopContainerID)
		if err == nil && containerPID > 0 {
			break
		}
		select {
		case <-ctx.Done():
			return nil, ctx.Err()
		case <-time.After(time.Duration(attempt+1) * 500 * time.Millisecond):
			log.Debug().
				Str("container", req.DesktopContainerID).
				Int("attempt", attempt+1).
				Msg("Waiting for container to be running...")
		}
	}
	if err != nil || containerPID == 0 {
		return nil, fmt.Errorf("failed to get desktop container PID after retries: %w", err)
	}

	// Check if already bridged with same container
	m.mutex.Lock()
	if inst.DesktopBridged && inst.DesktopContainerID == req.DesktopContainerID && inst.DesktopPID == containerPID {
		m.mutex.Unlock()
		log.Debug().
			Str("session_id", req.SessionID).
			Str("container", req.DesktopContainerID).
			Msg("Desktop already bridged with same container, returning cached state")
		return &BridgeDesktopResponse{
			DesktopIP: desktopIP,
			Gateway:   gateway,
			Subnet:    subnet,
			Interface: "eth1",
		}, nil
	}

	// If PID changed (container restart), clean up old bridge first
	if inst.DesktopBridged && inst.DesktopPID != containerPID {
		log.Info().
			Str("session_id", req.SessionID).
			Int("old_pid", inst.DesktopPID).
			Int("new_pid", containerPID).
			Msg("Container PID changed (restart detected), cleaning up old bridge")
		if inst.VethBridgeName != "" {
			m.cleanupOrphanedVeth(inst.VethBridgeName)
		}
		inst.DesktopBridged = false
	}
	m.mutex.Unlock()

	// Generate unique veth names using bridge index (guaranteed unique per running instance)
	// Linux interface names are limited to 15 characters, so we use the bridge index
	// instead of session ID for guaranteed uniqueness within the sandbox
	vethDesktop := fmt.Sprintf("vethd-h%d", inst.BridgeIndex)
	vethBridge := fmt.Sprintf("vethb-h%d", inst.BridgeIndex)

	log.Info().
		Str("session_id", req.SessionID).
		Str("desktop_container_id", req.DesktopContainerID).
		Int("container_pid", containerPID).
		Str("bridge_name", bridgeName).
		Str("desktop_ip", desktopIP).
		Str("gateway", gateway).
		Str("veth_desktop", vethDesktop).
		Str("veth_bridge", vethBridge).
		Msg("Bridging desktop container to Hydra network")

	// Clean up any existing orphaned veths (in case of container restart or crash)
	m.cleanupOrphanedVeth(vethBridge)

	// 1. Create veth pair in sandbox namespace
	if err := m.runCommand("ip", "link", "add", vethDesktop, "type", "veth", "peer", "name", vethBridge); err != nil {
		return nil, fmt.Errorf("failed to create veth pair: %w", err)
	}

	// 2. Attach bridge-side veth to Hydra's bridge
	if err := m.runCommand("ip", "link", "set", vethBridge, "master", bridgeName); err != nil {
		m.runCommand("ip", "link", "del", vethDesktop)
		return nil, fmt.Errorf("failed to attach veth to bridge %s: %w", bridgeName, err)
	}

	// 3. Bring up the bridge-side veth
	if err := m.runCommand("ip", "link", "set", vethBridge, "up"); err != nil {
		m.runCommand("ip", "link", "del", vethDesktop)
		return nil, fmt.Errorf("failed to bring up bridge veth: %w", err)
	}

	// 4. Move desktop-side veth into container's network namespace
	if err := m.runCommand("ip", "link", "set", vethDesktop, "netns", fmt.Sprintf("%d", containerPID)); err != nil {
		m.runCommand("ip", "link", "del", vethBridge)
		return nil, fmt.Errorf("failed to move veth into container netns: %w", err)
	}

	// 5. Configure the interface inside the container using nsenter
	// Rename to eth1 (eth0 is Docker's default)
	if err := m.runNsenter(containerPID, "ip", "link", "set", vethDesktop, "name", "eth1"); err != nil {
		return nil, fmt.Errorf("failed to rename veth in container: %w", err)
	}

	// 6. Assign IP address
	if err := m.runNsenter(containerPID, "ip", "addr", "add", desktopIP+"/24", "dev", "eth1"); err != nil {
		return nil, fmt.Errorf("failed to assign IP to eth1: %w", err)
	}

	// 7. Bring up the interface
	if err := m.runNsenter(containerPID, "ip", "link", "set", "eth1", "up"); err != nil {
		return nil, fmt.Errorf("failed to bring up eth1: %w", err)
	}

	// 8. Add route to Hydra subnet via the new interface
	if err := m.runNsenter(containerPID, "ip", "route", "add", subnet, "dev", "eth1"); err != nil {
		// Route may already exist, just log warning
		log.Warn().Err(err).Str("subnet", subnet).Msg("Failed to add route (may already exist)")
	}

	// 9. Configure DNS by adding Hydra's DNS server to resolv.conf
	if err := m.configureDNS(containerPID, gateway); err != nil {
		log.Warn().Err(err).Msg("Failed to configure DNS (non-fatal)")
	}

	// 10. Configure localhost forwarding for Docker-exposed ports only
	// This forwards specific ports (from `docker run -p`) while leaving local services alone.
	// See configureLocalhostForwarding() for details.
	if err := m.configureLocalhostForwarding(containerPID, gateway, inst); err != nil {
		log.Warn().Err(err).Msg("Failed to configure localhost forwarding (non-fatal)")
	}

	// 11. Update bridge state for self-healing
	m.mutex.Lock()
	inst.DesktopBridged = true
	inst.DesktopContainerID = req.DesktopContainerID
	inst.DesktopPID = containerPID
	inst.VethBridgeName = vethBridge
	m.mutex.Unlock()

	log.Info().
		Str("session_id", req.SessionID).
		Str("desktop_ip", desktopIP).
		Str("gateway", gateway).
		Str("interface", "eth1").
		Msg("Successfully bridged desktop to Hydra network")

	return &BridgeDesktopResponse{
		DesktopIP: desktopIP,
		Gateway:   gateway,
		Subnet:    subnet,
		Interface: "eth1",
	}, nil
}

// BridgeDesktopPrivileged bridges a desktop container to the host Docker network
// This is used in privileged mode where dev containers run on the host's Docker
func (m *Manager) BridgeDesktopPrivileged(ctx context.Context, req *BridgeDesktopRequest) (*BridgeDesktopResponse, error) {
	// Get desktop container's PID from Wolf's dockerd with retry
	var containerPID int
	var err error
	for attempt := 0; attempt < 10; attempt++ {
		containerPID, err = m.getContainerPID(req.DesktopContainerID)
		if err == nil && containerPID > 0 {
			break
		}
		select {
		case <-ctx.Done():
			return nil, ctx.Err()
		case <-time.After(time.Duration(attempt+1) * 500 * time.Millisecond):
			log.Debug().
				Str("container", req.DesktopContainerID).
				Int("attempt", attempt+1).
				Msg("Waiting for container to be running (privileged mode)...")
		}
	}
	if err != nil || containerPID == 0 {
		return nil, fmt.Errorf("failed to get desktop container PID after retries: %w", err)
	}

	// Get host Docker network info
	// The sandbox container is on the host Docker network, so we can route through it
	hostGateway := m.getHostDockerGateway()
	if hostGateway == "" {
		hostGateway = "172.17.0.1" // Default docker0 gateway
	}

	// Generate unique veth names using container PID (unique at runtime)
	// Linux interface names are limited to 15 characters
	vethDesktop := fmt.Sprintf("vethd-p%d", containerPID)
	vethSandbox := fmt.Sprintf("veths-p%d", containerPID)

	// Use .253/.254 in the host Docker subnet to avoid conflicts
	desktopIP := "172.17.255.254"
	sandboxIP := "172.17.255.253"
	subnet := "172.17.0.0/16"

	log.Info().
		Str("session_id", req.SessionID).
		Str("desktop_container_id", req.DesktopContainerID).
		Int("container_pid", containerPID).
		Str("host_gateway", hostGateway).
		Str("desktop_ip", desktopIP).
		Msg("Bridging desktop to host Docker network (privileged mode)")

	// Clean up any existing orphaned veths
	m.cleanupOrphanedVeth(vethSandbox)

	// 1. Create veth pair in sandbox namespace
	if err := m.runCommand("ip", "link", "add", vethDesktop, "type", "veth", "peer", "name", vethSandbox); err != nil {
		return nil, fmt.Errorf("failed to create veth pair: %w", err)
	}

	// 2. Configure sandbox side (stays in sandbox namespace)
	if err := m.runCommand("ip", "addr", "add", sandboxIP+"/16", "dev", vethSandbox); err != nil {
		m.runCommand("ip", "link", "del", vethDesktop)
		return nil, fmt.Errorf("failed to configure sandbox veth: %w", err)
	}
	if err := m.runCommand("ip", "link", "set", vethSandbox, "up"); err != nil {
		m.runCommand("ip", "link", "del", vethDesktop)
		return nil, fmt.Errorf("failed to bring up sandbox veth: %w", err)
	}

	// 3. Move desktop-side veth into container's network namespace
	if err := m.runCommand("ip", "link", "set", vethDesktop, "netns", fmt.Sprintf("%d", containerPID)); err != nil {
		m.runCommand("ip", "link", "del", vethSandbox)
		return nil, fmt.Errorf("failed to move veth into container netns: %w", err)
	}

	// 4. Configure the interface inside the container
	if err := m.runNsenter(containerPID, "ip", "link", "set", vethDesktop, "name", "eth1"); err != nil {
		return nil, fmt.Errorf("failed to rename veth in container: %w", err)
	}
	// Use /32 prefix to avoid auto-creating a route for the entire /16 subnet
	// We'll add an explicit gateway route below
	if err := m.runNsenter(containerPID, "ip", "addr", "add", desktopIP+"/32", "dev", "eth1"); err != nil {
		return nil, fmt.Errorf("failed to assign IP to eth1: %w", err)
	}
	if err := m.runNsenter(containerPID, "ip", "link", "set", "eth1", "up"); err != nil {
		return nil, fmt.Errorf("failed to bring up eth1: %w", err)
	}

	// 5. Add point-to-point route to sandbox gateway first
	if err := m.runNsenter(containerPID, "ip", "route", "add", sandboxIP+"/32", "dev", "eth1"); err != nil {
		log.Warn().Err(err).Str("gateway", sandboxIP).Msg("Failed to add gateway route (may already exist)")
	}

	// 6. Add route to host Docker network via sandbox gateway
	if err := m.runNsenter(containerPID, "ip", "route", "add", subnet, "via", sandboxIP, "dev", "eth1"); err != nil {
		log.Warn().Err(err).Str("subnet", subnet).Msg("Failed to add route (may already exist)")
	}

	// 7. Enable IP forwarding in sandbox for routing
	m.runCommand("sysctl", "-w", "net.ipv4.ip_forward=1")

	// 8. Add iptables MASQUERADE for traffic going to host Docker network
	// This allows the desktop to reach containers on the host Docker network
	// First delete any existing rule to avoid duplicates (idempotent)
	m.runCommand("iptables", "-t", "nat", "-D", "POSTROUTING", "-s", desktopIP, "-o", "eth0", "-j", "MASQUERADE")
	// Now add the rule
	m.runCommand("iptables", "-t", "nat", "-A", "POSTROUTING", "-s", desktopIP, "-o", "eth0", "-j", "MASQUERADE")

	// 9. Configure DNS by adding sandbox's DNS server to resolv.conf
	// In privileged mode, we use the sandbox's gateway as DNS proxy
	// The sandbox can reach Docker's internal DNS or host DNS
	if err := m.configureDNS(containerPID, sandboxIP); err != nil {
		log.Warn().Err(err).Msg("Failed to configure DNS for privileged mode (non-fatal)")
	}

	// 10. Localhost forwarding not implemented for privileged mode
	// In privileged mode, there's no Hydra dockerd instance to query for exposed ports.
	// Users in privileged mode access Docker containers directly via host networking.
	// TODO: Could query host Docker socket for exposed ports if needed.

	log.Info().
		Str("session_id", req.SessionID).
		Str("desktop_ip", desktopIP).
		Str("host_gateway", hostGateway).
		Str("interface", "eth1").
		Msg("Successfully bridged desktop to host Docker network (privileged mode)")

	return &BridgeDesktopResponse{
		DesktopIP: desktopIP,
		Gateway:   hostGateway,
		Subnet:    subnet,
		Interface: "eth1",
	}, nil
}

// getHostDockerGateway returns the gateway IP for the host Docker network
func (m *Manager) getHostDockerGateway() string {
	// Check docker0 bridge gateway
	output, err := exec.Command("ip", "route", "show", "default").Output()
	if err != nil {
		return ""
	}

	// Parse "default via 172.17.0.1 dev eth0 ..."
	fields := strings.Fields(string(output))
	for i, field := range fields {
		if field == "via" && i+1 < len(fields) {
			return fields[i+1]
		}
	}
	return ""
}

// getContainerPID gets the PID of a container from Wolf's dockerd
// Wolf adds a UUID suffix to container names (e.g., "zed-external-xxx_uuid"),
// so we first try exact match, then fall back to prefix-based lookup.
func (m *Manager) getContainerPID(containerID string) (int, error) {
	// First try exact match
	cmd := exec.Command("docker", "-H", "unix:///var/run/docker.sock",
		"inspect", "--format", "{{.State.Pid}}", containerID)
	output, err := cmd.Output()
	if err != nil {
		// Exact match failed - try finding container by name prefix
		// Wolf names containers as "{hostname}_{uuid}", so filter by prefix
		filterCmd := exec.Command("docker", "-H", "unix:///var/run/docker.sock",
			"ps", "--filter", fmt.Sprintf("name=%s", containerID), "--format", "{{.Names}}")
		filterOutput, filterErr := filterCmd.Output()
		if filterErr != nil {
			return 0, fmt.Errorf("docker inspect failed and prefix filter failed: %w", err)
		}

		// Get first matching container name
		matchedName := strings.TrimSpace(strings.Split(string(filterOutput), "\n")[0])
		if matchedName == "" {
			return 0, fmt.Errorf("no container found matching prefix %s", containerID)
		}

		log.Debug().
			Str("requested", containerID).
			Str("matched", matchedName).
			Msg("Found container by prefix match")

		// Retry inspect with the full container name
		cmd = exec.Command("docker", "-H", "unix:///var/run/docker.sock",
			"inspect", "--format", "{{.State.Pid}}", matchedName)
		output, err = cmd.Output()
		if err != nil {
			return 0, fmt.Errorf("docker inspect failed for matched container %s: %w", matchedName, err)
		}
	}

	pidStr := strings.TrimSpace(string(output))
	var pid int
	if _, err := fmt.Sscanf(pidStr, "%d", &pid); err != nil {
		return 0, fmt.Errorf("failed to parse PID: %w", err)
	}

	if pid == 0 {
		return 0, fmt.Errorf("container not running (PID is 0)")
	}

	return pid, nil
}

// runCommand executes a command and returns error if it fails
func (m *Manager) runCommand(name string, args ...string) error {
	cmd := exec.Command(name, args...)
	output, err := cmd.CombinedOutput()
	if err != nil {
		return fmt.Errorf("%s failed: %w (output: %s)", name, err, string(output))
	}
	return nil
}

// runNsenter executes a command inside a container's network namespace
func (m *Manager) runNsenter(pid int, args ...string) error {
	nsenterArgs := append([]string{"-t", fmt.Sprintf("%d", pid), "-n", "--"}, args...)
	cmd := exec.Command("nsenter", nsenterArgs...)
	output, err := cmd.CombinedOutput()
	if err != nil {
		return fmt.Errorf("nsenter failed: %w (output: %s)", err, string(output))
	}
	return nil
}

// cleanupOrphanedVeth removes orphaned veth interfaces from previous sessions
func (m *Manager) cleanupOrphanedVeth(vethName string) {
	// Check if veth exists
	cmd := exec.Command("ip", "link", "show", vethName)
	if err := cmd.Run(); err != nil {
		return // Doesn't exist, nothing to clean up
	}

	// Delete the orphaned veth
	log.Info().Str("veth", vethName).Msg("Cleaning up orphaned veth interface")
	exec.Command("ip", "link", "del", vethName).Run()
}

// configureDNS adds the Hydra DNS server to the container's resolv.conf
func (m *Manager) configureDNS(containerPID int, dnsServer string) error {
	// Read current resolv.conf via nsenter
	cmd := exec.Command("nsenter", "-t", fmt.Sprintf("%d", containerPID), "-m", "--", "cat", "/etc/resolv.conf")
	output, err := cmd.Output()
	if err != nil {
		return fmt.Errorf("failed to read resolv.conf: %w", err)
	}

	currentConf := string(output)

	// Check if our DNS server is already present
	if strings.Contains(currentConf, dnsServer) {
		log.Debug().Str("dns_server", dnsServer).Msg("DNS server already configured")
		return nil
	}

	// Prepend our nameserver to the existing config
	// This ensures container DNS queries try our server first
	newConf := fmt.Sprintf("nameserver %s\n%s", dnsServer, currentConf)

	// Write back via nsenter using echo and redirect
	// We use sh -c to handle the redirect
	cmd = exec.Command("nsenter", "-t", fmt.Sprintf("%d", containerPID), "-m", "--",
		"sh", "-c", fmt.Sprintf("echo '%s' > /etc/resolv.conf", newConf))
	if err := cmd.Run(); err != nil {
		return fmt.Errorf("failed to write resolv.conf: %w", err)
	}

	log.Info().Str("dns_server", dnsServer).Msg("Added Hydra DNS server to container resolv.conf")
	return nil
}

// prefixWriter writes to stdout with a prefix
type prefixWriter struct {
	prefix string
}

func (w *prefixWriter) Write(p []byte) (n int, err error) {
	lines := strings.Split(string(p), "\n")
	for _, line := range lines {
		if line != "" {
			fmt.Printf("%s%s\n", w.prefix, line)
		}
	}
	return len(p), nil
}

// queryExposedPorts queries a Hydra instance's dockerd for all containers
// with exposed ports (-p flag) and returns a list of host ports to forward.
// These are ports that Docker binds on the gateway, which users expect to
// access via localhost in their desktop container.
func (m *Manager) queryExposedPorts(inst *DockerInstance) ([]uint16, error) {
	// Query all running containers with their port mappings
	// Format: "0.0.0.0:8080->8080/tcp, :::3000->3000/tcp"
	cmd := exec.Command("docker", "-H", "unix://"+inst.SocketPath,
		"ps", "--format", "{{.Ports}}")

	output, err := cmd.Output()
	if err != nil {
		return nil, fmt.Errorf("failed to query docker ports: %w", err)
	}

	// Parse port mappings from output
	// Each line is one container's ports, comma-separated
	// Format: "0.0.0.0:8080->8080/tcp" or ":::8080->8080/tcp" (IPv6)
	var ports []uint16
	seen := make(map[uint16]bool)

	lines := strings.Split(string(output), "\n")
	for _, line := range lines {
		line = strings.TrimSpace(line)
		if line == "" {
			continue
		}

		// Split by comma for multiple port mappings on same container
		mappings := strings.Split(line, ", ")
		for _, mapping := range mappings {
			mapping = strings.TrimSpace(mapping)
			if mapping == "" {
				continue
			}

			// Extract host port from format "0.0.0.0:8080->8080/tcp"
			// We want the port BEFORE the "->" (the host port)
			if idx := strings.Index(mapping, "->"); idx > 0 {
				hostPart := mapping[:idx]
				// hostPart is "0.0.0.0:8080" or ":::8080"
				if colonIdx := strings.LastIndex(hostPart, ":"); colonIdx >= 0 {
					portStr := hostPart[colonIdx+1:]
					var port uint64
					port, err = strconv.ParseUint(portStr, 10, 16)
					if err == nil && port > 0 && port <= 65535 {
						p := uint16(port)
						if !seen[p] {
							seen[p] = true
							ports = append(ports, p)
						}
					}
				}
			}
		}
	}

	return ports, nil
}

// clearLocalhostForwarding removes all existing DNAT rules for localhost forwarding.
// This is called before adding new rules to ensure idempotency.
func (m *Manager) clearLocalhostForwarding(containerPID int, inst *DockerInstance) {
	// Remove rules for previously forwarded ports
	for _, port := range inst.ForwardedPorts {
		gateway := fmt.Sprintf("10.200.%d.1", inst.BridgeIndex)
		// Ignore errors - rule may not exist
		m.runNsenter(containerPID, "iptables", "-t", "nat", "-D", "OUTPUT",
			"-d", "127.0.0.1", "-p", "tcp", "--dport", fmt.Sprintf("%d", port),
			"-j", "DNAT", "--to-destination", fmt.Sprintf("%s:%d", gateway, port))
	}
}

// configureLocalhostForwarding sets up iptables DNAT rules so that connections
// to localhost:PORT in the desktop container are forwarded to gateway:PORT
// where Docker actually binds ports from `docker run -p PORT:PORT`.
//
// This enables the standard Docker developer experience:
//
//	docker run -p 8080:8080 nginx
//	curl localhost:8080  # Works!
//
<<<<<<< HEAD
// IMPORTANT: Only forwards ports that Docker containers have exposed via -p flag.
// Local services (like Vite on localhost:3000) are NOT affected and work normally.
//
// Technical details:
// - Requires route_localnet=1 sysctl to allow routing 127.0.0.0/8 to non-local addresses
// - Requires MASQUERADE for return traffic (source 127.x.x.x must be SNATed to eth1 IP)
func (m *Manager) configureLocalhostForwarding(containerPID int, gateway string, inst *DockerInstance) error {
	// 1. Query exposed ports from Hydra's dockerd
	ports, err := m.queryExposedPorts(inst)
	if err != nil {
		log.Warn().Err(err).Msg("Failed to query exposed ports, skipping localhost forwarding")
		return nil // Non-fatal - desktop still works, just no port forwarding
	}

	// 2. Enable route_localnet sysctl (required for DNAT from 127.0.0.1 to work)
	// This allows routing packets with 127.0.0.0/8 source/dest to non-loopback interfaces
	// Without this, the kernel drops DNATed packets before they're routed out eth1
	for _, iface := range []string{"all", "lo", "eth1"} {
		if err := m.runNsenter(containerPID, "sysctl", "-w",
			fmt.Sprintf("net.ipv4.conf.%s.route_localnet=1", iface)); err != nil {
			log.Warn().Err(err).Str("interface", iface).Msg("Failed to set route_localnet (non-fatal)")
		}
	}

	// 3. Add MASQUERADE rule for return traffic (idempotent: delete first, then add)
	// When we DNAT localhost:PORT → gateway:PORT, the source IP stays as 127.0.0.1
	// Without MASQUERADE, the gateway sends responses to its own localhost, not back to desktop
	// This SNATs the source to the desktop's eth1 IP so responses come back correctly
	m.runNsenter(containerPID, "iptables", "-t", "nat", "-D", "POSTROUTING",
		"-o", "eth1", "-s", "127.0.0.0/8", "-j", "MASQUERADE") // Ignore error - may not exist
	if err := m.runNsenter(containerPID, "iptables", "-t", "nat", "-A", "POSTROUTING",
		"-o", "eth1", "-s", "127.0.0.0/8", "-j", "MASQUERADE"); err != nil {
		log.Warn().Err(err).Msg("Failed to add MASQUERADE rule for localhost forwarding")
	}

	// 4. Clear any existing DNAT rules (idempotent)
	m.clearLocalhostForwarding(containerPID, inst)

	// 5. Add port-specific DNAT rules
	for _, port := range ports {
		if err := m.runNsenter(containerPID, "iptables", "-t", "nat", "-A", "OUTPUT",
			"-d", "127.0.0.1", "-p", "tcp", "--dport", fmt.Sprintf("%d", port),
			"-j", "DNAT", "--to-destination", fmt.Sprintf("%s:%d", gateway, port)); err != nil {
			log.Warn().Err(err).Uint16("port", port).Msg("Failed to add DNAT rule for port")
			// Continue with other ports
		}
	}

	// 6. Store ports for later cleanup/update
	inst.ForwardedPorts = ports

	if len(ports) > 0 {
		log.Info().
			Str("gateway", gateway).
			Int("container_pid", containerPID).
			Uints16("ports", ports).
			Msg("Configured localhost forwarding for Docker-exposed ports")
	}
=======
// The implementation requires:
// 1. route_localnet=1 to allow 127.x.x.x addresses on non-loopback routes
// 2. DNAT rule to rewrite destination from 127.0.0.1 to gateway
// 3. MASQUERADE rule to fix source address for return traffic
func (m *Manager) configureLocalhostForwarding(containerPID int, gateway string) error {
	// Enable route_localnet - required to allow packets with 127.x.x.x source/dest
	// on non-loopback interfaces. Without this, the kernel drops DNAT'd packets.
	// We use sh -c with redirect because sysctl -w doesn't work on read-only /proc mounts
	m.runNsenterSh(containerPID, "echo 1 > /proc/sys/net/ipv4/conf/all/route_localnet")
	m.runNsenterSh(containerPID, "echo 1 > /proc/sys/net/ipv4/conf/eth1/route_localnet")

	// Delete any existing rules (idempotent - allows re-bridging without duplicate rules)
	m.runNsenter(containerPID, "iptables", "-t", "nat", "-D", "OUTPUT",
		"-d", "127.0.0.1", "-p", "tcp",
		"-j", "DNAT", "--to-destination", gateway)

	// Extract network from gateway IP (e.g., 10.200.1.1 -> 10.200.1.0/24)
	gatewayParts := strings.Split(gateway, ".")
	if len(gatewayParts) == 4 {
		network := fmt.Sprintf("%s.%s.%s.0/24", gatewayParts[0], gatewayParts[1], gatewayParts[2])
		m.runNsenter(containerPID, "iptables", "-t", "nat", "-D", "POSTROUTING",
			"-d", network, "-j", "MASQUERADE")
	}

	// Add DNAT rule to rewrite localhost -> gateway
	// Note: We don't use -o lo because we want to match before routing decision
	if err := m.runNsenter(containerPID, "iptables", "-t", "nat", "-A", "OUTPUT",
		"-d", "127.0.0.1", "-p", "tcp",
		"-j", "DNAT", "--to-destination", gateway); err != nil {
		return fmt.Errorf("failed to add localhost DNAT rule: %w", err)
	}

	// Add MASQUERADE rule to fix source address
	// After DNAT, packets have src=127.0.0.1, dst=gateway. MASQUERADE changes
	// src to the outgoing interface's IP (eth1's 10.200.1.254), allowing
	// proper return routing.
	if len(gatewayParts) == 4 {
		network := fmt.Sprintf("%s.%s.%s.0/24", gatewayParts[0], gatewayParts[1], gatewayParts[2])
		if err := m.runNsenter(containerPID, "iptables", "-t", "nat", "-A", "POSTROUTING",
			"-d", network, "-j", "MASQUERADE"); err != nil {
			return fmt.Errorf("failed to add MASQUERADE rule: %w", err)
		}
	}

	log.Info().
		Str("gateway", gateway).
		Int("container_pid", containerPID).
		Msg("Configured localhost forwarding (localhost:PORT → gateway:PORT)")
>>>>>>> 7280fbf5

	return nil
}

// runNsenterSh runs a shell command in the container's network namespace
func (m *Manager) runNsenterSh(pid int, cmd string) error {
	nsenterArgs := []string{"-t", fmt.Sprintf("%d", pid), "-n", "--", "sh", "-c", cmd}
	execCmd := exec.Command("nsenter", nsenterArgs...)
	output, err := execCmd.CombinedOutput()
	if err != nil {
		return fmt.Errorf("nsenter sh failed: %w (output: %s)", err, string(output))
	}
	return nil
}
<|MERGE_RESOLUTION|>--- conflicted
+++ resolved
@@ -1437,7 +1437,6 @@
 //	docker run -p 8080:8080 nginx
 //	curl localhost:8080  # Works!
 //
-<<<<<<< HEAD
 // IMPORTANT: Only forwards ports that Docker containers have exposed via -p flag.
 // Local services (like Vite on localhost:3000) are NOT affected and work normally.
 //
@@ -1496,56 +1495,6 @@
 			Uints16("ports", ports).
 			Msg("Configured localhost forwarding for Docker-exposed ports")
 	}
-=======
-// The implementation requires:
-// 1. route_localnet=1 to allow 127.x.x.x addresses on non-loopback routes
-// 2. DNAT rule to rewrite destination from 127.0.0.1 to gateway
-// 3. MASQUERADE rule to fix source address for return traffic
-func (m *Manager) configureLocalhostForwarding(containerPID int, gateway string) error {
-	// Enable route_localnet - required to allow packets with 127.x.x.x source/dest
-	// on non-loopback interfaces. Without this, the kernel drops DNAT'd packets.
-	// We use sh -c with redirect because sysctl -w doesn't work on read-only /proc mounts
-	m.runNsenterSh(containerPID, "echo 1 > /proc/sys/net/ipv4/conf/all/route_localnet")
-	m.runNsenterSh(containerPID, "echo 1 > /proc/sys/net/ipv4/conf/eth1/route_localnet")
-
-	// Delete any existing rules (idempotent - allows re-bridging without duplicate rules)
-	m.runNsenter(containerPID, "iptables", "-t", "nat", "-D", "OUTPUT",
-		"-d", "127.0.0.1", "-p", "tcp",
-		"-j", "DNAT", "--to-destination", gateway)
-
-	// Extract network from gateway IP (e.g., 10.200.1.1 -> 10.200.1.0/24)
-	gatewayParts := strings.Split(gateway, ".")
-	if len(gatewayParts) == 4 {
-		network := fmt.Sprintf("%s.%s.%s.0/24", gatewayParts[0], gatewayParts[1], gatewayParts[2])
-		m.runNsenter(containerPID, "iptables", "-t", "nat", "-D", "POSTROUTING",
-			"-d", network, "-j", "MASQUERADE")
-	}
-
-	// Add DNAT rule to rewrite localhost -> gateway
-	// Note: We don't use -o lo because we want to match before routing decision
-	if err := m.runNsenter(containerPID, "iptables", "-t", "nat", "-A", "OUTPUT",
-		"-d", "127.0.0.1", "-p", "tcp",
-		"-j", "DNAT", "--to-destination", gateway); err != nil {
-		return fmt.Errorf("failed to add localhost DNAT rule: %w", err)
-	}
-
-	// Add MASQUERADE rule to fix source address
-	// After DNAT, packets have src=127.0.0.1, dst=gateway. MASQUERADE changes
-	// src to the outgoing interface's IP (eth1's 10.200.1.254), allowing
-	// proper return routing.
-	if len(gatewayParts) == 4 {
-		network := fmt.Sprintf("%s.%s.%s.0/24", gatewayParts[0], gatewayParts[1], gatewayParts[2])
-		if err := m.runNsenter(containerPID, "iptables", "-t", "nat", "-A", "POSTROUTING",
-			"-d", network, "-j", "MASQUERADE"); err != nil {
-			return fmt.Errorf("failed to add MASQUERADE rule: %w", err)
-		}
-	}
-
-	log.Info().
-		Str("gateway", gateway).
-		Int("container_pid", containerPID).
-		Msg("Configured localhost forwarding (localhost:PORT → gateway:PORT)")
->>>>>>> 7280fbf5
 
 	return nil
 }
