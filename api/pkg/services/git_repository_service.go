package services

import (
	"context"
	"fmt"
	"os"
	"path/filepath"
	"regexp"
	"strconv"
	"strings"
	"time"

	"github.com/go-git/go-git/v5/plumbing/transport"
	"github.com/go-git/go-git/v6"
	"github.com/go-git/go-git/v6/config"
	"github.com/go-git/go-git/v6/plumbing"
	"github.com/go-git/go-git/v6/plumbing/object"
	"github.com/go-git/go-git/v6/plumbing/transport/http"
	"github.com/helixml/helix/api/pkg/store"
	"github.com/helixml/helix/api/pkg/types"
	"github.com/rs/zerolog/log"
)

// GitRepositoryService manages git repositories hosted on the Helix server
// Uses the filestore mount for persistent storage of git repositories
type GitRepositoryService struct {
	store           store.Store
	filestoreBase   string        // Base path for filestore (e.g., "/tmp/helix/filestore")
	gitRepoBase     string        // Base path for git repositories within filestore
	serverBaseURL   string        // Base URL for git server (e.g., "http://api:8080")
	koditGitURL     string        // URL Kodit uses to access git server (e.g., "http://api:8080" in Docker)
	gitUserName     string        // Default git user name
	gitUserEmail    string        // Default git user email
	enableGitServer bool          // Whether to enable git server functionality
	testMode        bool          // Test mode for unit tests
	koditService    *KoditService // Optional Kodit service for code intelligence
}

// NewGitRepositoryService creates a new git repository service
func NewGitRepositoryService(
	store store.Store,
	filestoreBase string,
	serverBaseURL string,
	gitUserName string,
	gitUserEmail string,
) *GitRepositoryService {
	gitRepoBase := filepath.Join(filestoreBase, "git-repositories")

	// Ensure the git-repositories directory exists
	if err := os.MkdirAll(gitRepoBase, 0755); err != nil {
		log.Error().Err(err).Str("path", gitRepoBase).Msg("Failed to create git-repositories directory")
	}

	return &GitRepositoryService{
		store:           store,
		filestoreBase:   filestoreBase,
		gitRepoBase:     gitRepoBase,
		serverBaseURL:   strings.TrimSuffix(serverBaseURL, "/"),
		gitUserName:     gitUserName,
		gitUserEmail:    gitUserEmail,
		enableGitServer: true,
		testMode:        false,
	}
}

// SetTestMode enables or disables test mode
func (s *GitRepositoryService) SetTestMode(enabled bool) {
	s.testMode = enabled
}

// SetKoditService sets the Kodit service for code intelligence
func (s *GitRepositoryService) SetKoditService(koditService *KoditService) {
	s.koditService = koditService
}

// SetKoditGitURL sets the URL that Kodit uses to access the git server
// This may differ from serverBaseURL in containerized environments
func (s *GitRepositoryService) SetKoditGitURL(url string) {
	s.koditGitURL = strings.TrimSuffix(url, "/")
}

// Initialize creates the git repository base directory and sets up git server
func (s *GitRepositoryService) Initialize(ctx context.Context) error {
	// Create git repositories base directory
	err := os.MkdirAll(s.gitRepoBase, 0755)
	if err != nil {
		return fmt.Errorf("failed to create git repositories directory: %w", err)
	}

	log.Info().
		Str("git_repo_base", s.gitRepoBase).
		Str("server_base_url", s.serverBaseURL).
		Msg("Initialized git repository service")

	return nil
}

// CreateRepository creates a new git repository
func (s *GitRepositoryService) CreateRepository(ctx context.Context, request *types.GitRepositoryCreateRequest) (*types.GitRepository, error) {
	if request.ExternalType == types.ExternalRepositoryTypeADO {
		if request.AzureDevOps == nil {
			return nil, fmt.Errorf("azure devops repository not provided")
		}
		if request.AzureDevOps.OrganizationURL == "" {
			return nil, fmt.Errorf("azure devops organization URL not provided")
		}
		if request.AzureDevOps.PersonalAccessToken == "" {
			return nil, fmt.Errorf("azure devops personal access token not provided")
		}
	}

	// Check for duplicate repository name for this owner and auto-increment if needed
	existingRepos, err := s.store.ListGitRepositories(ctx, &types.ListGitRepositoriesRequest{
		OrganizationID: request.OrganizationID,
		OwnerID:        request.OwnerID,
	})
	if err != nil {
		return nil, fmt.Errorf("failed to list repositories: %w", err)
	}

	// Build a set of existing names for quick lookup
	existingNames := make(map[string]bool)
	for _, repo := range existingRepos {
		if repo.OwnerID == request.OwnerID {
			existingNames[repo.Name] = true
		}
	}

	// Auto-increment name if it already exists
	baseName := request.Name
	uniqueName := baseName
	suffix := 1
	for existingNames[uniqueName] {
		uniqueName = fmt.Sprintf("%s-%d", baseName, suffix)
		suffix++
	}
	request.Name = uniqueName

	// Generate repository ID
	repoID := s.generateRepositoryID(request.RepoType, request.Name)

	// Resolve organization ID
	orgID := request.OrganizationID
	if orgID == "" {
		// If attached to a project, use project's organization
		if request.ProjectID != "" {
			project, err := s.store.GetProject(ctx, request.ProjectID)
			if err == nil && project.OrganizationID != "" {
				orgID = project.OrganizationID
			}
		}

		// If still no org, get owner's first organization
		if orgID == "" {
			memberships, err := s.store.ListOrganizationMemberships(ctx, &store.ListOrganizationMembershipsQuery{
				UserID: request.OwnerID,
			})
			if err == nil && len(memberships) > 0 {
				orgID = memberships[0].OrganizationID
			}
		}
	}

	// Set default branch if not specified
	// For external repos, leave empty - it will be detected from remote HEAD after clone
	// For local repos, default to "main"
	defaultBranch := request.DefaultBranch
	if defaultBranch == "" && request.ExternalURL == "" {
		defaultBranch = "main"
	}

	// Create repository path
	repoPath := filepath.Join(s.gitRepoBase, repoID)

	isExternal := request.ExternalURL != ""

	// Create repository object
	gitRepo := &types.GitRepository{
		ID:             repoID,
		Name:           request.Name,
		Description:    request.Description,
		OwnerID:        request.OwnerID,
		OrganizationID: orgID,
		ProjectID:      request.ProjectID,
		RepoType:       request.RepoType,
		Status:         types.GitRepositoryStatusActive,
		CloneURL:       s.generateCloneURL(repoID),
		IsExternal:     isExternal,
		ExternalURL:    request.ExternalURL,
		ExternalType:   request.ExternalType,
		Username:       request.Username,
		Password:       request.Password,
		LocalPath:      repoPath,
		DefaultBranch:  defaultBranch,
		LastActivity:   time.Now(),
		CreatedAt:      time.Now(),
		UpdatedAt:      time.Now(),
		Metadata:       request.Metadata,
		AzureDevOps:    request.AzureDevOps,
		KoditIndexing:  request.KoditIndexing,
	}

	if gitRepo.ExternalURL == "" {
		// Validate creator credentials for commits
		if request.CreatorName == "" || request.CreatorEmail == "" {
			return nil, fmt.Errorf("creator name and email are required for repository creation")
		}

		// Initialize git repository as bare
		// ALL filestore repos are bare - agents and API server push to them
		initialFiles := request.InitialFiles
		// If no initial files provided, create a default README so the repo has an initial commit
		if len(initialFiles) == 0 {
			initialFiles = map[string]string{
				"README.md": fmt.Sprintf("# %s\n\n%s\n", request.Name, request.Description),
			}
		}
		err = s.initializeGitRepository(repoPath, defaultBranch, request.Name, initialFiles, true, request.CreatorName, request.CreatorEmail)
		if err != nil {
			return nil, fmt.Errorf("failed to initialize git repository: %w", err)
		}
	} else {
		// For external repos: clone synchronously BEFORE creating DB record
		// This ensures the repo exists in Helix before Kodit tries to index it
		log.Info().
			Str("repo_id", repoID).
			Str("external_url", gitRepo.ExternalURL).
			Msg("Cloning external repository...")

		cloneOptions := &git.CloneOptions{
			URL:      gitRepo.ExternalURL,
			Progress: os.Stdout,
			Bare:     true,
			Mirror:   true, // Clone ALL branches, tags, and refs
		}
		cloneOptions.Auth = s.GetAuthConfig(gitRepo)

		repo, err := git.PlainClone(repoPath, cloneOptions)
		if err != nil {
			return nil, fmt.Errorf("failed to clone external repository: %w", err)
		}

		// Detect default branch from HEAD
		headRef, err := repo.Head()
		if err == nil && headRef.Name().IsBranch() {
			gitRepo.DefaultBranch = headRef.Name().Short()
			log.Info().
				Str("repo_id", repoID).
				Str("default_branch", gitRepo.DefaultBranch).
				Msg("Detected default branch from external repository")
		}

		// Populate branches list
		refs, err := repo.References()
		if err == nil {
			var branches []string
			refs.ForEach(func(ref *plumbing.Reference) error {
				if ref.Name().IsBranch() {
					branches = append(branches, ref.Name().Short())
				}
				return nil
			})
			gitRepo.Branches = branches
		}

		log.Info().
			Str("repo_id", repoID).
			Str("external_url", gitRepo.ExternalURL).
			Int("branches", len(gitRepo.Branches)).
			Msg("Successfully cloned external repository")
	}

	// Store repository metadata (if store supports it)
	err = s.store.CreateGitRepository(ctx, gitRepo)
	if err != nil {
		log.Warn().Err(err).Str("repo_id", gitRepo.ID).Msg("Failed to store repository metadata in database")
		return nil, err
	}

	// If a project was specified, also create junction table entry
	// (AttachRepositoryToProject writes to both junction table and legacy project_id column)
	if request.ProjectID != "" {
		if err := s.store.AttachRepositoryToProject(ctx, request.ProjectID, gitRepo.ID); err != nil {
			log.Warn().Err(err).
				Str("repo_id", gitRepo.ID).
				Str("project_id", request.ProjectID).
				Msg("Failed to attach repository to project via junction table")
			// Don't fail the request - repo was created, junction is secondary
		}
	}

	log.Info().
		Str("repo_id", repoID).
		Str("repo_path", repoPath).
		Str("repo_type", string(gitRepo.RepoType)).
		Str("external_url", gitRepo.ExternalURL).
		Msg("Created git repository")

	// Register with Kodit if kodit_indexing is enabled
	if s.koditService != nil && request.KoditIndexing {
<<<<<<< HEAD
		// Determine the clone URL for Kodit
		// ALL repos (both external and local) should use Helix's git server URL with API key auth
		// External repos are mirrored to Helix, and Kodit can't authenticate to ADO/GitHub/etc
		var koditCloneURL string
		if request.KoditAPIKey == "" {
			log.Warn().
				Str("repo_id", repoID).
				Bool("is_external", isExternal).
				Msg("Cannot register repository with Kodit without API key - user must authenticate with API key")
		} else {
			// Build authenticated URL: http://api:APIKEY@host/git/repo_id
			koditCloneURL = s.BuildAuthenticatedCloneURL(repoID, request.KoditAPIKey)
=======
		// For external repos, we need to clone the repo to disk first so Kodit can access it
		// via the internal URL. The internal URL is always used so Kodit clones through Helix.
		if isExternal {
			if err := s.updateRepositoryFromGit(gitRepo); err != nil {
				log.Error().
					Err(err).
					Str("repo_id", repoID).
					Msg("Failed to clone external repository for Kodit indexing")
				// Don't fail repo creation, but skip Kodit registration
				return gitRepo, nil
			}
>>>>>>> 1ae7935e
		}

		// Always use the internal URL - Kodit clones through Helix's git server
		var koditCloneURL string
		if request.KoditAPIKey == "" {
			log.Warn().
				Str("repo_id", repoID).
				Msg("Cannot register repository with Kodit without API key - user must authenticate with API key")
		} else {
			// Build authenticated URL: http://api:APIKEY@host/git/repo_id
			koditCloneURL = s.BuildAuthenticatedCloneURL(repoID, request.KoditAPIKey)
		}

		// Only register if we have a valid URL
		if koditCloneURL != "" {
			// Register repository with Kodit (non-blocking - failures are logged but don't fail repo creation)
			go func() {
				koditResp, err := s.koditService.RegisterRepository(context.Background(), koditCloneURL)
				if err != nil {
					log.Error().
						Err(err).
						Str("repo_id", repoID).
						Msg("Failed to register repository with Kodit")
					return
				}

				if koditResp != nil {
					// Store Kodit repository ID in metadata for future reference
					if gitRepo.Metadata == nil {
						gitRepo.Metadata = make(map[string]interface{})
					}
					gitRepo.Metadata["kodit_repo_id"] = koditResp.Data.Id

					// Update repository metadata with Kodit ID
					if err := s.store.UpdateGitRepository(context.Background(), gitRepo); err != nil {
						log.Warn().
							Err(err).
							Str("repo_id", repoID).
							Str("kodit_repo_id", koditResp.Data.Id).
							Msg("Failed to update repository with Kodit ID")
					} else {
						log.Info().
							Str("repo_id", repoID).
							Str("kodit_repo_id", koditResp.Data.Id).
							Bool("is_local", !isExternal).
							Msg("Registered repository with Kodit for code intelligence")
					}
				}
			}()
		}
	}

	return gitRepo, nil
}

// GetRepository retrieves repository information by ID
func (s *GitRepositoryService) GetRepository(ctx context.Context, repoID string) (*types.GitRepository, error) {
	// Try to get metadata from store first (has correct LocalPath for all repo types)

	gitRepo, err := s.store.GetGitRepository(ctx, repoID)
	if err != nil {
		return nil, fmt.Errorf("repository %s not found: %w", repoID, err)
	}

	// Got from database - verify the LocalPath exists if this is not external
	if gitRepo.ExternalURL == "" {
		if gitRepo.LocalPath != "" {
			if _, err := os.Stat(gitRepo.LocalPath); os.IsNotExist(err) {
				return nil, fmt.Errorf("repository not found: %s", repoID)
			}
		} else {
			// No LocalPath in DB - try default path
			repoPath := filepath.Join(s.gitRepoBase, repoID)
			if _, err := os.Stat(repoPath); os.IsNotExist(err) {
				return nil, fmt.Errorf("repository not found: %s", repoID)
			}
			gitRepo.LocalPath = repoPath
		}
	}

	// Update with current git information (clones external repos if needed, detects default branch)
	err = s.updateRepositoryFromGit(ctx, gitRepo)
	if err != nil {
		return nil, fmt.Errorf("failed to update repository info from git: %w", err)
	}

	return gitRepo, nil
}

func (s *GitRepositoryService) GetExternalRepoStatus(ctx context.Context, repoID string, branchName string) (*types.ExternalStatus, error) {
	status := &types.ExternalStatus{}

	gitRepo, err := s.GetRepository(ctx, repoID)
	if err != nil {
		return nil, fmt.Errorf("repository not found: %w", err)
	}

	if !gitRepo.IsExternal {
		return nil, fmt.Errorf("repository is not external")
	}

	repo, err := git.PlainOpen(gitRepo.LocalPath)
	if err != nil {
		return nil, fmt.Errorf("failed to open repository: %w", err)
	}

	if branchName == "" {
		branchName = gitRepo.DefaultBranch
	}
	if branchName == "" {
		return nil, fmt.Errorf("no branch specified and repository has no default branch set")
	}

	localRef, err := repo.Reference(plumbing.NewBranchReferenceName(branchName), true)
	if err != nil {
		return nil, fmt.Errorf("failed to get local branch reference: %w", err)
	}
	localHash := localRef.Hash()

	auth := s.GetAuthConfig(gitRepo)

	refSpec := config.RefSpec(fmt.Sprintf("+refs/heads/%s:refs/remotes/origin/%s", branchName, branchName))
	fetchOpts := &git.FetchOptions{
		RemoteName: "origin",
		RefSpecs:   []config.RefSpec{refSpec},
		Force:      true,
	}
	if auth != nil {
		fetchOpts.Auth = auth
	}

	err = repo.Fetch(fetchOpts)
	if err != nil && err != git.NoErrAlreadyUpToDate {
		return nil, fmt.Errorf("failed to fetch from remote: %w", err)
	}

	remoteRef, err := repo.Reference(plumbing.NewRemoteReferenceName("origin", branchName), true)
	if err != nil {
		return nil, fmt.Errorf("failed to get remote branch reference: %w", err)
	}
	remoteHash := remoteRef.Hash()

	if localHash == remoteHash {
		return status, nil
	}

	ahead, behind, err := s.countCommitsDiff(repo, localHash, remoteHash)
	if err != nil {
		return nil, fmt.Errorf("failed to count commits diff: %w", err)
	}

	status.CommitsAhead = ahead
	status.CommitsBehind = behind

	return status, nil
}

func (s *GitRepositoryService) countCommitsDiff(repo *git.Repository, localHash, remoteHash plumbing.Hash) (ahead, behind int, err error) {
	mergeBase, err := s.findMergeBase(repo, localHash, remoteHash)
	if err != nil {
		return 0, 0, err
	}

	ahead, err = s.countCommitsBetween(repo, mergeBase, localHash)
	if err != nil {
		return 0, 0, fmt.Errorf("failed to count ahead commits: %w", err)
	}

	behind, err = s.countCommitsBetween(repo, mergeBase, remoteHash)
	if err != nil {
		return 0, 0, fmt.Errorf("failed to count behind commits: %w", err)
	}

	return ahead, behind, nil
}

func (s *GitRepositoryService) findMergeBase(repo *git.Repository, hash1, hash2 plumbing.Hash) (plumbing.Hash, error) {
	ancestors1 := make(map[plumbing.Hash]bool)
	ancestors1[hash1] = true

	iter1, err := repo.Log(&git.LogOptions{From: hash1})
	if err != nil {
		return plumbing.ZeroHash, err
	}

	_ = iter1.ForEach(func(c *object.Commit) error {
		ancestors1[c.Hash] = true
		return nil
	})

	if ancestors1[hash2] {
		return hash2, nil
	}

	iter2, err := repo.Log(&git.LogOptions{From: hash2})
	if err != nil {
		return plumbing.ZeroHash, err
	}

	var mergeBase plumbing.Hash
	_ = iter2.ForEach(func(c *object.Commit) error {
		if ancestors1[c.Hash] {
			mergeBase = c.Hash
			return fmt.Errorf("found")
		}
		return nil
	})

	if mergeBase.IsZero() {
		return plumbing.ZeroHash, fmt.Errorf("no common ancestor found")
	}

	return mergeBase, nil
}

func (s *GitRepositoryService) countCommitsBetween(repo *git.Repository, from, to plumbing.Hash) (int, error) {
	if from == to {
		return 0, nil
	}

	count := 0
	iter, err := repo.Log(&git.LogOptions{From: to})
	if err != nil {
		return 0, err
	}

	iter.ForEach(func(c *object.Commit) error {
		if c.Hash == from {
			return fmt.Errorf("stop")
		}
		count++
		return nil
	})

	return count, nil
}

// UpdateRepository updates an existing repository's metadata
// koditAPIKey is optional - only needed when enabling KoditIndexing for local (non-external) repos
func (s *GitRepositoryService) UpdateRepository(
	ctx context.Context,
	repoID string,
	request *types.GitRepositoryUpdateRequest,
	koditAPIKey string,
) (*types.GitRepository, error) {

	if request.ExternalType == types.ExternalRepositoryTypeADO {
		if request.AzureDevOps == nil {
			return nil, fmt.Errorf("azure devops repository not provided")
		}
		if request.AzureDevOps.OrganizationURL == "" {
			return nil, fmt.Errorf("azure devops organization URL not provided")
		}
	}

	// Get existing repository
	existing, err := s.GetRepository(ctx, repoID)
	if err != nil {
		return nil, fmt.Errorf("repository not found: %w", err)
	}

	// Update fields if provided
	if request.Name != "" {
		existing.Name = request.Name
	}
	if request.Description != "" {
		existing.Description = request.Description
	}
	if request.DefaultBranch != "" {
		existing.DefaultBranch = request.DefaultBranch
	}
	if request.Metadata != nil {
		// Merge metadata
		if existing.Metadata == nil {
			existing.Metadata = make(map[string]interface{})
		}
		for k, v := range request.Metadata {
			existing.Metadata[k] = v
		}
	}

	if string(request.ExternalType) != "" {
		existing.ExternalType = request.ExternalType
	}
	if request.ExternalURL != "" {
		existing.ExternalURL = request.ExternalURL
	}
	if request.Username != "" {
		existing.Username = request.Username
	}
	if request.Password != "" {
		existing.Password = request.Password
	}
	if request.AzureDevOps != nil {
		existing.AzureDevOps = request.AzureDevOps
	}

	// Check if we're enabling Kodit indexing (must check before modifying existing)
	shouldRegisterKodit := s.koditService != nil &&
		request.KoditIndexing != nil &&
		*request.KoditIndexing &&
		!existing.KoditIndexing

	// Handle KoditIndexing update
	if request.KoditIndexing != nil {
		existing.KoditIndexing = *request.KoditIndexing
	}

	existing.UpdatedAt = time.Now()

	// Update in store
	err = s.store.UpdateGitRepository(ctx, existing)
	if err != nil {
		return nil, fmt.Errorf("failed to update repository metadata: %w", err)
	}

	// Register with Kodit if indexing was just enabled
	if shouldRegisterKodit {
<<<<<<< HEAD
		// Determine the clone URL for Kodit
		// ALL repos (both external and local) should use Helix's git server URL with API key auth
		// External repos are mirrored to Helix, and Kodit can't authenticate to ADO/GitHub/etc
=======
		// Always use the internal URL - Kodit clones through Helix's git server
		// GetRepository was called earlier, so external repos are already cloned to disk
>>>>>>> 1ae7935e
		if koditAPIKey == "" {
			return nil, fmt.Errorf("cannot register repository with Kodit without API key")
		}
		koditCloneURL := s.BuildAuthenticatedCloneURL(repoID, koditAPIKey)

		koditResp, err := s.koditService.RegisterRepository(ctx, koditCloneURL)
		if err != nil {
			return nil, fmt.Errorf("failed to register repository with Kodit: %w", err)
		}

		if koditResp != nil {
			// Store Kodit repository ID in metadata
			if existing.Metadata == nil {
				existing.Metadata = make(map[string]interface{})
			}
			existing.Metadata["kodit_repo_id"] = koditResp.Data.Id

			if err := s.store.UpdateGitRepository(ctx, existing); err != nil {
				return nil, fmt.Errorf("failed to update repository with Kodit ID: %w", err)
			}

			log.Info().
				Str("repo_id", repoID).
				Str("kodit_repo_id", koditResp.Data.Id).
				Bool("is_local", !existing.IsExternal).
				Msg("Registered repository with Kodit for code intelligence")
		}
	}

	log.Info().
		Str("repo_id", repoID).
		Str("name", existing.Name).
		Bool("kodit_indexing", existing.KoditIndexing).
		Msg("updated git repository")

	return existing, nil
}

// DeleteRepository deletes a repository
func (s *GitRepositoryService) DeleteRepository(ctx context.Context, repoID string) error {
	repoPath := filepath.Join(s.gitRepoBase, repoID)

	// Delete repository directory
	if err := os.RemoveAll(repoPath); err != nil {
		log.Warn().Err(err).Str("repo_id", repoID).Msg("failed to delete repository directory")
		// Continue to delete metadata even if filesystem deletion fails
	}

	err := s.store.DeleteGitRepository(ctx, repoID)
	if err != nil {
		log.Warn().Err(err).Str("repo_id", repoID).Msg("failed to delete repository metadata")
	}

	log.Info().
		Str("repo_id", repoID).
		Msg("deleted git repository")

	return nil
}

// incrementRepositoryName intelligently increments a repository name suffix
// Examples: "repo" -> "repo-2", "repo-2" -> "repo-3", "repo-5" -> "repo-6"
func incrementRepositoryName(name string) string {
	// Check if name ends with -<number>
	re := regexp.MustCompile(`^(.+)-(\d+)$`)
	matches := re.FindStringSubmatch(name)

	if len(matches) == 3 {
		// Name has a numeric suffix, increment it
		baseName := matches[1]
		currentNum, _ := strconv.Atoi(matches[2])
		return fmt.Sprintf("%s-%d", baseName, currentNum+1)
	}

	// No numeric suffix, add -2
	return fmt.Sprintf("%s-2", name)
}

// CreateSampleRepository creates a sample/demo repository
// Automatically handles name conflicts by appending -2, -3, -4, etc.
func (s *GitRepositoryService) CreateSampleRepository(
	ctx context.Context,
	request *types.CreateSampleRepositoryRequest,
) (*types.GitRepository, error) {
	// Get sample files based on type
	initialFiles := s.getSampleProjectFiles(request.SampleType)

	// Try creating with incremented names if there's a conflict
	maxRetries := 100
	currentName := request.Name

	for attempt := 0; attempt < maxRetries; attempt++ {
		createReq := &types.GitRepositoryCreateRequest{
			Name:           currentName,
			Description:    request.Description,
			RepoType:       types.GitRepositoryTypeCode,
			OwnerID:        request.OwnerID,
			OrganizationID: request.OrganizationID,
			InitialFiles:   initialFiles,
			DefaultBranch:  "main",
			Metadata: map[string]interface{}{
				"sample_type":  request.SampleType,
				"created_from": "sample",
			},
			KoditIndexing: request.KoditIndexing,
			CreatorName:   request.CreatorName,
			CreatorEmail:  request.CreatorEmail,
		}

		repo, err := s.CreateRepository(ctx, createReq)
		if err == nil {
			// Success!
			if currentName != request.Name {
				log.Info().
					Str("original_name", request.Name).
					Str("final_name", currentName).
					Msg("Created sample repository with auto-incremented name")
			}
			return repo, nil
		}

		// Check if error is due to name conflict
		if !strings.Contains(err.Error(), "already exists") {
			// Different error, return it
			return nil, err
		}

		// Name conflict, try next increment
		currentName = incrementRepositoryName(currentName)
		log.Debug().
			Str("next_name", currentName).
			Int("attempt", attempt+1).
			Msg("Repository name conflict, trying incremented name")
	}

	return nil, fmt.Errorf("failed to create repository after %d attempts (name conflicts)", maxRetries)
}

// GetCloneCommand returns the git clone command for a repository
func (s *GitRepositoryService) GetCloneCommand(repoID string, targetDir string) string {
	cloneURL := s.generateCloneURL(repoID)
	if targetDir == "" {
		return fmt.Sprintf("git clone %s", cloneURL)
	}
	return fmt.Sprintf("git clone %s %s", cloneURL, targetDir)
}

// generateRepositoryID generates a unique repository ID
func (s *GitRepositoryService) generateRepositoryID(repoType types.GitRepositoryType, name string) string {
	// Sanitize name for filesystem
	sanitizedName := strings.ReplaceAll(strings.ToLower(name), " ", "-")
	sanitizedName = strings.ReplaceAll(sanitizedName, "_", "-")

	timestamp := time.Now().Unix()
	return fmt.Sprintf("%s-%s-%d", repoType, sanitizedName, timestamp)
}

// generateCloneURL generates the clone URL for a repository
func (s *GitRepositoryService) generateCloneURL(repoID string) string {
	// Use HTTP URLs for network access by Zed agents
	// Format: http://api-server/git/{repo_id}
	return fmt.Sprintf("%s/git/%s", s.serverBaseURL, repoID)
}

// BuildAuthenticatedCloneURL builds a clone URL with embedded API key authentication
// Uses koditGitURL (configurable) as the base URL for Kodit to access the git server
// Input: repoID: repo-123, apiKey: hl-xxxxx
// Output: http://api:hl-xxxxx@api:8080/git/repo-123 (when koditGitURL is http://api:8080)
func (s *GitRepositoryService) BuildAuthenticatedCloneURL(repoID, apiKey string) string {
	// Use configured koditGitURL, falling back to serverBaseURL if not set
	baseURL := s.koditGitURL
	if baseURL == "" {
		baseURL = s.serverBaseURL
	}

	// Build URL with embedded credentials: http://api:APIKEY@host/git/repo_id
	return strings.Replace(baseURL, "://", fmt.Sprintf("://api:%s@", apiKey), 1) + "/git/" + repoID
}

// initializeGitRepository initializes a new git repository with initial files
// userName and userEmail are required - must be the actual user's credentials for enterprise deployments
func (s *GitRepositoryService) initializeGitRepository(
	repoPath string,
	defaultBranch string,
	repoName string,
	initialFiles map[string]string,
	isBare bool,
	userName string,
	userEmail string,
) error {
	if userName == "" || userEmail == "" {
		return fmt.Errorf("userName and userEmail are required for commits")
	}
	// Create repository directory
	err := os.MkdirAll(repoPath, 0755)
	if err != nil {
		return fmt.Errorf("failed to create repository directory: %w", err)
	}

	// For bare repos with initial files, we need to create a temp clone, commit files, then push
	if isBare && len(initialFiles) > 0 {
		// Initialize bare repository
		_, err := git.PlainInit(repoPath, true)
		if err != nil {
			return fmt.Errorf("failed to initialize bare git repository: %w", err)
		}

		// Create temporary working directory to add initial files
		tempClone, err := os.MkdirTemp("", "helix-git-init-*")
		if err != nil {
			return fmt.Errorf("failed to create temp directory: %w", err)
		}
		defer os.RemoveAll(tempClone) // Cleanup temp clone

		// Initialize a new non-bare repo in the temp directory
		repo, err := git.PlainInit(tempClone, false)
		if err != nil {
			return fmt.Errorf("failed to initialize temp repository: %w", err)
		}

		// Ensure we have at least one file
		if len(initialFiles) == 0 {
			initialFiles = map[string]string{
				"README.md": fmt.Sprintf("# %s\n", repoName),
			}
		}

		// Write initial files to temp clone
		for filePath, content := range initialFiles {
			fullPath := filepath.Join(tempClone, filePath)
			dir := filepath.Dir(fullPath)
			if err := os.MkdirAll(dir, 0755); err != nil {
				return fmt.Errorf("failed to create directory %s: %w", dir, err)
			}
			if err := os.WriteFile(fullPath, []byte(content), 0644); err != nil {
				return fmt.Errorf("failed to write file %s: %w", filePath, err)
			}
		}

		// Commit and push to bare repo
		worktree, err := repo.Worktree()
		if err != nil {
			return fmt.Errorf("failed to get worktree: %w", err)
		}

		if _, err := worktree.Add("."); err != nil {
			return fmt.Errorf("failed to add files: %w", err)
		}

		_, err = worktree.Commit("Initial commit", &git.CommitOptions{
			Author: &object.Signature{
				Name:  userName,
				Email: userEmail,
				When:  time.Now(),
			},
		})
		if err != nil {
			return fmt.Errorf("failed to commit: %w", err)
		}

		// Rename master to main if needed (same fix for temp clone)
		headRef, err := repo.Head()
		if err == nil {
			currentBranch := headRef.Name().Short()
			if currentBranch == "master" && defaultBranch == "main" {
				// Checkout main branch
				mainRef := plumbing.NewBranchReferenceName("main")
				if err := repo.Storer.SetReference(plumbing.NewHashReference(mainRef, headRef.Hash())); err != nil {
					log.Warn().Err(err).Msg("Failed to create main branch in temp clone")
				} else {
					// Checkout main
					worktree, _ := repo.Worktree()
					if worktree != nil {
						worktree.Checkout(&git.CheckoutOptions{
							Branch: mainRef,
							Create: false,
						})
					}
					// Delete master
					repo.Storer.RemoveReference(plumbing.NewBranchReferenceName("master"))
					log.Info().Msg("Renamed temp clone branch from master to main")
				}
			}
		}

		// Add the bare repo as a remote
		_, err = repo.CreateRemote(&config.RemoteConfig{
			Name: "origin",
			URLs: []string{repoPath},
		})
		if err != nil {
			return fmt.Errorf("failed to add remote: %w", err)
		}

		// Push to bare repo
		err = repo.Push(&git.PushOptions{
			RemoteName: "origin",
			RefSpecs: []config.RefSpec{
				config.RefSpec(fmt.Sprintf("+refs/heads/%s:refs/heads/%s", defaultBranch, defaultBranch)),
			},
		})
		if err != nil {
			return fmt.Errorf("failed to push to bare repo: %w", err)
		}

		// Open the bare repo to set HEAD and clean up master branch
		bareRepo, err := git.PlainOpen(repoPath)
		if err == nil {
			// Set HEAD to point to the default branch (important for clients to determine origin/HEAD)
			headRef := plumbing.NewSymbolicReference(plumbing.HEAD, plumbing.NewBranchReferenceName(defaultBranch))
			if err := bareRepo.Storer.SetReference(headRef); err != nil {
				log.Warn().Err(err).Str("default_branch", defaultBranch).Msg("Failed to set HEAD in bare repo")
			} else {
				log.Info().Str("default_branch", defaultBranch).Msg("Set HEAD to default branch in bare repository")
			}

			// Delete master branch if it exists
			masterRef := plumbing.NewBranchReferenceName("master")
			if err := bareRepo.Storer.RemoveReference(masterRef); err != nil && err != plumbing.ErrReferenceNotFound {
				log.Warn().Err(err).Msg("Failed to remove master branch from bare repo")
			} else if err == nil {
				log.Info().Msg("Removed master branch from bare repository")
			}
		}

		log.Info().
			Str("repo_path", repoPath).
			Str("default_branch", defaultBranch).
			Msg("Created bare git repository with initial files")

		return nil
	}

	// For non-bare repos or bare repos without initial files
	repo, err := git.PlainInit(repoPath, isBare)
	if err != nil {
		return fmt.Errorf("failed to initialize git repository: %w", err)
	}

	// If bare repo with no initial files, we're done
	if isBare {
		// Set HEAD to main instead of master
		headRef := plumbing.NewSymbolicReference(plumbing.HEAD, plumbing.NewBranchReferenceName(defaultBranch))
		if err := repo.Storer.SetReference(headRef); err != nil {
			log.Warn().Err(err).Msg("Failed to set HEAD to main branch")
		}

		// Delete master branch if it exists
		masterRef := plumbing.NewBranchReferenceName("master")
		if err := repo.Storer.RemoveReference(masterRef); err != nil && err != plumbing.ErrReferenceNotFound {
			log.Warn().Err(err).Msg("Failed to remove master branch")
		}

		log.Info().
			Str("repo_path", repoPath).
			Str("default_branch", defaultBranch).
			Msg("Created empty bare git repository (accepts pushes from agents)")
		return nil
	}

	// Ensure we have at least one file to commit (can't create empty commits)
	if len(initialFiles) == 0 {
		initialFiles = map[string]string{
			"README.md": fmt.Sprintf("# %s\n", repoName),
		}
	}

	// Write initial files
	for filePath, content := range initialFiles {
		fullPath := filepath.Join(repoPath, filePath)

		// Create directory if needed
		dir := filepath.Dir(fullPath)
		err = os.MkdirAll(dir, 0755)
		if err != nil {
			return fmt.Errorf("failed to create directory %s: %w", dir, err)
		}

		// Write file
		err = os.WriteFile(fullPath, []byte(content), 0644)
		if err != nil {
			return fmt.Errorf("failed to write file %s: %w", filePath, err)
		}
	}

	// Add files to git
	worktree, err := repo.Worktree()
	if err != nil {
		return fmt.Errorf("failed to get worktree: %w", err)
	}

	// Add all files
	_, err = worktree.Add(".")
	if err != nil {
		return fmt.Errorf("failed to add files to git: %w", err)
	}

	// Initial commit
	signature := &object.Signature{
		Name:  userName,
		Email: userEmail,
		When:  time.Now(),
	}

	_, err = worktree.Commit("Initial commit", &git.CommitOptions{
		Author:    signature,
		Committer: signature,
	})
	if err != nil {
		return fmt.Errorf("failed to create initial commit: %w", err)
	}

	// Rename master to main if needed (go-git defaults to master)
	// Get current branch name
	headRef, err := repo.Head()
	if err == nil {
		currentBranch := headRef.Name().Short()
		if currentBranch == "master" && defaultBranch == "main" {
			// Create main branch pointing to same commit
			mainRef := plumbing.NewBranchReferenceName("main")
			if err := repo.Storer.SetReference(plumbing.NewHashReference(mainRef, headRef.Hash())); err != nil {
				log.Warn().Err(err).Msg("Failed to create main branch")
			} else {
				// Set HEAD to main
				newHead := plumbing.NewSymbolicReference(plumbing.HEAD, mainRef)
				if err := repo.Storer.SetReference(newHead); err != nil {
					log.Warn().Err(err).Msg("Failed to set HEAD to main")
				} else {
					// Delete master branch
					if err := repo.Storer.RemoveReference(plumbing.NewBranchReferenceName("master")); err != nil {
						log.Warn().Err(err).Msg("Failed to remove master branch")
					}
					log.Info().Msg("Renamed default branch from master to main")
				}
			}
		}
	}

	return nil
}

// updateRepositoryFromGit updates repository info from git metadata
// For external repositories, this clones them as BARE repositories to allow
// receiving pushes from agents. The actual working copy is created on-demand
// when needed for operations like CreateOrUpdateFileContents.
//
// IMPORTANT: This clones ALL branches from the external repo and detects the
// default branch from HEAD (preserving 'master' if that's what the remote uses).
// If the default branch is detected/changed, it persists the change to the database.
func (s *GitRepositoryService) updateRepositoryFromGit(ctx context.Context, gitRepo *types.GitRepository) error {
	var (
		repo *git.Repository
		err  error
	)

	if gitRepo.ExternalURL != "" {
		repo, err = git.PlainOpen(gitRepo.LocalPath)
		if err != nil {
			cloneOptions := &git.CloneOptions{
				URL:      gitRepo.ExternalURL,
				Progress: os.Stdout,
				Bare:     true,
				Mirror:   true, // Clone ALL branches, tags, and refs - not just the default branch
			}

			cloneOptions.Auth = s.GetAuthConfig(gitRepo)

			repo, err = git.PlainClone(gitRepo.LocalPath, cloneOptions)
			if err != nil {
				return fmt.Errorf("failed to clone git repository: %w", err)
			}

			log.Info().
				Str("repo_id", gitRepo.ID).
				Str("external_url", gitRepo.ExternalURL).
				Msg("Cloned external repository as bare repo")
		}
	} else {
		repo, err = git.PlainOpen(gitRepo.LocalPath)
		if err != nil {
			return fmt.Errorf("failed to open git repository: %w", err)
		}
	}

	// Detect default branch from HEAD if not already set
	// This preserves the upstream's default branch name (e.g., 'master', 'main', 'develop')
	defaultBranchChanged := false
	if gitRepo.DefaultBranch == "" || gitRepo.IsExternal {
		headRef, err := repo.Head()
		if err == nil && headRef.Name().IsBranch() {
			detectedBranch := headRef.Name().Short()
			if gitRepo.DefaultBranch != detectedBranch {
				log.Info().
					Str("repo_id", gitRepo.ID).
					Str("detected_branch", detectedBranch).
					Str("previous_branch", gitRepo.DefaultBranch).
					Msg("Detected default branch from repository HEAD")
				gitRepo.DefaultBranch = detectedBranch
				defaultBranchChanged = true
			}
		} else if err != nil {
			log.Warn().Err(err).Str("repo_id", gitRepo.ID).Msg("Could not detect default branch from HEAD")
		}
	}

	// List all branches (both local refs/heads/* and remote-tracking refs/remotes/origin/*)
	// This handles both mirrored repos (all branches as local refs) and non-mirrored repos
	refs, err := repo.References()
	if err == nil {
		branchSet := make(map[string]bool)
		refs.ForEach(func(ref *plumbing.Reference) error {
			refName := ref.Name()
			// Local branches: refs/heads/*
			if refName.IsBranch() {
				branchSet[refName.Short()] = true
			}
			// Remote-tracking branches: refs/remotes/origin/* (for non-mirrored repos)
			if refName.IsRemote() {
				// Extract branch name from refs/remotes/origin/branch-name
				refStr := refName.String()
				if strings.HasPrefix(refStr, "refs/remotes/origin/") {
					branchName := strings.TrimPrefix(refStr, "refs/remotes/origin/")
					branchSet[branchName] = true
				}
			}
			return nil
		})

		branches := make([]string, 0, len(branchSet))
		for branch := range branchSet {
			branches = append(branches, branch)
		}
		gitRepo.Branches = branches

		log.Debug().
			Str("repo_id", gitRepo.ID).
			Strs("branches", branches).
			Str("default_branch", gitRepo.DefaultBranch).
			Msg("Updated repository branch information")
	}

	gitRepo.LastActivity = time.Now()
	gitRepo.UpdatedAt = time.Now()

	// Persist changes to database if default branch was detected/changed
	// This ensures the detected default branch from external repos is saved
	if defaultBranchChanged {
		if err := s.store.UpdateGitRepository(ctx, gitRepo); err != nil {
			log.Warn().Err(err).
				Str("repo_id", gitRepo.ID).
				Str("default_branch", gitRepo.DefaultBranch).
				Msg("Failed to persist detected default branch to database")
			// Don't fail - the in-memory value is correct
		} else {
			log.Info().
				Str("repo_id", gitRepo.ID).
				Str("default_branch", gitRepo.DefaultBranch).
				Msg("Persisted detected default branch to database")
		}
	}

	return nil
}

// getSampleProjectFiles returns sample files based on project type
func (s *GitRepositoryService) getSampleProjectFiles(sampleType string) map[string]string {
	files := make(map[string]string)

	switch sampleType {
	case "empty":
		files["README.md"] = fmt.Sprintf("# %s\n\nAn empty project repository ready for development.\n\n## Getting Started\n\nThis repository was created as an empty project. Add your code and documentation as needed.\n", sampleType)
		// Just basic structure - no framework-specific files
		return files

	case "nodejs-todo":
		files["README.md"] = "# Node.js Todo App\n\nA simple todo application built with Node.js and Express.\n"
		files["package.json"] = `{
  "name": "nodejs-todo-app",
  "version": "1.0.0",
  "description": "A simple todo application",
  "main": "src/index.js",
  "scripts": {
    "start": "node src/index.js",
    "dev": "nodemon src/index.js",
    "test": "jest"
  },
  "dependencies": {
    "express": "^4.18.0"
  },
  "devDependencies": {
    "nodemon": "^2.0.0",
    "jest": "^28.0.0"
  }
}`
		files["src/index.js"] = `const express = require('express');
const app = express();
const PORT = process.env.PORT || 3000;

app.use(express.json());

// Simple todos array
let todos = [];

// Routes
app.get('/api/todos', (req, res) => {
  res.json(todos);
});

app.post('/api/todos', (req, res) => {
  const todo = {
    id: Date.now(),
    text: req.body.text,
    completed: false
  };
  todos.push(todo);
  res.status(201).json(todo);
});

app.listen(PORT, () => {
  console.log('Server running on port ' + PORT);
});
`

	case "python-api":
		files["README.md"] = "# Python API Service\n\nA FastAPI microservice with PostgreSQL.\n"
		files["requirements.txt"] = `fastapi==0.104.1
uvicorn==0.24.0
sqlalchemy==2.0.23
psycopg2-binary==2.9.9
pydantic==2.5.0
`
		files["app/main.py"] = `from fastapi import FastAPI
from app.routers import items

app = FastAPI(title="Python API Service")

app.include_router(items.router, prefix="/api/v1")

@app.get("/")
async def root():
    return {"message": "Python API Service"}

@app.get("/health")
async def health():
    return {"status": "healthy"}
`
		files["app/__init__.py"] = ""
		files["app/routers/__init__.py"] = ""
		files["app/routers/items.py"] = `from fastapi import APIRouter

router = APIRouter()

@router.get("/items")
async def get_items():
    return {"items": []}

@router.post("/items")
async def create_item(item: dict):
    return {"message": "Item created", "item": item}
`

	case "react-dashboard":
		files["README.md"] = "# React Dashboard\n\nA modern admin dashboard built with React and Material-UI.\n"
		files["package.json"] = `{
  "name": "react-dashboard",
  "version": "1.0.0",
  "description": "A modern admin dashboard",
  "dependencies": {
    "react": "^18.2.0",
    "react-dom": "^18.2.0",
    "@mui/material": "^5.14.0",
    "@mui/icons-material": "^5.14.0"
  },
  "scripts": {
    "start": "react-scripts start",
    "build": "react-scripts build",
    "test": "react-scripts test"
  }
}`
		files["src/App.js"] = `import React from 'react';
import { AppBar, Toolbar, Typography, Container, Grid, Paper } from '@mui/material';

function App() {
  return (
    <div>
      <AppBar position="static">
        <Toolbar>
          <Typography variant="h6">
            React Dashboard
          </Typography>
        </Toolbar>
      </AppBar>
      <Container maxWidth="lg" sx={{ mt: 4, mb: 4 }}>
        <Grid container spacing={3}>
          <Grid item xs={12}>
            <Paper sx={{ p: 2 }}>
              <Typography variant="h4">Welcome to React Dashboard</Typography>
              <Typography variant="body1">
                This is a sample dashboard application.
              </Typography>
            </Paper>
          </Grid>
        </Grid>
      </Container>
    </div>
  );
}

export default App;
`
		files["public/index.html"] = `<!DOCTYPE html>
<html lang="en">
<head>
    <meta charset="utf-8" />
    <meta name="viewport" content="width=device-width, initial-scale=1" />
    <title>React Dashboard</title>
</head>
<body>
    <div id="root"></div>
</body>
</html>
`

	case "linkedin-outreach":
		files["README.md"] = "# LinkedIn Outreach Campaign\n\nMulti-session campaign to reach out to 100 prospects using Helix LinkedIn integration.\n"
		files["campaign/README.md"] = `# LinkedIn Outreach Campaign

## Campaign Overview
Goal: Reach out to 100 qualified prospects using Helix LinkedIn skill integration

## Multi-Session Strategy
- **Session A**: Prospect research and list building
- **Session B**: Message personalization and outreach
- **Session C**: Follow-up tracking and relationship management
- **Session D**: Campaign analysis and optimization

## Campaign Structure
- Target: 100 prospects in AI/ML industry
- Personalized messaging based on profile analysis
- Multi-touch follow-up sequence
- Conversion tracking and analysis
`
		files["campaign/prospect-criteria.md"] = `# Prospect Criteria

## Ideal Customer Profile
- **Industry**: AI/ML, Software Development, Tech Startups
- **Role**: CTO, VP Engineering, AI Lead, Technical Founder
- **Company Size**: 10-500 employees
- **Location**: Global (English-speaking)
- **Activity**: Active on LinkedIn, posts about AI/ML

## Qualification Criteria
- Has engineering team (5+ developers)
- Shows interest in AI/automation tools
- Posts about development challenges
- Engages with technical content

## Exclusion Criteria
- Competitors or similar companies
- Non-technical decision makers only
- Inactive LinkedIn profiles (no posts in 6 months)
- Already contacted in previous campaigns
`
		files["campaign/message-templates.md"] = `# Message Templates

## Initial Outreach Message
Hi [First Name],

I noticed your recent post about [specific topic from their profile]. Your insights on [specific detail] really resonated with me.

I'm reaching out because we've built something that might interest you - Helix is an AI development platform that helps engineering teams like yours accelerate development with AI-powered coding assistants.

What caught my attention about your work is [personalized observation based on their posts/company].

Would you be open to a brief conversation about how teams like yours are using AI to enhance their development workflows?

Best regards,
[Your name]

## Follow-up Message 1 (1 week later)
Hi [First Name],

I hope you don't mind the follow-up. I shared some insights about AI-powered development workflows that might be relevant to [their company/challenges].

I noticed [specific recent activity or post], which aligns with what we're seeing across the industry.

Would a quick 15-minute call work to discuss how other teams are solving [specific challenge they've mentioned]?

## Follow-up Message 2 (2 weeks later)
[Personalized based on new activity/posts]
`
		files["campaign/tracking-template.md"] = `# Campaign Tracking

## Prospect Status Tracking
| Name | Company | Role | Outreach Date | Status | Response | Next Action |
|------|---------|------|---------------|--------|----------|-------------|
| | | | | pending | | |

## Response Categories
- **Interested**: Wants to learn more / schedule call
- **Not Now**: Interested but timing not right
- **Not Relevant**: Not a good fit
- **No Response**: No reply after 3 touches
- **Connected**: Accepted invitation, ready for outreach

## Campaign Metrics
- **Total Prospects**: 100
- **Messages Sent**: 0
- **Responses Received**: 0
- **Positive Responses**: 0
- **Meetings Scheduled**: 0
- **Response Rate**: 0%
- **Conversion Rate**: 0%
`

	case "helix-blog-posts":
		files["README.md"] = "# Helix Technical Blog Posts\n\nWrite 10 technical blog posts about the Helix system by analyzing the actual codebase.\n"
		files["blog-project/README.md"] = `# Helix Blog Post Project

## Project Overview
Write 10 comprehensive blog posts about different aspects of the Helix AI development platform by analyzing the actual codebase.

## Multi-Session Strategy
- **Session A**: Repository analysis and content planning
- **Session B**: Technical deep-dive posts (architecture, APIs)
- **Session C**: User-focused posts (tutorials, use cases)
- **Session D**: Advanced topics and future roadmap

## Blog Post Topics
1. "Getting Started with Helix: Your First AI Assistant"
2. "Understanding Helix Architecture: From API to Models"
3. "Building Custom Skills: Extending Helix with APIs"
4. "Multi-Model Orchestration in Helix"
5. "Helix Security: Authentication and Access Control"
6. "Scaling Helix: Deployment and Operations"
7. "Advanced Helix: Custom Agents and Workflows"
8. "Helix vs. Other AI Platforms: Technical Comparison"
9. "Contributing to Helix: Developer Guide"
10. "The Future of Helix: Roadmap and Vision"

## Content Strategy
- Technical accuracy through code analysis
- Practical examples and tutorials
- Screenshots and diagrams
- Code samples from actual implementation
- User journey and use case focus
`
		files["blog-project/helix-repo-analysis.md"] = `# Helix Repository Analysis Plan

## Repository Information
- **Source**: https://github.com/helixml/helix
- **Clone Strategy**: Use Zed agent git access for live code analysis
- **Update Frequency**: Re-clone periodically to capture latest changes

## Code Analysis Approach

### 1. Architecture Analysis
- Main entry points: cmd/, main.go
- API structure: api/pkg/
- Frontend: frontend/src/
- Documentation: docs/, README.md

### 2. Key Components to Analyze
- **Session Management**: api/pkg/controller/
- **Model Integration**: api/pkg/model/
- **Skills System**: api/pkg/agent/skill/
- **Authentication**: api/pkg/auth/
- **Storage**: api/pkg/store/
- **WebSocket**: api/pkg/pubsub/

### 3. Content Generation Strategy
- Extract code examples for blog posts
- Understand data flows and interactions
- Identify key features and capabilities
- Generate practical tutorials from actual usage patterns

## Git Commands for Zed Agent
` + "```bash" + `
# Clone Helix repository
git clone https://github.com/helixml/helix.git /workspace/helix-analysis
cd /workspace/helix-analysis

# Analyze codebase structure
find . -name "*.go" | head -20
find . -name "*.ts" -o -name "*.tsx" | head -20
cat README.md
cat docs/*.md

# Understand main components
ls -la api/pkg/
ls -la frontend/src/
cat main.go
` + "```" + `
`
		files["blog-project/post-templates/"] = ""
		files["blog-project/post-templates/technical-post-template.md"] = `# [Blog Post Title]

*Part [X] of the Helix Technical Series*

## Introduction
[Brief introduction explaining what this post covers and why it matters]

## Overview
[High-level explanation of the topic]

## Technical Deep Dive

### Architecture
[Explain the architecture with references to actual code]

### Implementation Details
[Code examples from the actual Helix repository]

` + "```go" + `
// Example from helix/api/pkg/[component]/[file].go
[actual code snippet with explanation]
` + "```" + `

### Key Features
[Highlight important features and capabilities]

## Practical Examples

### Basic Usage
[Step-by-step tutorial with real examples]

### Advanced Usage
[More complex scenarios and configurations]

## Best Practices
[Recommendations based on codebase analysis]

## Troubleshooting
[Common issues and solutions based on code understanding]

## Conclusion
[Summary and next steps]

## Related Resources
- [Link to relevant documentation]
- [Link to code examples]
- [Link to other blog posts in series]

---
*This post was generated by analyzing the Helix codebase at [commit hash] on [date]*
`
		files["blog-project/content-calendar.md"] = `# Blog Post Content Calendar

## Publishing Schedule
| Post # | Title | Focus Area | Target Date | Status | Session |
|--------|-------|------------|-------------|--------|---------|
| 1 | Getting Started with Helix | User Tutorial | Week 1 | Planned | Session C |
| 2 | Helix Architecture Deep Dive | Technical | Week 1 | Planned | Session B |
| 3 | Building Custom Skills | Developer Guide | Week 2 | Planned | Session B |
| 4 | Multi-Model Orchestration | Technical | Week 2 | Planned | Session B |
| 5 | Authentication & Security | Technical | Week 3 | Planned | Session B |
| 6 | Deployment & Operations | DevOps | Week 3 | Planned | Session D |
| 7 | Advanced Workflows | Advanced | Week 4 | Planned | Session D |
| 8 | Platform Comparison | Business | Week 4 | Planned | Session C |
| 9 | Contributing Guide | Community | Week 5 | Planned | Session C |
| 10 | Future Roadmap | Vision | Week 5 | Planned | Session D |

## Content Distribution
- **Technical Posts (40%)**: Architecture, APIs, advanced features
- **Tutorial Posts (30%)**: Getting started, how-to guides
- **Business Posts (20%)**: Use cases, comparisons, ROI
- **Community Posts (10%)**: Contributing, roadmap, vision

## Session Coordination
- **Session A**: Repository analysis, research, planning
- **Session B**: Technical deep-dive content creation
- **Session C**: User-focused tutorials and guides
- **Session D**: Advanced topics and strategic content
`

	case "jupyter-notebooks":
		files["README.md"] = `# Jupyter Financial Analysis - Notebooks

This repository contains Jupyter notebooks for financial data analysis.

## Quick Start

The agent can run notebooks using ipynb commands from the terminal:

` + "```bash" + `
# Execute notebook and save results in-place
jupyter nbconvert --execute --to notebook --inplace portfolio_analysis.ipynb

# Execute and export to HTML for viewing
jupyter nbconvert --execute --to html portfolio_analysis.ipynb

# View the HTML output in browser
# The HTML file will be at portfolio_analysis.html
` + "```" + `

## Notebooks

- **portfolio_analysis.ipynb**: Microsoft stock returns analysis with pyforest library

## Related Repositories

- **pyforest**: Python library for financial calculations (in separate repository)

## Setup

See AGENT_INSTRUCTIONS.md for setup and workflow details.
`
		files["AGENT_INSTRUCTIONS.md"] = `# Agent Instructions for Jupyter Workflow

## Running Notebooks from Command Line

You can execute Jupyter notebooks without opening the browser using these commands:

` + "```bash" + `
# Method 1: Execute and save results in the notebook
jupyter nbconvert --execute --to notebook --inplace portfolio_analysis.ipynb

# Method 2: Execute and generate HTML output
jupyter nbconvert --execute --to html portfolio_analysis.ipynb

# Method 3: Execute and show output in terminal
jupyter nbconvert --execute --to notebook --stdout portfolio_analysis.ipynb | grep -A 10 "output"
` + "```" + `

## Viewing Results

After running a notebook:
1. The .ipynb file will contain cell outputs if you used --inplace
2. The .html file can be viewed in a browser to see rendered results
3. You can use the Bash tool to open the HTML: ` + "`open portfolio_analysis.html`" + ` (macOS) or ` + "`xdg-open portfolio_analysis.html`" + ` (Linux)

## Iterative Development Workflow

1. **Read the notebook**: Use the Read tool on the .ipynb file to see the code
2. **Modify the notebook**: Use the Edit tool to change notebook cells
3. **Run the notebook**: Use jupyter nbconvert to execute
4. **Check results**: Read the updated .ipynb or generated .html
5. **Iterate**: Repeat based on results

## Working with PyForest Library

The pyforest library is in a separate repository. To make changes:
1. Navigate to the pyforest repository
2. Edit files in pyforest/pyforest/ directory
3. The library is installed with ` + "`pip install -e .`" + ` so changes are immediately available
4. Restart Python kernel or re-import to pick up changes

## Example Task Flow

For "Add multiple tickers" task:
1. Read portfolio_analysis.ipynb to understand current structure
2. Edit the notebook to download multiple tickers
3. Run: ` + "`jupyter nbconvert --execute --to html portfolio_analysis.ipynb`" + `
4. Check portfolio_analysis.html to verify the new ticker data appears
5. Commit changes to git
`
		files["requirements.txt"] = `jupyterlab==4.0.9
pandas==2.1.4
numpy==1.26.2
matplotlib==3.8.2
yfinance==0.2.33
scipy==1.11.4
seaborn==0.13.0
`
		// Notebook file
		files["portfolio_analysis.ipynb"] = `{
 "cells": [
  {
   "cell_type": "markdown",
   "metadata": {},
   "source": [
    "# Microsoft Portfolio Returns Analysis\n",
    "\n",
    "This notebook calculates portfolio returns for Microsoft (MSFT) over different date ranges.\n",
    "\n",
    "**Note**: This notebook uses the pyforest library from the separate pyforest repository."
   ]
  },
  {
   "cell_type": "code",
   "execution_count": null,
   "metadata": {},
   "outputs": [],
   "source": [
    "import pandas as pd\n",
    "import numpy as np\n",
    "import yfinance as yf\n",
    "import matplotlib.pyplot as plt\n",
    "from datetime import datetime, timedelta\n",
    "\n",
    "# Import pyforest library (install from ../pyforest with: pip install -e ../pyforest)\n",
    "try:\n",
    "    from pyforest import calculate_returns, calculate_cumulative_returns, calculate_sharpe_ratio\n",
    "    print(\"PyForest library imported successfully\")\n",
    "except ImportError:\n",
    "    print(\"WARNING: PyForest library not found. Install with: pip install -e ../pyforest\")\n",
    "    print(\"Falling back to basic pandas calculations\")\n",
    "\n",
    "# Set display options\n",
    "pd.set_option('display.max_columns', None)\n",
    "pd.set_option('display.width', None)\n",
    "\n",
    "print(\"Libraries imported successfully\")"
   ]
  },
  {
   "cell_type": "code",
   "execution_count": null,
   "metadata": {},
   "outputs": [],
   "source": [
    "# Download Microsoft stock data\n",
    "ticker = 'MSFT'\n",
    "print(f\"Downloading {ticker} data...\")\n",
    "\n",
    "# Get data for last 5 years\n",
    "end_date = datetime.now()\n",
    "start_date = end_date - timedelta(days=5*365)\n",
    "\n",
    "msft = yf.download(ticker, start=start_date, end=end_date, progress=False)\n",
    "print(f\"Downloaded {len(msft)} days of data\")\n",
    "msft.head()"
   ]
  },
  {
   "cell_type": "code",
   "execution_count": null,
   "metadata": {},
   "outputs": [],
   "source": [
    "# Calculate returns using pyforest library if available, otherwise use pandas\n",
    "try:\n",
    "    msft['Daily_Return'] = calculate_returns(msft['Close'])\n",
    "    msft['Cumulative_Return'] = calculate_cumulative_returns(msft['Daily_Return'])\n",
    "    sharpe = calculate_sharpe_ratio(msft['Daily_Return'])\n",
    "except NameError:\n",
    "    # Fallback if pyforest not imported\n",
    "    msft['Daily_Return'] = msft['Close'].pct_change()\n",
    "    msft['Cumulative_Return'] = (1 + msft['Daily_Return']).cumprod() - 1\n",
    "    sharpe = (msft['Daily_Return'].mean() / msft['Daily_Return'].std()) * np.sqrt(252)\n",
    "\n",
    "print(\"\\nReturn Statistics:\")\n",
    "print(f\"Total Return: {msft['Cumulative_Return'].iloc[-1]:.2%}\")\n",
    "print(f\"Average Daily Return: {msft['Daily_Return'].mean():.4%}\")\n",
    "print(f\"Daily Return Std Dev: {msft['Daily_Return'].std():.4%}\")\n",
    "print(f\"Sharpe Ratio (annualized): {sharpe:.2f}\")"
   ]
  },
  {
   "cell_type": "code",
   "execution_count": null,
   "metadata": {},
   "outputs": [],
   "source": [
    "# Analyze returns over different date ranges\n",
    "date_ranges = [\n",
    "    ('1 Month', 30),\n",
    "    ('3 Months', 90),\n",
    "    ('6 Months', 180),\n",
    "    ('1 Year', 365),\n",
    "    ('2 Years', 730),\n",
    "    ('5 Years', 1825),\n",
    "]\n",
    "\n",
    "results = []\n",
    "for label, days in date_ranges:\n",
    "    if len(msft) >= days:\n",
    "        period_data = msft.iloc[-days:]\n",
    "        total_return = (period_data['Close'].iloc[-1] / period_data['Close'].iloc[0] - 1)\n",
    "        results.append({\n",
    "            'Period': label,\n",
    "            'Days': days,\n",
    "            'Return': total_return,\n",
    "            'Start_Price': period_data['Close'].iloc[0],\n",
    "            'End_Price': period_data['Close'].iloc[-1],\n",
    "        })\n",
    "\n",
    "returns_df = pd.DataFrame(results)\n",
    "print(\"\\nReturns by Period:\")\n",
    "print(returns_df.to_string(index=False))"
   ]
  },
  {
   "cell_type": "code",
   "execution_count": null,
   "metadata": {},
   "outputs": [],
   "source": [
    "# Plot cumulative returns\n",
    "plt.figure(figsize=(14, 7))\n",
    "plt.plot(msft.index, msft['Cumulative_Return'] * 100, linewidth=2, color='#1f77b4')\n",
    "plt.title(f'{ticker} Cumulative Returns Over Time', fontsize=16, fontweight='bold')\n",
    "plt.xlabel('Date', fontsize=12)\n",
    "plt.ylabel('Cumulative Return (%)', fontsize=12)\n",
    "plt.grid(True, alpha=0.3)\n",
    "plt.tight_layout()\n",
    "plt.savefig('msft_returns.png', dpi=150, bbox_inches='tight')\n",
    "plt.show()\n",
    "\n",
    "print(f\"\\nCurrent Price: ${msft['Close'].iloc[-1]:.2f}\")\n",
    "print(f\"52-Week High: ${msft['Close'].iloc[-252:].max():.2f}\")\n",
    "print(f\"52-Week Low: ${msft['Close'].iloc[-252:].min():.2f}\")\n",
    "print(\"\\nChart saved to msft_returns.png\")"
   ]
  }
 ],
 "metadata": {
  "kernelspec": {
   "display_name": "Python 3",
   "language": "python",
   "name": "python3"
  },
  "language_info": {
   "codemirror_mode": {
    "name": "ipython",
    "version": 3
   },
   "file_extension": ".py",
   "mimetype": "text/x-python",
   "name": "python",
   "nbconvert_exporter": "python",
   "pygments_lexer": "ipython3",
   "version": "3.11.0"
  }
 },
 "nbformat": 4,
 "nbformat_minor": 4
}`

	case "pyforest-library":
		files["README.md"] = `# PyForest - Financial Analysis Library

A Python library for financial data analysis and portfolio management.

## Installation

` + "```bash" + `
pip install -e .
` + "```" + `

## Modules

- **returns.py**: Return calculations (simple, log, cumulative, Sharpe ratio)
- **portfolio.py**: Portfolio management and optimization
- **indicators.py**: Technical indicators (to be implemented)

## Usage

` + "```python" + `
from pyforest import calculate_returns, Portfolio

# Calculate returns
returns = calculate_returns(price_series)

# Create portfolio
portfolio = Portfolio(['MSFT', 'AAPL'], weights=[0.6, 0.4])
` + "```" + `

## Development

This library is designed to be extended by the agent with new financial analysis functions.
`
		files["setup.py"] = `from setuptools import setup, find_packages

setup(
    name="pyforest",
    version="0.1.0",
    description="Financial analysis library for portfolio returns calculation",
    packages=find_packages(),
    install_requires=[
        "pandas>=2.0.0",
        "numpy>=1.24.0",
    ],
)
`
		files["pyforest/__init__.py"] = `"""
PyForest - Financial Analysis Library
"""

from .returns import calculate_returns, calculate_cumulative_returns, calculate_sharpe_ratio
from .portfolio import Portfolio, PortfolioOptimizer

__version__ = "0.1.0"
__all__ = [
    "calculate_returns",
    "calculate_cumulative_returns",
    "calculate_sharpe_ratio",
    "Portfolio",
    "PortfolioOptimizer",
]
`
		files["pyforest/returns.py"] = `"""
Return calculation utilities for financial analysis
"""

import pandas as pd
import numpy as np


def calculate_returns(prices: pd.Series, method='simple') -> pd.Series:
    """
    Calculate returns from a price series.

    Parameters:
    -----------
    prices : pd.Series
        Time series of prices
    method : str
        'simple' for simple returns, 'log' for logarithmic returns

    Returns:
    --------
    pd.Series
        Series of returns
    """
    if method == 'simple':
        return prices.pct_change()
    elif method == 'log':
        return np.log(prices / prices.shift(1))
    else:
        raise ValueError(f"Unknown method: {method}")


def calculate_cumulative_returns(returns: pd.Series) -> pd.Series:
    """
    Calculate cumulative returns from a returns series.

    Parameters:
    -----------
    returns : pd.Series
        Series of period returns

    Returns:
    --------
    pd.Series
        Cumulative returns
    """
    return (1 + returns).cumprod() - 1


def calculate_sharpe_ratio(returns: pd.Series, risk_free_rate: float = 0.02, periods_per_year: int = 252) -> float:
    """
    Calculate annualized Sharpe ratio.

    Parameters:
    -----------
    returns : pd.Series
        Series of period returns
    risk_free_rate : float
        Annual risk-free rate (default 2%)
    periods_per_year : int
        Number of periods per year (252 for daily trading days)

    Returns:
    --------
    float
        Annualized Sharpe ratio
    """
    excess_returns = returns - (risk_free_rate / periods_per_year)
    return (excess_returns.mean() / excess_returns.std()) * np.sqrt(periods_per_year)


def calculate_period_returns(df: pd.DataFrame, price_column: str = 'Close') -> pd.DataFrame:
    """
    Calculate returns over multiple standard periods.

    Parameters:
    -----------
    df : pd.DataFrame
        DataFrame with price data
    price_column : str
        Name of the price column

    Returns:
    --------
    pd.DataFrame
        DataFrame with period returns
    """
    periods = [
        ('1M', 21),
        ('3M', 63),
        ('6M', 126),
        ('1Y', 252),
        ('2Y', 504),
        ('5Y', 1260),
    ]

    results = []
    for label, days in periods:
        if len(df) >= days:
            period_data = df.iloc[-days:]
            total_return = (period_data[price_column].iloc[-1] / period_data[price_column].iloc[0] - 1)
            results.append({
                'Period': label,
                'Days': days,
                'Return': total_return,
                'Start_Price': period_data[price_column].iloc[0],
                'End_Price': period_data[price_column].iloc[-1],
            })

    return pd.DataFrame(results)
`
		files["pyforest/portfolio.py"] = `"""
Portfolio management and optimization utilities
"""

import pandas as pd
import numpy as np
from typing import List, Dict


class Portfolio:
    """
    Portfolio class for managing multiple assets and calculating portfolio metrics.
    """

    def __init__(self, tickers: List[str], weights: List[float] = None):
        """
        Initialize portfolio with tickers and optional weights.

        Parameters:
        -----------
        tickers : List[str]
            List of ticker symbols
        weights : List[float], optional
            Portfolio weights (must sum to 1.0). If None, equal weights are used.
        """
        self.tickers = tickers

        if weights is None:
            self.weights = np.array([1.0 / len(tickers)] * len(tickers))
        else:
            self.weights = np.array(weights)
            if not np.isclose(self.weights.sum(), 1.0):
                raise ValueError("Weights must sum to 1.0")

    def calculate_portfolio_returns(self, returns_df: pd.DataFrame) -> pd.Series:
        """
        Calculate portfolio returns from individual asset returns.

        Parameters:
        -----------
        returns_df : pd.DataFrame
            DataFrame with returns for each ticker (columns = tickers)

        Returns:
        --------
        pd.Series
            Portfolio returns time series
        """
        return (returns_df[self.tickers] * self.weights).sum(axis=1)

    def calculate_metrics(self, returns: pd.Series, periods_per_year: int = 252) -> Dict:
        """
        Calculate portfolio performance metrics.

        Returns:
        --------
        Dict with metrics: mean_return, volatility, sharpe_ratio, max_drawdown
        """
        metrics = {
            'mean_return': returns.mean() * periods_per_year,
            'volatility': returns.std() * np.sqrt(periods_per_year),
            'sharpe_ratio': (returns.mean() / returns.std()) * np.sqrt(periods_per_year),
        }

        # Calculate maximum drawdown
        cumulative = (1 + returns).cumprod()
        running_max = cumulative.expanding().max()
        drawdown = (cumulative - running_max) / running_max
        metrics['max_drawdown'] = drawdown.min()

        return metrics


class PortfolioOptimizer:
    """
    Portfolio optimization using mean-variance optimization.
    """

    def __init__(self, returns_df: pd.DataFrame):
        """
        Initialize optimizer with historical returns data.

        Parameters:
        -----------
        returns_df : pd.DataFrame
            DataFrame with returns for each ticker
        """
        self.returns_df = returns_df
        self.mean_returns = returns_df.mean()
        self.cov_matrix = returns_df.cov()

    def optimize_sharpe(self) -> Dict:
        """
        Find portfolio weights that maximize Sharpe ratio.

        Returns:
        --------
        Dict with optimal weights and expected metrics
        """
        # Simple implementation - can be improved with scipy.optimize
        # For now, return equal weights
        n_assets = len(self.returns_df.columns)
        weights = np.array([1.0 / n_assets] * n_assets)

        return {
            'weights': dict(zip(self.returns_df.columns, weights)),
            'expected_return': np.dot(weights, self.mean_returns),
            'expected_volatility': np.sqrt(np.dot(weights.T, np.dot(self.cov_matrix, weights))),
        }
`

	default:
		// Generic project
		files["README.md"] = fmt.Sprintf("# %s\n\nA sample project.\n", sampleType)
		files["src/main.txt"] = "Main source file\n"
	}

	// Add common files
	files[".gitignore"] = `# Dependencies
node_modules/
__pycache__/
*.pyc

# Build outputs
build/
dist/

# Environment
.env
.env.local

# IDE
.vscode/
.idea/
`

	return files
}

// ListBranches returns all branches in the repository
func (s *GitRepositoryService) ListBranches(ctx context.Context, repoID string) ([]string, error) {
	// Get repository to find local path
	repo, err := s.GetRepository(ctx, repoID)
	if err != nil {
		return nil, fmt.Errorf("repository not found: %w", err)
	}

	if repo.LocalPath == "" {
		return nil, fmt.Errorf("repository has no local path")
	}

	// Open the bare repository
	gitRepo, err := git.PlainOpen(repo.LocalPath)
	if err != nil {
		return nil, fmt.Errorf("failed to open git repository: %w", err)
	}

	// Get all references
	refs, err := gitRepo.References()
	if err != nil {
		return nil, fmt.Errorf("failed to get references: %w", err)
	}

	// Filter to branches only
	var branches []string
	err = refs.ForEach(func(ref *plumbing.Reference) error {
		if ref.Name().IsBranch() {
			branches = append(branches, ref.Name().Short())
		}
		return nil
	})
	if err != nil {
		return nil, fmt.Errorf("failed to iterate references: %w", err)
	}

	return branches, nil
}

// PushPullRequest syncs with external repository using a temporary working copy.
// Since Helix uses bare repositories (to accept remote pushes from agents),
// this creates a temp clone from the external repo, pulls latest changes,
// merges any local commits, pushes to external, and updates the local bare repo.
func (s *GitRepositoryService) PushPullRequest(ctx context.Context, repoID, branchName string, force bool) error {
	gitRepo, err := s.GetRepository(ctx, repoID)
	if err != nil {
		return fmt.Errorf("repository not found: %w", err)
	}

	if !gitRepo.IsExternal {
		return fmt.Errorf("repository is not external, cannot push/pull")
	}

	if branchName == "" {
		return fmt.Errorf("branch name is required")
	}

	auth := s.GetAuthConfig(gitRepo)

	wc, err := s.getExternalWorkingCopy(gitRepo.ExternalURL, gitRepo.LocalPath, branchName, auth)
	if err != nil {
		return fmt.Errorf("failed to create working copy: %w", err)
	}
	defer wc.Cleanup()

	if !force {
		log.Info().
			Str("repo_id", gitRepo.ID).
			Str("branch", branchName).
			Msg("Pulling changes from external repository")

		err = wc.Pull(auth)
		if err != nil {
			return fmt.Errorf("failed to pull changes (possible merge conflict): %w", err)
		}
	}

	log.Info().
		Str("repo_id", gitRepo.ID).
		Str("branch", branchName).
		Bool("force", force).
		Msg("Pushing changes to external repository")

	err = wc.PushToOrigin(branchName, force, auth)
	if err != nil {
		return fmt.Errorf("failed to push changes to external: %w", err)
	}

	err = wc.PushToHelixBare(branchName)
	if err != nil {
		return fmt.Errorf("failed to sync changes to local bare repo: %w", err)
	}

	log.Info().
		Str("repo_id", gitRepo.ID).
		Str("branch", branchName).
		Msg("Successfully synced with external repository")

	return nil
}

// CreateBranch creates a new branch in the repository
func (s *GitRepositoryService) CreateBranch(ctx context.Context, repoID, branchName, baseBranch string) error {
	repo, err := s.store.GetGitRepository(ctx, repoID)
	if err != nil {
		return fmt.Errorf("failed to get repository: %w", err)
	}

	// Open the repository
	gitRepo, err := git.PlainOpen(repo.LocalPath)
	if err != nil {
		return fmt.Errorf("failed to open git repository: %w", err)
	}

	// Get base branch reference
	var baseRef *plumbing.Reference
	if baseBranch == "" {
		baseBranch = repo.DefaultBranch
	}

	baseRef, err = gitRepo.Reference(plumbing.NewBranchReferenceName(baseBranch), true)
	if err != nil {
		// Try HEAD if base branch not found
		baseRef, err = gitRepo.Head()
		if err != nil {
			return fmt.Errorf("failed to get base branch reference: %w", err)
		}
	}

	// Create new branch reference
	newBranchRef := plumbing.NewBranchReferenceName(branchName)

	// Check if branch already exists
	_, err = gitRepo.Reference(newBranchRef, true)
	if err == nil {
		// Branch already exists
		log.Warn().
			Str("branch", branchName).
			Str("repo", repoID).
			Msg("[GitRepo] Branch already exists")
		return nil // Not an error - branch exists
	}

	// Create the new branch
	err = gitRepo.Storer.SetReference(plumbing.NewHashReference(newBranchRef, baseRef.Hash()))
	if err != nil {
		return fmt.Errorf("failed to create branch: %w", err)
	}

	log.Info().
		Str("branch", branchName).
		Str("base_branch", baseBranch).
		Str("repo", repoID).
		Msg("[GitRepo] Created branch")

	return nil
}

// GetAuthConfig returns the authentication configuration for the repository
func (s *GitRepositoryService) GetAuthConfig(gitRepo *types.GitRepository) transport.AuthMethod {
	switch gitRepo.ExternalType {
	case types.ExternalRepositoryTypeADO:
		// If we have a PAT, use it
		if gitRepo.AzureDevOps.PersonalAccessToken != "" {
			return &http.BasicAuth{Username: "PAT", Password: gitRepo.AzureDevOps.PersonalAccessToken}
		}
		// If we have a username and password, use it
		if gitRepo.Username != "" && gitRepo.Password != "" {
			return &http.BasicAuth{Username: gitRepo.Username, Password: gitRepo.Password}
		}
		// No auth config found
		return nil
	case types.ExternalRepositoryTypeGitHub:
		return &http.BasicAuth{Username: gitRepo.Username, Password: gitRepo.Password}
	case types.ExternalRepositoryTypeGitLab:
		return &http.BasicAuth{Username: gitRepo.Username, Password: gitRepo.Password}
	case types.ExternalRepositoryTypeBitbucket:
		return &http.BasicAuth{Username: gitRepo.Username, Password: gitRepo.Password}
	default:
		return nil
	}
}<|MERGE_RESOLUTION|>--- conflicted
+++ resolved
@@ -298,39 +298,14 @@
 
 	// Register with Kodit if kodit_indexing is enabled
 	if s.koditService != nil && request.KoditIndexing {
-<<<<<<< HEAD
 		// Determine the clone URL for Kodit
 		// ALL repos (both external and local) should use Helix's git server URL with API key auth
-		// External repos are mirrored to Helix, and Kodit can't authenticate to ADO/GitHub/etc
+		// External repos are already cloned synchronously above, so Kodit can access via internal URL
 		var koditCloneURL string
 		if request.KoditAPIKey == "" {
 			log.Warn().
 				Str("repo_id", repoID).
 				Bool("is_external", isExternal).
-				Msg("Cannot register repository with Kodit without API key - user must authenticate with API key")
-		} else {
-			// Build authenticated URL: http://api:APIKEY@host/git/repo_id
-			koditCloneURL = s.BuildAuthenticatedCloneURL(repoID, request.KoditAPIKey)
-=======
-		// For external repos, we need to clone the repo to disk first so Kodit can access it
-		// via the internal URL. The internal URL is always used so Kodit clones through Helix.
-		if isExternal {
-			if err := s.updateRepositoryFromGit(gitRepo); err != nil {
-				log.Error().
-					Err(err).
-					Str("repo_id", repoID).
-					Msg("Failed to clone external repository for Kodit indexing")
-				// Don't fail repo creation, but skip Kodit registration
-				return gitRepo, nil
-			}
->>>>>>> 1ae7935e
-		}
-
-		// Always use the internal URL - Kodit clones through Helix's git server
-		var koditCloneURL string
-		if request.KoditAPIKey == "" {
-			log.Warn().
-				Str("repo_id", repoID).
 				Msg("Cannot register repository with Kodit without API key - user must authenticate with API key")
 		} else {
 			// Build authenticated URL: http://api:APIKEY@host/git/repo_id
@@ -642,14 +617,8 @@
 
 	// Register with Kodit if indexing was just enabled
 	if shouldRegisterKodit {
-<<<<<<< HEAD
-		// Determine the clone URL for Kodit
-		// ALL repos (both external and local) should use Helix's git server URL with API key auth
-		// External repos are mirrored to Helix, and Kodit can't authenticate to ADO/GitHub/etc
-=======
 		// Always use the internal URL - Kodit clones through Helix's git server
 		// GetRepository was called earlier, so external repos are already cloned to disk
->>>>>>> 1ae7935e
 		if koditAPIKey == "" {
 			return nil, fmt.Errorf("cannot register repository with Kodit without API key")
 		}
