package controller

import (
	"context"
	"crypto/sha256"
	"encoding/hex"
	"encoding/json"
	"errors"
	"fmt"
	"maps"
	"path/filepath"
	"strings"

	"github.com/helixml/helix/api/pkg/data"
	"github.com/helixml/helix/api/pkg/filestore"
	"github.com/helixml/helix/api/pkg/model"
	oai "github.com/helixml/helix/api/pkg/openai"
	"github.com/helixml/helix/api/pkg/openai/manager"
	"github.com/helixml/helix/api/pkg/prompts"
	"github.com/helixml/helix/api/pkg/pubsub"
	"github.com/helixml/helix/api/pkg/rag"
	"github.com/helixml/helix/api/pkg/store"
	"github.com/helixml/helix/api/pkg/tools"
	"github.com/helixml/helix/api/pkg/types"
	"gopkg.in/yaml.v2"

	"slices"

	"github.com/helixml/helix/api/pkg/oauth"
	"github.com/rs/zerolog/log"
	openai "github.com/sashabaranov/go-openai"
)

type ChatCompletionOptions struct {
	AppID       string
	AssistantID string
	RAGSourceID string
	Provider    string
	QueryParams map[string]string
	OAuthTokens map[string]string // OAuth tokens mapped by provider type (lowercase)
}

// ChatCompletion is used by the OpenAI compatible API. Doesn't handle any historical sessions, etc.
// Runs the OpenAI with tools/app configuration and returns the response.
// Returns the updated request because the controller mutates it when doing e.g. tools calls and RAG
func (c *Controller) ChatCompletion(ctx context.Context, user *types.User, req openai.ChatCompletionRequest, opts *ChatCompletionOptions) (*openai.ChatCompletionResponse, *openai.ChatCompletionRequest, error) {
	assistant, err := c.loadAssistant(ctx, user, opts)
	if err != nil {
		log.Info().Msg("no assistant found")
		return nil, nil, err
	}

	if assistant.Provider != "" {
		opts.Provider = assistant.Provider
	}

	client, err := c.getClient(ctx, user.ID, opts.Provider)
	if err != nil {
		return nil, nil, fmt.Errorf("failed to get client: %v", err)
	}

	// Evaluate and add OAuth tokens
	err = c.evalAndAddOAuthTokens(ctx, client, opts, user)
	if err != nil {
		return nil, nil, fmt.Errorf("failed to add OAuth tokens: %w", err)
	}

	if len(assistant.Tools) > 0 {
		// Check whether the app is configured for the call,
		// if yes, execute the tools and return the response
		toolResp, ok, err := c.evaluateToolUsage(ctx, user, req, opts)
		if err != nil {
			return nil, nil, fmt.Errorf("tool execution failed: %w", err)
		}

		if ok {
			return toolResp, &req, nil
		}
	}

	req = setSystemPrompt(&req, assistant.SystemPrompt)

	if assistant.Model != "" {
		req.Model = assistant.Model

		modelName, err := model.ProcessModelName(c.Options.Config.Inference.Provider, req.Model, types.SessionModeInference, types.SessionTypeText, false, false)
		if err != nil {
			return nil, nil, fmt.Errorf("invalid model name '%s': %w", req.Model, err)
		}

		req.Model = modelName
	}

	if assistant.RAGSourceID != "" {
		opts.RAGSourceID = assistant.RAGSourceID
	}

	err = c.enrichPromptWithKnowledge(ctx, user, &req, assistant, opts)
	if err != nil {
		return nil, nil, fmt.Errorf("failed to enrich prompt with knowledge: %w", err)
	}

	resp, err := client.CreateChatCompletion(ctx, req)
	if err != nil {
		log.Err(err).Msg("error creating chat completion")
		return nil, nil, err
	}

	return &resp, &req, nil
}

// ChatCompletionStream is used by the OpenAI compatible API. Doesn't handle any historical sessions, etc.
// Runs the OpenAI with tools/app configuration and returns the stream.
func (c *Controller) ChatCompletionStream(ctx context.Context, user *types.User, req openai.ChatCompletionRequest, opts *ChatCompletionOptions) (*openai.ChatCompletionStream, *openai.ChatCompletionRequest, error) {
	req.Stream = true

	assistant, err := c.loadAssistant(ctx, user, opts)
	if err != nil {
		log.Info().Msg("no assistant found")
		return nil, nil, err
	}

	if assistant.Provider != "" {
		opts.Provider = assistant.Provider
	}

	client, err := c.getClient(ctx, user.ID, opts.Provider)
	if err != nil {
		return nil, nil, fmt.Errorf("failed to get client: %v", err)
	}

	// Evaluate and add OAuth tokens
	err = c.evalAndAddOAuthTokens(ctx, client, opts, user)
	if err != nil {
		return nil, nil, fmt.Errorf("failed to add OAuth tokens: %w", err)
	}

	if len(assistant.Tools) > 0 {
		// Check whether the app is configured for the call,
		// if yes, execute the tools and return the response
		toolRespStream, ok, err := c.evaluateToolUsageStream(ctx, user, req, opts)
		if err != nil {
			return nil, nil, fmt.Errorf("failed to load tools: %w", err)
		}

		if ok {
			return toolRespStream, &req, nil
		}
	}

	req = setSystemPrompt(&req, assistant.SystemPrompt)

	if assistant.Model != "" {
		req.Model = assistant.Model

		modelName, err := model.ProcessModelName(c.Options.Config.Inference.Provider, req.Model, types.SessionModeInference, types.SessionTypeText, false, false)
		if err != nil {
			return nil, nil, fmt.Errorf("invalid model name '%s': %w", req.Model, err)
		}

		req.Model = modelName
	}

	if assistant.RAGSourceID != "" {
		opts.RAGSourceID = assistant.RAGSourceID
	}

	if assistant.Provider != "" {
		opts.Provider = assistant.Provider
	}

	// Check for knowledge
	err = c.enrichPromptWithKnowledge(ctx, user, &req, assistant, opts)
	if err != nil {
		return nil, nil, fmt.Errorf("failed to enrich prompt with knowledge: %w", err)
	}

	stream, err := client.CreateChatCompletionStream(ctx, req)
	if err != nil {
		log.Err(err).Msg("error creating chat completion stream")
		return nil, nil, err
	}

	return stream, &req, nil
}

func (c *Controller) getClient(ctx context.Context, owner, provider string) (oai.Client, error) {
	if provider == "" {
		// If not set, use the default provider
		provider = c.Options.Config.Inference.Provider
	}

	log.Trace().
		Str("provider", provider).
		Str("owner", owner).
		Msg("getting OpenAI API client")

	client, err := c.providerManager.GetClient(ctx, &manager.GetClientRequest{
		Provider: provider,
		Owner:    owner,
	})
	if err != nil {
		return nil, fmt.Errorf("failed to get client: %v", err)
	}

	return client, nil

}

func (c *Controller) evaluateToolUsage(ctx context.Context, user *types.User, req openai.ChatCompletionRequest, opts *ChatCompletionOptions) (*openai.ChatCompletionResponse, bool, error) {
	vals, ok := oai.GetContextValues(ctx)
	if !ok {
		vals = &oai.ContextValues{}
	}

	selectedTool, isActionable, ok, err := c.selectAndConfigureTool(ctx, user, req, opts)
	if err != nil {
		return nil, false, fmt.Errorf("failed to select and configure tool: %w", err)
	}

	if !ok {
		return nil, false, nil
	}

	history := types.HistoryFromChatCompletionRequest(req)

	if err := c.emitStepInfo(ctx, &types.StepInfo{
		Name:    selectedTool.Name,
		Type:    types.StepInfoTypeToolUse,
		Message: "Running action",
	}); err != nil {
		log.Debug().Err(err).Msg("failed to emit run action step info")
	}

	var options []tools.Option

	apieClient, err := c.getClient(ctx, user.ID, opts.Provider)
	if err != nil {
		return nil, false, fmt.Errorf("failed to get client: %w", err)
	}

	options = append(options, tools.WithClient(apieClient))

	// Pass OAuth tokens to the tools system
	if len(opts.OAuthTokens) > 0 {
		log.Info().
			Int("token_count", len(opts.OAuthTokens)).
			Msg("Passing OAuth tokens to tools system for blocking call")
		options = append(options, tools.WithOAuthTokens(opts.OAuthTokens))
	}

	resp, err := c.ToolsPlanner.RunAction(ctx, vals.SessionID, vals.InteractionID, selectedTool, history, isActionable.API, options...)
	if err != nil {
		if emitErr := c.emitStepInfo(ctx, &types.StepInfo{
			Name:    selectedTool.Name,
			Type:    types.StepInfoTypeToolUse,
			Message: fmt.Sprintf("Action failed: %s", err),
		}); emitErr != nil {
			log.Debug().Err(err).Msg("failed to emit run action step info")
		}

		return nil, false, fmt.Errorf("failed to perform action: %w", err)
	}

	if err := c.emitStepInfo(ctx, &types.StepInfo{
		Name:    selectedTool.Name,
		Type:    types.StepInfoTypeToolUse,
		Message: "Action completed",
	}); err != nil {
		log.Debug().Err(err).Msg("failed to emit run action step info")
	}

	return &openai.ChatCompletionResponse{
		Choices: []openai.ChatCompletionChoice{
			{
				Message: openai.ChatCompletionMessage{
					Content: resp.Message,
				},
			},
		},
	}, true, nil
}

func (c *Controller) evaluateToolUsageStream(ctx context.Context, user *types.User, req openai.ChatCompletionRequest, opts *ChatCompletionOptions) (*openai.ChatCompletionStream, bool, error) {
	vals, ok := oai.GetContextValues(ctx)
	if !ok {
		vals = &oai.ContextValues{}
	}

	selectedTool, isActionable, ok, err := c.selectAndConfigureTool(ctx, user, req, opts)
	if err != nil {
		return nil, false, fmt.Errorf("failed to select and configure tool: %w", err)
	}

	if !ok {
		return nil, false, nil
	}

	history := types.HistoryFromChatCompletionRequest(req)

	if err := c.emitStepInfo(ctx, &types.StepInfo{
		Name:    selectedTool.Name,
		Type:    types.StepInfoTypeToolUse,
		Message: "Running action",
	}); err != nil {
		log.Debug().Err(err).Msg("failed to emit step info")
	}

	var options []tools.Option

	apieClient, err := c.getClient(ctx, user.ID, opts.Provider)
	if err != nil {
		return nil, false, fmt.Errorf("failed to get client: %w", err)
	}

	options = append(options, tools.WithClient(apieClient))

	// Pass OAuth tokens to the tools system
	if len(opts.OAuthTokens) > 0 {
		log.Info().
			Int("token_count", len(opts.OAuthTokens)).
			Msg("Passing OAuth tokens to tools system for streaming call")
		options = append(options, tools.WithOAuthTokens(opts.OAuthTokens))
	}

	stream, err := c.ToolsPlanner.RunActionStream(ctx, vals.SessionID, vals.InteractionID, selectedTool, history, isActionable.API, options...)
	if err != nil {
		log.Warn().
			Err(err).
			Str("tool", selectedTool.Name).
			Str("action", isActionable.API).
			Msg("failed to perform action")

		if emitErr := c.emitStepInfo(ctx, &types.StepInfo{
			Name:    selectedTool.Name,
			Type:    types.StepInfoTypeToolUse,
			Message: fmt.Sprintf("Action failed: %s", err),
		}); emitErr != nil {
			log.Debug().Err(err).Msg("failed to emit step info")
		}

		return nil, false, fmt.Errorf("failed to perform action: %w", err)
	}

	if err := c.emitStepInfo(ctx, &types.StepInfo{
		Name:    selectedTool.Name,
		Type:    types.StepInfoTypeToolUse,
		Message: "Action completed",
	}); err != nil {
		log.Debug().Err(err).Msg("failed to emit step info")
	}

	return stream, true, nil
}

func (c *Controller) selectAndConfigureTool(ctx context.Context, user *types.User, req openai.ChatCompletionRequest, opts *ChatCompletionOptions) (*types.Tool, *tools.IsActionableResponse, bool, error) {
	log.Info().
		Str("user_id", user.ID).
		Str("app_id", opts.AppID).
		Bool("has_oauth_tokens", len(opts.OAuthTokens) > 0).
		Msg("Starting selectAndConfigureTool")

	assistant, err := c.loadAssistant(ctx, user, opts)
	if err != nil {
		log.Info().Msg("no assistant found")
		return nil, nil, false, err
	}

	log.Info().
		Str("assistant_id", assistant.ID).
		Str("assistant_name", assistant.Name).
		Int("tool_count", len(assistant.Tools)).
		Msg("Loaded assistant for tool selection")

	if len(assistant.Tools) == 0 {
		log.Info().
			Str("assistant_id", assistant.ID).
			Str("assistant_name", assistant.Name).
			Str("assistant_model", assistant.Model).
			Msg("assistant has no tools")
		return nil, nil, false, nil
	}

	var options []tools.Option

	// If assistant has configured an actionable template, use it
	if assistant != nil && assistant.IsActionableTemplate != "" {
		options = append(options, tools.WithIsActionableTemplate(assistant.IsActionableTemplate))
	}
	// If assistant has configured a model, use it
	if assistant != nil && assistant.Model != "" {
		options = append(options, tools.WithModel(assistant.Model))
		log.Info().
			Str("assistant_id", assistant.ID).
			Str("assistant_model", assistant.Model).
			Msg("Using assistant-specific model for tools")
	}

	log.Info().
		Str("user_id", user.ID).
		Str("provider", opts.Provider).
		Msg("Getting API client for tool execution")

	apieClient, err := c.getClient(ctx, user.ID, opts.Provider)
	if err != nil {
		log.Warn().
			Err(err).
			Str("user_id", user.ID).
			Str("provider", opts.Provider).
			Msg("Failed to get client for tool execution")
		return nil, nil, false, fmt.Errorf("failed to get client: %w", err)
	}

	// Check if the client can support OAuth tokens
	_, supportsOAuth := apieClient.(*oai.RetryableClient)
	log.Info().
		Str("client_type", fmt.Sprintf("%T", apieClient)).
		Bool("supports_oauth", supportsOAuth).
		Msg("API client capabilities")

	options = append(options, tools.WithClient(apieClient))

	// Check if we have OAuth tokens in options
	if len(opts.OAuthTokens) > 0 {
		tokenKeys := make([]string, 0, len(opts.OAuthTokens))
		for key := range opts.OAuthTokens {
			tokenKeys = append(tokenKeys, key)
		}
		log.Info().
			Int("token_count", len(opts.OAuthTokens)).
			Strs("token_keys", tokenKeys).
			Msg("OAuth tokens available for tool execution")
	} else {
		log.Warn().
			Str("app_id", opts.AppID).
			Msg("No OAuth tokens available in options")
	}

	history := types.HistoryFromChatCompletionRequest(req)

	vals, ok := oai.GetContextValues(ctx)
	if !ok {
		vals = &oai.ContextValues{}
	}

	if err := c.emitStepInfo(ctx, &types.StepInfo{
		Name:    "is_actionable",
		Type:    types.StepInfoTypeToolUse,
		Message: "Checking if we should use tools",
	}); err != nil {
		log.Debug().Err(err).Msg("failed to emit step info")
	}

	log.Info().
		Str("session_id", vals.SessionID).
		Str("interaction_id", vals.InteractionID).
		Int("tool_count", len(assistant.Tools)).
		Int("history_message_count", len(history)).
		Msg("Checking if message is actionable")

	// Log each tool being considered
	for i, tool := range assistant.Tools {
		if tool.ToolType == types.ToolTypeAPI && tool.Config.API != nil {
			log.Info().
				Int("tool_index", i).
				Str("tool_name", tool.Name).
				Str("tool_type", string(tool.ToolType)).
				Str("oauth_provider", tool.Config.API.OAuthProvider).
				Bool("has_headers", tool.Config.API.Headers != nil).
				Int("action_count", len(tool.Config.API.Actions)).
				Msg("API tool available for action")
		} else {
			log.Info().
				Int("tool_index", i).
				Str("tool_name", tool.Name).
				Str("tool_type", string(tool.ToolType)).
				Msg("Non-API tool available for action")
		}
	}

	isActionable, err := c.ToolsPlanner.IsActionable(ctx, vals.SessionID, vals.InteractionID, assistant.Tools, history, options...)
	if err != nil {
		log.Error().Err(err).Msg("failed to evaluate if the message is actionable, skipping to general knowledge")
		return nil, nil, false, fmt.Errorf("failed to evaluate if the message is actionable: %w", err)
	}

	if !isActionable.Actionable() {
		if err := c.emitStepInfo(ctx, &types.StepInfo{
			Name:    "is_actionable",
			Type:    types.StepInfoTypeToolUse,
			Message: "Message is not actionable",
		}); err != nil {
			log.Debug().Err(err).Msg("failed to emit step info")
		}

		log.Info().
			Str("session_id", vals.SessionID).
			Str("interaction_id", vals.InteractionID).
			Msg("Message is not actionable, skipping tool execution")

		return nil, nil, false, nil
	}

	// Log the IsActionable result
	log.Info().
		Str("session_id", vals.SessionID).
		Str("chosen_tool_name", isActionable.API).
		Str("api", isActionable.API).
		Bool("actionable", isActionable.Actionable()).
		Msg("Message is actionable")

	selectedTool, ok := tools.GetToolFromAction(assistant.Tools, isActionable.API)
	if !ok {
		log.Error().
			Str("chosen_tool", isActionable.API).
			Str("api", isActionable.API).
			Msg("Tool not found for action")
		return nil, nil, false, fmt.Errorf("tool not found for action: %s", isActionable.API)
	}

	// Check if the tool has the necessary OAuth provider
	if selectedTool.ToolType == types.ToolTypeAPI && selectedTool.Config.API != nil {
		log.Info().
			Str("tool_name", selectedTool.Name).
			Str("oauth_provider", selectedTool.Config.API.OAuthProvider).
			Bool("has_oauth_provider", selectedTool.Config.API.OAuthProvider != "").
			Bool("has_headers", selectedTool.Config.API.Headers != nil).
			Msg("Selected API tool OAuth configuration")

		// Add detailed debug logging
		log.Info().
			Str("tool_id", selectedTool.ID).
			Str("tool_name", selectedTool.Name).
			Str("oauth_provider", selectedTool.Config.API.OAuthProvider).
			Bool("has_oauth_provider", selectedTool.Config.API.OAuthProvider != "").
			Str("oauth_provider_type", fmt.Sprintf("%T", selectedTool.Config.API.OAuthProvider)).
			Interface("available_tokens", opts.OAuthTokens).
			Msg("DEBUG: Tool OAuth provider checking")

		// Check if there's a matching OAuth token
		if selectedTool.Config.API.OAuthProvider != "" && len(opts.OAuthTokens) > 0 {
			if token, exists := opts.OAuthTokens[selectedTool.Config.API.OAuthProvider]; exists {
				log.Info().
					Str("provider", selectedTool.Config.API.OAuthProvider).
					Bool("token_found", token != "").
					Msg("OAuth token found for selected tool")
			} else {
				// Convert map keys to a slice for logging
				tokenKeys := make([]string, 0, len(opts.OAuthTokens))
				for k := range opts.OAuthTokens {
					tokenKeys = append(tokenKeys, k)
				}

				log.Warn().
					Str("provider", selectedTool.Config.API.OAuthProvider).
					Strs("available_providers", tokenKeys).
					Msg("No matching OAuth token found for selected tool")

				// Try a case-insensitive match
				for tokenKey, tokenValue := range opts.OAuthTokens {
					if strings.EqualFold(tokenKey, selectedTool.Config.API.OAuthProvider) {
						log.Info().
							Str("provider", selectedTool.Config.API.OAuthProvider).
							Str("token_key", tokenKey).
							Bool("has_token", tokenValue != "").
							Msg("Found OAuth token with case-insensitive match")
					}
				}
			}
		}
	}

	// If assistant has configured a model, give the hint to the tool that it should use that model too
	if assistant != nil && assistant.Model != "" {
		if selectedTool.Config.API != nil && selectedTool.Config.API.Model == "" {
			log.Info().
				Str("assistant_id", assistant.ID).
				Str("assistant_name", assistant.Name).
				Str("assistant_model", assistant.Model).
				Str("tool_name", selectedTool.Name).
				Msg("assistant has configured a model, and tool has no model specified, using assistant model for tool")

			selectedTool.Config.API.Model = assistant.Model
		}
	}

	if len(opts.QueryParams) > 0 && selectedTool.Config.API != nil {
		selectedTool.Config.API.Query = make(map[string]string)

		for k, v := range opts.QueryParams {
			selectedTool.Config.API.Query[k] = v
		}
	}

	if err := c.emitStepInfo(ctx, &types.StepInfo{
		Name:    selectedTool.Name,
		Type:    types.StepInfoTypeToolUse,
		Message: fmt.Sprintf("Using %s for action %s", selectedTool.Name, isActionable.API),
	}); err != nil {
		log.Debug().Err(err).Msg("failed to emit step info")
	}

	return selectedTool, isActionable, true, nil
}

func (c *Controller) loadAssistant(ctx context.Context, user *types.User, opts *ChatCompletionOptions) (*types.AssistantConfig, error) {
	if opts.AppID == "" {
		return &types.AssistantConfig{}, nil
	}

	app, err := c.Options.Store.GetAppWithTools(ctx, opts.AppID)
	if err != nil {
		return nil, fmt.Errorf("error getting app: %w", err)
	}

	// Load secrets into the app
	app, err = c.evaluateSecrets(ctx, user, app)
	if err != nil {
		return nil, fmt.Errorf("failed to evaluate secrets: %w", err)
	}

	assistant := data.GetAssistant(app, opts.AssistantID)

	if assistant == nil {
		return nil, fmt.Errorf("we could not find the assistant with ID %s, in app %s", opts.AssistantID, app.ID)
	}

	return assistant, nil
}

func (c *Controller) evaluateSecrets(ctx context.Context, user *types.User, app *types.App) (*types.App, error) {
	secrets, err := c.Options.Store.ListSecrets(ctx, &store.ListSecretsQuery{
		Owner: user.ID,
	})
	if err != nil {
		return nil, fmt.Errorf("failed to list secrets: %w", err)
	}

	var filteredSecrets []*types.Secret

	// Filter out secrets that are not for the current app
	for _, secret := range secrets {
		if secret.AppID != "" && secret.AppID != app.ID {
			continue
		}
		filteredSecrets = append(filteredSecrets, secret)
	}

	// Nothing to do
	if len(filteredSecrets) == 0 {
		return app, nil
	}

	return enrichAppWithSecrets(app, filteredSecrets)
}

func enrichAppWithSecrets(app *types.App, secrets []*types.Secret) (*types.App, error) {
	appYaml, err := yaml.Marshal(app)
	if err != nil {
		return nil, fmt.Errorf("failed to marshal app: %w", err)
	}

	envs := make(map[string]string)
	for _, secret := range secrets {
		envs[secret.Name] = string(secret.Value)
	}

	processed, err := Eval(string(appYaml), envs)
	if err != nil {
		return nil, fmt.Errorf("failed to evaluate secrets: %w", err)
	}

	var enrichedApp types.App

	err = yaml.Unmarshal([]byte(processed), &enrichedApp)
	if err != nil {
		return nil, fmt.Errorf("failed to unmarshal app: %w", err)
	}

	return &enrichedApp, nil
}

func (c *Controller) enrichPromptWithKnowledge(ctx context.Context, user *types.User, req *openai.ChatCompletionRequest, assistant *types.AssistantConfig, opts *ChatCompletionOptions) error {
	// Check for an extra RAG context
	ragResults, err := c.evaluateRAG(ctx, user, *req, opts)
	if err != nil {
		return fmt.Errorf("failed to load RAG: %w", err)
	}

	knowledgeResults, knowledge, err := c.evaluateKnowledge(ctx, *req, assistant, opts)
	if err != nil {
		return fmt.Errorf("failed to load knowledge: %w", err)
	}

	if len(ragResults) > 0 || len(knowledgeResults) > 0 {
		// Extend last message with the RAG results
		err := extendMessageWithKnowledge(req, ragResults, knowledge, knowledgeResults)
		if err != nil {
			return err
		}
	}

	return nil
}

func (c *Controller) evaluateRAG(ctx context.Context, user *types.User, req openai.ChatCompletionRequest, opts *ChatCompletionOptions) ([]*prompts.RagContent, error) {
	if opts.RAGSourceID == "" {
		return []*prompts.RagContent{}, nil
	}

	entity, err := c.Options.Store.GetDataEntity(ctx, opts.RAGSourceID)
	if err != nil {
		return nil, fmt.Errorf("error getting data entity: %w", err)
	}

	if entity.Owner != user.ID {
		return nil, fmt.Errorf("you do not have access to the data entity with the id: %s", entity.ID)
	}

	prompt := getLastMessage(req)

	// Parse document IDs from the completion request
	filterActions := rag.ParseFilterActions(prompt)
	filterDocumentIDs := make([]string, 0)
	for _, filterAction := range filterActions {
		filterDocumentIDs = append(filterDocumentIDs, rag.ParseDocID(filterAction))
	}

	log.Trace().Interface("documentIDs", filterDocumentIDs).Msg("document IDs")

	pipeline := types.TextPipeline
	if entity.Config.RAGSettings.EnableVision {
		pipeline = types.VisionPipeline
	}
	ragResults, err := c.Options.RAG.Query(ctx, &types.SessionRAGQuery{
		Prompt:            prompt,
		DataEntityID:      entity.ID,
		DistanceThreshold: entity.Config.RAGSettings.Threshold,
		DistanceFunction:  entity.Config.RAGSettings.DistanceFunction,
		MaxResults:        entity.Config.RAGSettings.ResultsCount,
		DocumentIDList:    filterDocumentIDs,
		Pipeline:          pipeline,
	})
	if err != nil {
		return nil, fmt.Errorf("error querying RAG: %w", err)
	}

	ragContent := make([]*prompts.RagContent, 0, len(ragResults))
	for _, result := range ragResults {
		ragContent = append(ragContent, &prompts.RagContent{
			DocumentID: result.DocumentID,
			Content:    result.Content,
		})
	}

	return ragContent, nil
}

func (c *Controller) evaluateKnowledge(
	ctx context.Context,
	req openai.ChatCompletionRequest,
	assistant *types.AssistantConfig,
	opts *ChatCompletionOptions) ([]*prompts.BackgroundKnowledge, *types.Knowledge, error) {
	var (
		backgroundKnowledge []*prompts.BackgroundKnowledge
		usedKnowledge       *types.Knowledge
	)

	prompt := getLastMessage(req)

	for _, k := range assistant.Knowledge {
		knowledge, err := c.Options.Store.LookupKnowledge(ctx, &store.LookupKnowledgeQuery{
			Name:  k.Name,
			AppID: opts.AppID,
		})
		if err != nil {
			return nil, nil, fmt.Errorf("error getting knowledge: %w", err)
		}
		switch {
		// If the knowledge is a content, add it to the background knowledge
		// without anything else (no database to search in)
		case knowledge.Source.Content != nil:
			backgroundKnowledge = append(backgroundKnowledge, &prompts.BackgroundKnowledge{
				Description: knowledge.Description,
				Content:     *knowledge.Source.Content,
			})

			usedKnowledge = knowledge
		default:
			ragClient, err := c.GetRagClient(ctx, knowledge)
			if err != nil {
				return nil, nil, fmt.Errorf("error getting RAG client: %w", err)
			}

			if err := c.emitStepInfo(ctx, &types.StepInfo{
				Name:    knowledge.Name,
				Type:    types.StepInfoTypeRAG,
				Message: "Searching for knowledge",
			}); err != nil {
				log.Debug().Err(err).Msg("failed to emit step info")
			}

			// Parse document IDs from the completion request
			filterActions := rag.ParseFilterActions(prompt)
			log.Trace().Interface("filterActions", filterActions).Msg("filterActions")
			filterDocumentIDs := make([]string, 0)
			for _, filterAction := range filterActions {
				filterDocumentIDs = append(filterDocumentIDs, rag.ParseDocID(filterAction))
			}
			log.Trace().Interface("inference filterDocumentIDs", filterDocumentIDs).Msg("filterDocumentIDs")

			pipeline := types.TextPipeline
			if knowledge.RAGSettings.EnableVision {
				pipeline = types.VisionPipeline
			}
			ragResults, err := ragClient.Query(ctx, &types.SessionRAGQuery{
				Prompt:            prompt,
				DataEntityID:      knowledge.GetDataEntityID(),
				DistanceThreshold: knowledge.RAGSettings.Threshold,
				DistanceFunction:  knowledge.RAGSettings.DistanceFunction,
				MaxResults:        knowledge.RAGSettings.ResultsCount,
				DocumentIDList:    filterDocumentIDs,
				Pipeline:          pipeline,
			})
			if err != nil {
				return nil, nil, fmt.Errorf("error querying RAG: %w", err)
			}

			if err := c.emitStepInfo(ctx, &types.StepInfo{
				Name:    knowledge.Name,
				Type:    types.StepInfoTypeRAG,
				Message: fmt.Sprintf("Found %d results", len(ragResults)),
			}); err != nil {
				log.Debug().Err(err).Msg("failed to emit step info")
			}

			for _, result := range ragResults {
				backgroundKnowledge = append(backgroundKnowledge, &prompts.BackgroundKnowledge{
					Description: knowledge.Description,
					DocumentID:  result.DocumentID,
					Source:      result.Source,
					Content:     result.Content,
				})
			}

			if len(ragResults) > 0 {
				usedKnowledge = knowledge
				// Add debug logging before updating session with knowledge results
				sidFromCtx, sidOk := oai.GetContextSessionID(ctx)
				vals, valsOk := oai.GetContextValues(ctx)
				appID, appOk := oai.GetContextAppID(ctx)

				ctxValuesSid := ""
				if valsOk {
					ctxValuesSid = vals.SessionID
				}

				log.Debug().
					Bool("has_direct_sid", sidOk).
					Bool("has_ctx_values", valsOk).
					Bool("has_app_id", appOk).
					Str("direct_sid", sidFromCtx).
					Str("ctx_values_sid", ctxValuesSid).
					Str("app_id", appID).
					Str("knowledge_name", knowledge.Name).
					Int("rag_results_count", len(ragResults)).
					Msg("about to update session with knowledge results")

				// Enhance the RAG results with knowledge source path information
				knowledgePath := ""
				if knowledge.Source.Filestore != nil && knowledge.Source.Filestore.Path != "" {
					knowledgePath = knowledge.Source.Filestore.Path
					log.Debug().
						Str("knowledge_name", knowledge.Name).
						Str("knowledge_path", knowledgePath).
						Msg("found filestore path in knowledge source")
				}

				// If we have a knowledge path, update the source in all results
				if knowledgePath != "" {
					for i := range ragResults {
						// Only update the source if the original source is just a filename
						// and not already a full path
						if !strings.HasPrefix(ragResults[i].Source, "/") &&
							!strings.HasPrefix(ragResults[i].Source, "apps/") &&
							!strings.HasPrefix(ragResults[i].Source, c.Options.Config.Controller.FilePrefixGlobal) {

							// Preserve the original filename
							originalSource := ragResults[i].Source

							// Build the full path by joining the knowledge path with the source filename
							// Only use the filename part from the source, not any directory
							filename := filepath.Base(originalSource)
							fullPath := filepath.Join(knowledgePath, filename)

							log.Debug().
								Str("original_source", originalSource).
								Str("knowledge_path", knowledgePath).
								Str("full_path", fullPath).
								Msg("enhancing RAG result with knowledge path")

							ragResults[i].Source = fullPath
						}
					}
				}

				// Update the session metadata with the document IDs
				if err := c.UpdateSessionWithKnowledgeResults(ctx, nil, ragResults); err != nil {
					log.Error().Err(err).Msg("failed to update session with knowledge results")
				}
			}
		}
	}

	return backgroundKnowledge, usedKnowledge, nil
}

func (c *Controller) emitStepInfo(ctx context.Context, stepInfo *types.StepInfo) error {
	vals, ok := oai.GetContextValues(ctx)
	if !ok {
		log.Warn().Msg("context values with session info not found")
		return fmt.Errorf("context values with session info not found")
	}

	queue := pubsub.GetSessionQueue(vals.OwnerID, vals.SessionID)
	event := &types.WebsocketEvent{
		Type:          types.WebsocketEventProcessingStepInfo,
		SessionID:     vals.SessionID,
		InteractionID: vals.InteractionID,
		Owner:         vals.OwnerID,
		StepInfo:      stepInfo,
	}
	bts, err := json.Marshal(event)
	if err != nil {
		return fmt.Errorf("failed to marshal step info: %w", err)
	}

	log.Trace().
		Str("queue", queue).
		Str("step_name", stepInfo.Name).
		Str("step_message", stepInfo.Message).
		Msg("emitting step info")

	// TODO: save in the database too

	return c.Options.PubSub.Publish(ctx, queue, bts)
}

// TODO: use different struct with just document ID and content
func extendMessageWithKnowledge(req *openai.ChatCompletionRequest, ragResults []*prompts.RagContent, k *types.Knowledge, knowledgeResults []*prompts.BackgroundKnowledge) error {
	var msg openai.ChatCompletionMessage
	var err error
	if anyKnowledgeHasImages(knowledgeResults) {
		msg, err = buildVisionChatCompletionMessage(req, ragResults, k, knowledgeResults)
		if err != nil {
			return fmt.Errorf("failed to build vision chat completion message: %w", err)
		}
	} else {
		msg, err = buildTextChatCompletionMessage(req, ragResults, k, knowledgeResults)
		if err != nil {
			return fmt.Errorf("failed to build text chat completion message: %w", err)
		}
	}

	req.Messages[len(req.Messages)-1] = msg

	return nil
}

func anyKnowledgeHasImages(knowledgeResults []*prompts.BackgroundKnowledge) bool {
	return slices.ContainsFunc(knowledgeResults, knowledgeHasImage)
}

func knowledgeHasImage(result *prompts.BackgroundKnowledge) bool {
	return strings.HasPrefix(result.Content, "data:image/")
}

// buildVisionChatCompletionMessage builds a vision chat completion message
// See canon: https://platform.openai.com/docs/guides/images?api-mode=chat&lang=python#provide-multiple-image-inputs
func buildVisionChatCompletionMessage(req *openai.ChatCompletionRequest, ragResults []*prompts.RagContent, k *types.Knowledge, knowledgeResults []*prompts.BackgroundKnowledge) (openai.ChatCompletionMessage, error) {
	imageParts := make([]openai.ChatMessagePart, 0, len(req.Messages))
	textOnlyKnowledgeResults := make([]*prompts.BackgroundKnowledge, 0, len(knowledgeResults))
	for _, result := range knowledgeResults {
		if knowledgeHasImage(result) {
			imageParts = append(imageParts, openai.ChatMessagePart{
				Type: openai.ChatMessagePartTypeImageURL,
				ImageURL: &openai.ChatMessageImageURL{
					URL: result.Content,
				},
			})
		} else {
			// Can't pass knowledge results with images to the text completion prompt
			textOnlyKnowledgeResults = append(textOnlyKnowledgeResults, result)
		}
	}

	lastMessage := getLastMessage(*req)

	extended, err := buildTextChatCompletionContent(lastMessage, ragResults, k, textOnlyKnowledgeResults)
	if err != nil {
		return openai.ChatCompletionMessage{}, fmt.Errorf("failed to build text chat completion content: %w", err)
	}

	// Now rebuild the final message with the text at the top like in the example
	res := openai.ChatCompletionMessage{
		Role: openai.ChatMessageRoleUser,
		MultiContent: append([]openai.ChatMessagePart{
			{
				Type: openai.ChatMessagePartTypeText,
				Text: extended,
			},
		}, imageParts...),
	}

	return res, nil
}

// buildTextChatCompletionMessage builds a standard text chat completion message extended with the
// text knowledge and prompt
func buildTextChatCompletionMessage(req *openai.ChatCompletionRequest, ragResults []*prompts.RagContent, k *types.Knowledge, knowledgeResults []*prompts.BackgroundKnowledge) (openai.ChatCompletionMessage, error) {
	lastMessage := getLastMessage(*req)

	extended, err := buildTextChatCompletionContent(lastMessage, ragResults, k, knowledgeResults)
	if err != nil {
		return openai.ChatCompletionMessage{}, fmt.Errorf("failed to build text chat completion content: %w", err)
	}

	lastCompletionMessage := req.Messages[len(req.Messages)-1]
	lastCompletionMessage.Content = extended

	return lastCompletionMessage, nil
}

func buildTextChatCompletionContent(lastMessage string, ragResults []*prompts.RagContent, k *types.Knowledge, knowledgeResults []*prompts.BackgroundKnowledge) (string, error) {
	promptRequest := &prompts.KnowledgePromptRequest{
		UserPrompt:       lastMessage,
		RAGResults:       ragResults,
		KnowledgeResults: knowledgeResults,
	}

	if k != nil && k.RAGSettings.PromptTemplate != "" {
		promptRequest.PromptTemplate = k.RAGSettings.PromptTemplate
	}

	extended, err := prompts.KnowledgePrompt(promptRequest)
	if err != nil {
		return "", fmt.Errorf("failed to extend message with knowledge: %w", err)
	}

	return extended, nil
}

// setSystemPrompt if the assistant has a system prompt, set it in the request. If there is already
// provided system prompt, overwrite it and if there is no system prompt, set it as the first message
func setSystemPrompt(req *openai.ChatCompletionRequest, systemPrompt string) openai.ChatCompletionRequest {
	if systemPrompt == "" {
		// Nothing to do
		return *req
	}

	if len(req.Messages) == 0 {
		req.Messages = append(req.Messages, openai.ChatCompletionMessage{
			Role:    "system",
			Content: systemPrompt,
		})
	}

	if len(req.Messages) >= 1 && req.Messages[0].Role == openai.ChatMessageRoleSystem {
		req.Messages[0].Content = systemPrompt
	}

	// If first message is not a system message, add it as the first message
	if len(req.Messages) >= 1 && req.Messages[0].Role != openai.ChatMessageRoleSystem {
		req.Messages = append([]openai.ChatCompletionMessage{
			{
				Role:    "system",
				Content: systemPrompt,
			},
		}, req.Messages...)
	}

	return *req
}

func (c *Controller) GetRagClient(_ context.Context, knowledge *types.Knowledge) (rag.RAG, error) {
	// TODO: remove this
	if knowledge.RAGSettings.IndexURL != "" && knowledge.RAGSettings.QueryURL != "" {
		return rag.NewLlamaindex(&knowledge.RAGSettings), nil
	}

	return c.Options.RAG, nil
}

// UpdateSessionWithKnowledgeResults updates a session's metadata with document IDs from RAG results
func (c *Controller) UpdateSessionWithKnowledgeResults(ctx context.Context, session *types.Session, ragResults []*types.SessionRAGResult) error {
	// If no session is provided, try to get it from the context
	var err error
	if session == nil {
		sessionID, ok := oai.GetContextSessionID(ctx)
		if !ok {
			// this is normal in the openai api call, we don't have a session
			return nil
		}
		session, err = c.Options.Store.GetSession(ctx, sessionID)
		if err != nil {
			return fmt.Errorf("failed to get session: %w", err)
		}
	}

	// If the session has no metadata, initialize it
	if session.Metadata.DocumentIDs == nil {
		session.Metadata.DocumentIDs = make(map[string]string)
	}

	// Create a map to store unique RAG results to avoid duplicates
	existingRagMap := make(map[string]*types.SessionRAGResult)

	log.Debug().
		Str("session_id", session.ID).
		Int("new_results_count", len(ragResults)).
		Int("existing_results_count", len(session.Metadata.SessionRAGResults)).
		Msg("starting deduplication of RAG results")

	// Add existing RAG results to the map if they exist
	if session.Metadata.SessionRAGResults != nil {
		for i, result := range session.Metadata.SessionRAGResults {
			// Create a unique key using document_id and hash of content
			key := createUniqueRagResultKey(result)
			existingRagMap[key] = result

			// Log detailed information about existing results
			contentPreview := ""
			if len(result.Content) > 50 {
				contentPreview = result.Content[:50] + "..."
			} else {
				contentPreview = result.Content
			}

			log.Debug().
				Str("session_id", session.ID).
				Int("index", i).
				Str("document_id", result.DocumentID).
				Str("key", key).
				Str("content_preview", contentPreview).
				Interface("metadata", result.Metadata).
				Msg("existing RAG result")
		}
	}

	// Add new RAG results to the map, avoiding duplicates
	for i, result := range ragResults {
		key := createUniqueRagResultKey(result)

		// Log detailed information about new results
		contentPreview := ""
		if len(result.Content) > 50 {
			contentPreview = result.Content[:50] + "..."
		} else {
			contentPreview = result.Content
		}

		// Only add if not already present
		existing, exists := existingRagMap[key]
		if !exists {
			existingRagMap[key] = result
			log.Debug().
				Str("session_id", session.ID).
				Int("index", i).
				Str("document_id", result.DocumentID).
				Str("key", key).
				Str("content_preview", contentPreview).
				Interface("metadata", result.Metadata).
				Msg("adding new RAG result")
		} else {
			// Log when we skip a result due to duplicate key
			existingPreview := ""
			if len(existing.Content) > 50 {
				existingPreview = existing.Content[:50] + "..."
			} else {
				existingPreview = existing.Content
			}

			log.Debug().
				Str("session_id", session.ID).
				Int("index", i).
				Str("document_id", result.DocumentID).
				Str("key", key).
				Str("new_content_preview", contentPreview).
				Str("existing_content_preview", existingPreview).
				Bool("content_different", result.Content != existing.Content).
				Int("new_content_length", len(result.Content)).
				Int("existing_content_length", len(existing.Content)).
				Interface("new_metadata", result.Metadata).
				Interface("existing_metadata", existing.Metadata).
				Msg("skipping duplicate RAG result")
		}
	}

	// Convert map back to array
	mergedResults := make([]*types.SessionRAGResult, 0, len(existingRagMap))
	for _, result := range existingRagMap {
		mergedResults = append(mergedResults, result)
	}

	// Store the merged RAG results in the session metadata
	session.Metadata.SessionRAGResults = mergedResults

	// Enhanced logging for RAG results
	logCtx := log.With().
		Str("session_id", session.ID).
		Int("rag_results_count", len(mergedResults)).
		Int("new_results_count", len(ragResults)).
		Int("total_unique_results", len(existingRagMap)).
		Logger()

	// Log details of createUniqueRagResultKey function
	if len(ragResults) > 0 {
		sampleResult := ragResults[0]
		key := createUniqueRagResultKey(sampleResult)

		// Create content hash for debugging
		h := sha256.New()
		h.Write([]byte(sampleResult.Content))
		contentHash := hex.EncodeToString(h.Sum(nil))

		logCtx.Debug().
			Str("sample_document_id", sampleResult.DocumentID).
			Str("sample_key", key).
			Str("content_hash", contentHash).
			Interface("sample_metadata", sampleResult.Metadata).
			Msg("sample of key generation")
	}

	if len(mergedResults) > 0 {
		// Log sample of first result for debugging
		sampleResult := mergedResults[0]
		logCtx.Debug().
			Str("first_document_id", sampleResult.DocumentID).
			Str("first_source", sampleResult.Source).
			Int("first_content_length", len(sampleResult.Content)).
			Msg("storing merged RAG results in session metadata - sample of first result")
	} else {
		logCtx.Warn().Msg("storing empty RAG results array in session metadata")
	}

	// Add or update document IDs
	for _, result := range ragResults {
		if result.DocumentID != "" {
			// First, determine the key to use in the DocumentIDs map
			key := result.Source
			if key == "" && result.Filename != "" {
				key = result.Filename
			}

			if key != "" {
				// Handle app session path prefix
				if session.ParentApp != "" {
					// For app sessions, we need the full filestore path for the document
					// Check if we already have a full path
					if !strings.HasPrefix(key, c.Options.Config.Controller.FilePrefixGlobal) &&
						!strings.HasPrefix(key, "apps/") {
						// Construct the full path using app prefix
						appPrefix := filestore.GetAppPrefix(c.Options.Config.Controller.FilePrefixGlobal, session.ParentApp)

						// First check if the source already has a path structure (could be from a knowledge path)
						// If it's a simple filename, join it with the app prefix
						// If it already has path components, preserve them
						var fullPath string
						if strings.Contains(key, "/") {
							// This already has a path structure, so keep it intact under the app prefix
							fullPath = filepath.Join(appPrefix, key)
						} else {
							// Simple filename, put it directly in the app prefix
							fullPath = filepath.Join(appPrefix, key)
						}

						log.Debug().
							Str("session_id", session.ID).
							Str("app_id", session.ParentApp).
							Str("original_key", key).
							Str("full_path", fullPath).
							Msg("constructing full filestore path for app document ID")
						key = fullPath
					}
				}

				// If the result has metadata with source_url, also store it directly
				if result.Metadata != nil && result.Metadata["source_url"] != "" {
					// Use the source_url as a key directly to allow frontend to find it
					log.Debug().
						Str("session_id", session.ID).
						Str("document_id", result.DocumentID).
						Str("source_url", result.Metadata["source_url"]).
						Msg("adding source_url mapping for document ID")
					session.Metadata.DocumentIDs[result.Metadata["source_url"]] = result.DocumentID
				} else {
					// Store the document ID mapping
					session.Metadata.DocumentIDs[key] = result.DocumentID
				}
			}
		}
	}

	// Log the updated document IDs
	logCtx.Debug().
		Str("session_id", session.ID).
		Interface("document_ids", session.Metadata.DocumentIDs).
		Msg("updating session with document IDs")

	// Update the session metadata
	_, err = c.UpdateSessionMetadata(ctx, session, &session.Metadata)
	if err != nil {
		log.Error().Err(err).Str("session_id", session.ID).Msg("failed to update session metadata with document IDs")
		return err
	}

	// Verify the update by fetching the session again and logging its document IDs
	verifySession, verifyErr := c.Options.Store.GetSession(ctx, session.ID)
	if verifyErr != nil {
		log.Error().Err(verifyErr).Str("session_id", session.ID).Msg("failed to verify session update")
	} else {
		// Enhanced verification logging
		verifyLogCtx := log.With().
			Str("session_id", session.ID).
			Interface("document_ids", verifySession.Metadata.DocumentIDs).
			Logger()

		// Log RAG results verification
		ragResultsCount := 0
		if verifySession.Metadata.SessionRAGResults != nil {
			ragResultsCount = len(verifySession.Metadata.SessionRAGResults)
		}

		verifyLogCtx.Debug().
			Int("verified_rag_results_count", ragResultsCount).
			Bool("has_rag_results", verifySession.Metadata.SessionRAGResults != nil).
			Msg("verified session metadata after update")
	}

	return nil
}

<<<<<<< HEAD
func (c *Controller) getAppOAuthTokens(ctx context.Context, userID string, app *types.App) (map[string]string, error) {
	// Initialize empty map for OAuth tokens
	oauthTokens := make(map[string]string)

	log.Info().
		Str("user_id", userID).
		Str("app_id", app.ID).
		Bool("oauth_manager_available", c.Options.OAuthManager != nil).
		Msg("Retrieving OAuth tokens for app in getAppOAuthTokens")
=======
// Add detailed logging to createUniqueRagResultKey to understand how it's generating keys
func createUniqueRagResultKey(result *types.SessionRAGResult) string {
	// Create a hash of the content using SHA-256
	h := sha256.New()
	h.Write([]byte(result.Content))
	contentHash := hex.EncodeToString(h.Sum(nil))

	// Base key combines document_id and content hash
	key := result.DocumentID + "-" + contentHash

	// Log the metadata keys that might affect the result key
	metadataKeys := make([]string, 0)
	if result.Metadata != nil {
		for k := range result.Metadata {
			metadataKeys = append(metadataKeys, k)
		}
	}

	log.Trace().
		Str("document_id", result.DocumentID).
		Str("content_hash", contentHash[:8]+"...").
		Strs("metadata_keys", metadataKeys).
		Msg("creating unique RAG result key")

	// If metadata contains offset or chunk_id information, include it in the key
	// This ensures chunks from the same document are properly distinguished
	if result.Metadata != nil {
		if chunkID, ok := result.Metadata["chunk_id"]; ok {
			key += "-chunk-" + chunkID
			log.Trace().Str("document_id", result.DocumentID).Str("chunk_id", chunkID).Msg("added chunk_id to key")
		} else if offset, ok := result.Metadata["offset"]; ok {
			key += "-offset-" + offset
			log.Trace().Str("document_id", result.DocumentID).Str("offset", offset).Msg("added offset to key")
		}
	}

	log.Trace().
		Str("document_id", result.DocumentID).
		Str("final_key", key).
		Msg("final unique RAG result key")

	return key
}

func (c *Controller) getAppOAuthTokens(ctx context.Context, userID string, app *types.App) ([]string, error) {
	// Initialize empty slice for environment variables
	var envVars []string
>>>>>>> d4ca7314

	// Only proceed if we have an OAuth manager
	if c.Options.OAuthManager == nil {
		log.Warn().Msg("No OAuth manager available")
		return oauthTokens, nil
	}

	// If app is nil, return empty map
	if app == nil {
		log.Warn().Msg("App is nil in getAppOAuthTokens")
		return oauthTokens, nil
	}

	// Keep track of providers we've seen to avoid duplicates
	seenProviders := make(map[string]bool)

	// First, check the tools defined in assistants
	assistantCount := len(app.Config.Helix.Assistants)
	log.Info().
		Str("app_id", app.ID).
		Int("assistant_count", assistantCount).
		Msg("Checking assistants for OAuth tools")

	for aIdx, assistant := range app.Config.Helix.Assistants {
		toolCount := len(assistant.Tools)
		log.Info().
			Str("app_id", app.ID).
			Str("assistant_name", assistant.Name).
			Int("assistant_index", aIdx).
			Int("tool_count", toolCount).
			Msg("Checking assistant tools for OAuth providers")

		for tIdx, tool := range assistant.Tools {
			if tool.ToolType == types.ToolTypeAPI && tool.Config.API != nil {
				log.Info().
					Str("app_id", app.ID).
					Str("tool_name", tool.Name).
					Int("tool_index", tIdx).
					Str("tool_type", string(tool.ToolType)).
					Str("oauth_provider", tool.Config.API.OAuthProvider).
					Strs("oauth_scopes", tool.Config.API.OAuthScopes).
					Bool("has_oauth_provider", tool.Config.API.OAuthProvider != "").
					Msg("Checking tool for OAuth provider")

				if tool.Config.API.OAuthProvider != "" {
					providerName := tool.Config.API.OAuthProvider
					requiredScopes := tool.Config.API.OAuthScopes

					// Skip if we've already processed this provider
					if seenProviders[providerName] {
						log.Info().
							Str("provider_name", providerName).
							Msg("Skipping already processed provider")
						continue
					}
					seenProviders[providerName] = true

					log.Info().
						Str("provider_name", providerName).
						Strs("required_scopes", requiredScopes).
						Msg("Attempting to get OAuth token for tool")

					token, err := c.Options.OAuthManager.GetTokenForTool(ctx, userID, providerName, requiredScopes)
					if err == nil && token != "" {
						// Add the token directly to the map using the original provider name
						oauthTokens[providerName] = token
						log.Info().
							Str("provider", providerName).
							Str("token_prefix", token[:10]+"...").
							Msg("Successfully retrieved OAuth token for provider")
					} else {
						var scopeErr *oauth.ScopeError
						if errors.As(err, &scopeErr) {
							log.Warn().
								Str("app_id", app.ID).
								Str("user_id", userID).
								Str("provider", providerName).
								Strs("missing_scopes", scopeErr.Missing).
								Strs("required_scopes", requiredScopes).
								Strs("available_scopes", scopeErr.Has).
								Msg("Missing required OAuth scopes for tool")
						} else {
							log.Warn().
								Err(err).
								Str("provider", providerName).
								Str("error_type", fmt.Sprintf("%T", err)).
								Msg("Failed to get OAuth token for tool")
						}
					}
				}
			}
		}
	}

	// Log tokens that were found
	tokenKeys := make([]string, 0, len(oauthTokens))
	for key := range oauthTokens {
		tokenKeys = append(tokenKeys, key)
	}

	log.Info().
		Str("app_id", app.ID).
		Int("token_count", len(oauthTokens)).
		Strs("token_keys", tokenKeys).
		Msg("Completed OAuth token retrieval in getAppOAuthTokens")

	return oauthTokens, nil
}

func (c *Controller) evalAndAddOAuthTokens(ctx context.Context, client oai.Client, opts *ChatCompletionOptions, user *types.User) error {
	log.Info().
		Str("user_id", user.ID).
		Str("app_id", opts.AppID).
		Int("existing_oauth_token_count", len(opts.OAuthTokens)).
		Bool("oauth_manager_available", c.Options.OAuthManager != nil).
		Msg("Starting evalAndAddOAuthTokens")

	// If we already have OAuth tokens, use them
	if len(opts.OAuthTokens) > 0 {
		log.Info().
			Int("token_count", len(opts.OAuthTokens)).
			Msg("Using pre-existing OAuth tokens, skipping retrieval")
		return nil
	}

	// If we have an app ID, try to get OAuth tokens
	if opts.AppID != "" && c.Options.OAuthManager != nil {
		log.Debug().
			Str("app_id", opts.AppID).
			Str("user_id", user.ID).
			Msg("Retrieving app for OAuth tokens")

		app, err := c.Options.Store.GetApp(ctx, opts.AppID)
		if err != nil {
			log.Warn().
				Err(err).
				Str("app_id", opts.AppID).
				Msg("Failed to get app for OAuth tokens")
			return nil // Continue without OAuth tokens
		}

		log.Info().
			Str("app_id", app.ID).
			Str("app_name", app.Config.Helix.Name).
			Int("assistant_count", len(app.Config.Helix.Assistants)).
			Msg("Successfully retrieved app for OAuth tokens")

		// Get OAuth tokens directly as a map
		log.Debug().
			Str("app_id", app.ID).
			Str("user_id", user.ID).
			Msg("Calling getAppOAuthTokens to retrieve tokens")

		oauthTokens, err := c.getAppOAuthTokens(ctx, user.ID, app)
		if err != nil {
			log.Warn().
				Err(err).
				Str("app_id", opts.AppID).
				Msg("Failed to get OAuth tokens for app")
			return nil // Continue without OAuth tokens
		}

		log.Info().
			Str("app_id", app.ID).
			Int("oauth_token_count", len(oauthTokens)).
			Interface("token_keys", maps.Keys(oauthTokens)).
			Msg("Retrieved OAuth tokens from getAppOAuthTokens")

		// Add OAuth tokens to the options
		opts.OAuthTokens = oauthTokens

		// Log retrieved tokens
		if len(oauthTokens) > 0 {
			log.Info().
				Int("token_count", len(oauthTokens)).
				Interface("token_keys", maps.Keys(oauthTokens)).
				Msg("Successfully retrieved OAuth tokens for tools")
		} else {
			log.Warn().
				Str("app_id", app.ID).
				Str("user_id", user.ID).
				Msg("No OAuth tokens found for app")
		}
	} else {
		if opts.AppID == "" {
			// Check if app ID is in the context
			if appID, ok := oai.GetContextAppID(ctx); ok && appID != "" {
				log.Info().
					Str("app_id_from_context", appID).
					Msg("Found app ID in context, using it for OAuth token retrieval")

				// Set the app ID in the options and recursively call this function again
				opts.AppID = appID
				return c.evalAndAddOAuthTokens(ctx, client, opts, user)
			}

			log.Info().Msg("No app ID specified in options or context, skipping OAuth token retrieval")
		}
		if c.Options.OAuthManager == nil {
			log.Warn().Msg("OAuth manager is not available")
		}
	}

	return nil
}<|MERGE_RESOLUTION|>--- conflicted
+++ resolved
@@ -1340,17 +1340,6 @@
 	return nil
 }
 
-<<<<<<< HEAD
-func (c *Controller) getAppOAuthTokens(ctx context.Context, userID string, app *types.App) (map[string]string, error) {
-	// Initialize empty map for OAuth tokens
-	oauthTokens := make(map[string]string)
-
-	log.Info().
-		Str("user_id", userID).
-		Str("app_id", app.ID).
-		Bool("oauth_manager_available", c.Options.OAuthManager != nil).
-		Msg("Retrieving OAuth tokens for app in getAppOAuthTokens")
-=======
 // Add detailed logging to createUniqueRagResultKey to understand how it's generating keys
 func createUniqueRagResultKey(result *types.SessionRAGResult) string {
 	// Create a hash of the content using SHA-256
@@ -1395,10 +1384,16 @@
 	return key
 }
 
-func (c *Controller) getAppOAuthTokens(ctx context.Context, userID string, app *types.App) ([]string, error) {
-	// Initialize empty slice for environment variables
-	var envVars []string
->>>>>>> d4ca7314
+func (c *Controller) getAppOAuthTokens(ctx context.Context, userID string, app *types.App) (map[string]string, error) {
+
+	// Initialize empty map for OAuth tokens
+	oauthTokens := make(map[string]string)
+
+	log.Info().
+		Str("user_id", userID).
+		Str("app_id", app.ID).
+		Bool("oauth_manager_available", c.Options.OAuthManager != nil).
+		Msg("Retrieving OAuth tokens for app in getAppOAuthTokens")
 
 	// Only proceed if we have an OAuth manager
 	if c.Options.OAuthManager == nil {
