package controller

import (
	"context"
	"fmt"
	"path"
	"strings"
	"sync"
	"sync/atomic"
	"time"

	"github.com/helixml/helix/api/pkg/data"
	"github.com/helixml/helix/api/pkg/dataprep/text"
	"github.com/helixml/helix/api/pkg/system"
	"github.com/helixml/helix/api/pkg/types"
	"github.com/rs/zerolog/log"
)

type convertDocumentsToChunksRequest struct {
	URL string `json:"url"`
}

type convertDocumentsToChunksResponse struct {
	Text string `json:"text"`
}

type convertTextItem struct {
	Name    string `json:"name"`
	Content string `json:"content"`
}

func (c *Controller) getDocumentsToConvertToText(session *types.Session) ([]string, error) {
	userInteraction, err := data.GetUserInteraction(session)
	if err != nil {
		return nil, err
	}

	filesToConvert := []string{}
	existingFileNames := map[string]bool{}

	for _, file := range userInteraction.Files {
		existingFileNames[file] = true
	}

	shouldConvertFile := func(filename string) bool {
		if strings.HasSuffix(filename, ".txt") {
			// it is already converted - nothing to do
			return false
		}

		if strings.HasSuffix(filename, ".md") {
			// it is already converted - nothing to do
			return false
		}

		filename = strings.TrimSuffix(filename, ".url")

		if strings.HasSuffix(filename, ".jsonl") {
			return false
		}

		// if strings.HasSuffix(filename, types.TEXT_DATA_PREP_QUESTIONS_FILE_SUFFIX) {
		// 	// we've already converted this file into q&a pairs
		// 	return false
		// }

		// check if we have already got the chunks for this file
		_, ok := existingFileNames[fmt.Sprintf("%s.txt", filename)]
		if ok {
			// we've already chunked this file into chunks
			return false
		}

		// check if we have already got the chunks for this file
		// _, ok = existingFileNames[fmt.Sprintf("%s%s", filename, types.TEXT_DATA_PREP_QUESTIONS_FILE_SUFFIX)]
		// if ok {
		// 	// we've already chunked this file into chunks
		// 	return false
		// }

		return true
	}

	for _, file := range userInteraction.Files {
		if shouldConvertFile(file) {
			filesToConvert = append(filesToConvert, file)
		}
	}

	return filesToConvert, nil
}

// in the case of a text fine tune - we need to convert all the documents first
// TODO: there is no rate limiting on this path
func (c *Controller) convertDocumentsToText(session *types.Session) (*types.Session, int, error) {
	userInteraction, err := data.GetUserInteraction(session)
	if err != nil {
		return nil, 0, err
	}

	systemInteraction, err := data.GetSystemInteraction(session)
	if err != nil {
		return nil, 0, err
	}

	filesToConvert, err := c.getDocumentsToConvertToText(session)
	if err != nil {
		return nil, 0, err
	}

	if len(filesToConvert) == 0 {
		return session, 0, nil
	}

	runningFileList := copyFileList(userInteraction.Files)

	// get the progress bar to display
	initialMessage := fmt.Sprintf("downloading and extracting text from %d files", len(filesToConvert))
	systemInteraction.Status = initialMessage
	systemInteraction.Progress = 1
	systemInteraction.DataPrepStage = types.TextDataPrepStageExtractText
	systemInteraction.State = types.InteractionStateWaiting
	session = c.WriteInteraction(session, systemInteraction)

	c.BroadcastProgress(session, 1, initialMessage)

	var completedCounter int64

	// converting to text is quite fast but we don't have a scaling strategy for unstructured right now
	// so let's just have some control over large numbers of files in one session
	err = system.ForEachConcurrently[string](
		filesToConvert,
		5,
		func(file string, i int) error {
			fileURL := ""
			filenameParts := strings.Split(file, ".")
			originalFile := file

			if filenameParts[len(filenameParts)-1] == "url" {
				// if the file itself ends with .url then it's a textfile
				// that has a URL we should download as the actual file
				fileURL, err = getFileContent(c.Ctx, c.Options.Filestore, file)
				if err != nil {
					return err
				}
				file = strings.TrimSuffix(file, ".url")
			} else {
				// otherwise it's a file already living in the file store
				fileURL, err = c.Options.Filestore.SignedURL(c.Ctx, file)
				if err != nil {
					return err
				}
			}

			// for local development - the file server hostname will not resolve
			// from inside the unstructured container
			fileURL = strings.Replace(fileURL, "http://localhost", "http://api", 1)

			res, err := system.PostRequest[convertDocumentsToChunksRequest, convertDocumentsToChunksResponse](
				system.ClientOptions{},
				c.Options.TextExtractionURL,
				convertDocumentsToChunksRequest{
					URL: fileURL,
				},
			)
			if err != nil {
				return err
			}

			atomic.AddInt64(&completedCounter, 1)
			newFilepath := strings.TrimSuffix(file, path.Ext(file)) + ".txt"

			_, err = c.Options.Filestore.UploadFile(c.Ctx, newFilepath, strings.NewReader(res.Text))
			if err != nil {
				return err
			}

			percentConverted := int(float64(completedCounter) / float64(len(filesToConvert)) * 100)
			message := fmt.Sprintf("extracted text from %s - %d of %d files extracted", path.Base(file), completedCounter, len(filesToConvert))
			c.BroadcastProgress(session, percentConverted, message)
			systemInteraction.Status = message
			systemInteraction.Progress = percentConverted
			session = c.WriteInteraction(session, systemInteraction)

			runningFileList = injectFileToList(runningFileList, originalFile, newFilepath)
			userInteraction.Files = runningFileList
			session = c.WriteInteraction(session, userInteraction)

			return nil
		},
	)

	if err != nil {
		return nil, 0, err
	}

	finishedMessage := fmt.Sprintf("extracted %d files", len(filesToConvert))

	c.BroadcastProgress(session, 100, finishedMessage)

	// now we have added some text files let's update the user interaction
	userInteraction.Files = runningFileList
	// userInteraction.State = types.InteractionStateComplete
	session = c.WriteInteraction(session, userInteraction)

	systemInteraction.Status = finishedMessage
	session = c.WriteInteraction(session, systemInteraction)

	// for cases where the text conversion is very fast, give the UI a chance to display the text stage
	time.Sleep(1 * time.Second)

	return session, len(filesToConvert), nil
}

func (c *Controller) getChunksToProcess(session *types.Session, dataprep text.DataPrepTextQuestionGenerator) ([]*text.DataPrepTextSplitterChunk, error) {
	userInteraction, err := data.GetUserInteraction(session)
	if err != nil {
		return nil, err
	}

	systemInteraction, err := data.GetSystemInteraction(session)
	if err != nil {
		return nil, err
	}

	filesToConvert := []string{}

	shouldConvertFile := func(filename string) bool {
		return strings.HasSuffix(filename, ".txt") || strings.HasSuffix(filename, ".md")
	}

	for _, file := range userInteraction.Files {
		if shouldConvertFile(file) {
			filesToConvert = append(filesToConvert, file)
		}
	}

	_, splitter, err := c.Options.DataPrepTextFactory(session)
	if err != nil {
		return nil, err
	}

	documentGroupID := session.ID
	// add all the files to the splitter so we know what chunks we have
	for _, file := range filesToConvert {
		fileContent, err := getFileContent(c.Ctx, c.Options.Filestore, file)
		if err != nil {
			return nil, err
		}
		meta, err := splitter.AddDocument(file, fileContent, documentGroupID, session)
		c.UpdateSessionMetadata(context.TODO(), session, meta)
		if err != nil {
			return nil, err
		}
	}

	// Some qapair generators expand each chunk into N chunks so they can be run
	// by our outer concurrency manager
	allChunks, err := dataprep.ExpandChunks(splitter.Chunks)
	if err != nil {
		return nil, err
	}

	chunksToProcess := []*text.DataPrepTextSplitterChunk{}
	for _, chunk := range allChunks {
		if !hasProcessedQAChunk(systemInteraction, chunk.Filename, chunk.Index, chunk.PromptName) {
			chunksToProcess = append(chunksToProcess, chunk)
		}
	}

	return chunksToProcess, nil
}

func (c *Controller) convertChunksToQuestions(session *types.Session) (*types.Session, int, error) {
	userInteraction, err := data.GetUserInteraction(session)
	if err != nil {
		return nil, 0, err
	}

	systemInteraction, err := data.GetSystemInteraction(session)
	if err != nil {
		return nil, 0, err
	}

	dataprep, _, err := c.Options.DataPrepTextFactory(session)
	if err != nil {
		return nil, 0, err
	}

	chunksToProcess, err := c.getChunksToProcess(session, dataprep)
	if err != nil {
		return nil, 0, err
	}

	if len(chunksToProcess) == 0 {
		return session, 0, nil
	}

	// get the progress bar to display
	initialMessage := fmt.Sprintf("converting %d text chunks to question answer pairs", len(chunksToProcess))
	systemInteraction.Status = initialMessage
	systemInteraction.Progress = 1
	systemInteraction.DataPrepStage = types.TextDataPrepStageGenerateQuestions
	session = c.WriteInteraction(session, systemInteraction)
	c.BroadcastProgress(session, 1, initialMessage)

	var completedCounter int64
	var errorCounter int64
	var outerError error

	// we use this to only append questions to one file at a time
	var writeUpdatesMutex sync.Mutex

	runningFileList := copyFileList(userInteraction.Files)

	outerError = system.ForEachConcurrently[*text.DataPrepTextSplitterChunk](
		chunksToProcess,
		dataprep.GetConcurrency(),
		func(chunk *text.DataPrepTextSplitterChunk, i int) error {
<<<<<<< HEAD
			log.Info().Msgf("🔵 question conversion start %d of %d", i, len(chunksToProcess))
			questions, convertError := dataprep.ConvertChunk(chunk.Text, chunk.Index, chunk.DocumentID, chunk.DocumentGroupID)
=======
			log.Info().Msgf("🔵 question conversion start %d of %d", i+1, len(chunksToProcess))
			questions, convertError := dataprep.ConvertChunk(chunk.Text, chunk.Index, chunk.DocumentID, chunk.DocumentGroupID, chunk.PromptName)
>>>>>>> 0cdad031

			// if this is set then we have a non GPT error and should just stop what we are doing
			if outerError != nil {
				return nil
			}

			// write the updates inside a mutex so we don't get a race
			err = func() error {
				writeUpdatesMutex.Lock()
				defer writeUpdatesMutex.Unlock()

				if convertError == nil {
					// if there is no JSONL file - make it appear
					if !hasQuestionsFile(userInteraction, chunk.Filename) {
						runningFileList = injectFileToList(runningFileList, chunk.Filename, getQuestionsFilename(chunk.Filename))
						userInteraction.Files = runningFileList

						// we want to write an empty file to the filestore here
						// because then appendQuestionsToFile doesn't need to deal with making it
						_, err = c.Options.Filestore.UploadFile(c.Ctx, getQuestionsFilename(chunk.Filename), strings.NewReader(""))
						if err != nil {
							log.Error().Msgf("error uploading file: %s", err.Error())
							return err
						}
					}
					innerErr := appendQuestionsToFile(c.Ctx, c.Options.Filestore, getQuestionsFilename(chunk.Filename), questions)
					if innerErr != nil {
						log.Error().Msgf("error adding questions to file: %s", innerErr.Error())
						return innerErr
					}
					atomic.AddInt64(&completedCounter, 1)
				} else {
					atomic.AddInt64(&errorCounter, 1)
				}

				// this marks the QA chunk as "done" - even with an error
				// we then give the user the choice to try again, abort or ignore the errors
				systemInteraction = updateProcessedQAChunk(systemInteraction, chunk.Filename, chunk.Index, chunk.PromptName, len(questions), convertError)

				return nil
			}()

			if err != nil {
				return err
			}

			session = c.WriteInteraction(session, userInteraction)

			percentConverted := int((float64(completedCounter) + float64(errorCounter)) / float64(len(chunksToProcess)) * 100)
			message := fmt.Sprintf("%d total, %d converted and %d errors", len(chunksToProcess), completedCounter, errorCounter)
			c.BroadcastProgress(session, percentConverted, message)
			systemInteraction.Status = message
			systemInteraction.Progress = percentConverted
			session = c.WriteInteraction(session, systemInteraction)

			if convertError != nil {
				log.Error().Msgf("🔴 question conversion error %s", convertError.Error())
			} else {
				log.Info().Msgf("🟢 question conversion complete %d of %d", i+1, len(chunksToProcess))
			}

			return nil
		},
	)

	// if this error is hit - it means something has actually gone wrong rather than a data prep error
	// we catch the data prep errors and present them to the user once all processing is done
	if outerError != nil {
		return nil, 0, outerError
	}

	finishedMessage := fmt.Sprintf("converted %d text chunks", len(chunksToProcess))

	c.BroadcastProgress(session, 100, finishedMessage)

	systemInteraction.Status = finishedMessage
	systemInteraction.DataPrepStage = types.TextDataPrepStageEditQuestions
	systemInteraction.Progress = 0
	systemInteraction.State = types.InteractionStateEditing
	session = c.WriteInteraction(session, systemInteraction)

	return session, len(chunksToProcess), nil
}

func (c *Controller) convertChunksToQuestionsErrorCount(session *types.Session) (int, error) {
	systemInteraction, err := data.GetSystemInteraction(session)
	if err != nil {
		return 0, err
	}
	return getQAChunkErrors(systemInteraction), nil
}<|MERGE_RESOLUTION|>--- conflicted
+++ resolved
@@ -317,13 +317,8 @@
 		chunksToProcess,
 		dataprep.GetConcurrency(),
 		func(chunk *text.DataPrepTextSplitterChunk, i int) error {
-<<<<<<< HEAD
-			log.Info().Msgf("🔵 question conversion start %d of %d", i, len(chunksToProcess))
-			questions, convertError := dataprep.ConvertChunk(chunk.Text, chunk.Index, chunk.DocumentID, chunk.DocumentGroupID)
-=======
 			log.Info().Msgf("🔵 question conversion start %d of %d", i+1, len(chunksToProcess))
 			questions, convertError := dataprep.ConvertChunk(chunk.Text, chunk.Index, chunk.DocumentID, chunk.DocumentGroupID, chunk.PromptName)
->>>>>>> 0cdad031
 
 			// if this is set then we have a non GPT error and should just stop what we are doing
 			if outerError != nil {
