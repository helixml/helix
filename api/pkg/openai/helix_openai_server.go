--- conflicted
+++ resolved
@@ -10,12 +10,21 @@
 	"github.com/helixml/helix/api/pkg/pubsub"
 	"github.com/helixml/helix/api/pkg/scheduler"
 	"github.com/helixml/helix/api/pkg/types"
-<<<<<<< HEAD
-=======
-	"github.com/rs/zerolog/log"
 	openai "github.com/sashabaranov/go-openai"
->>>>>>> d3dfdac8
 )
+
+const schedulingDecisionHistorySize = 10
+
+type HelixServer interface {
+	// GetNextLLMInferenceRequest is called by the HTTP handler  to get the next LLM inference request to process for the runner
+	GetNextLLMInferenceRequest(ctx context.Context, filter types.InferenceRequestFilter, runnerID string) (*types.RunnerLLMInferenceRequest, error)
+	// ProcessRunnerResponse is called by the HTTP handler when the runner sends a response over the websocket
+	ProcessRunnerResponse(ctx context.Context, resp *types.RunnerLLMInferenceResponse) error
+	// GetSchedulingDecision returns the last scheduling decisions made by the server, used for the dashboar
+	GetSchedulingDecision() []*types.GlobalSchedulingDecision
+}
+
+var _ HelixServer = &InternalHelixServer{}
 
 // InternalHelixClient utilizes Helix runners to complete chat requests. Primary
 // purpose is to power internal tools
@@ -41,56 +50,11 @@
 	return ""
 }
 
-<<<<<<< HEAD
-=======
 func (c *InternalHelixServer) CreateEmbeddings(_ context.Context, _ openai.EmbeddingRequest) (resp openai.EmbeddingResponse, err error) {
 	// TODO: implement once we support pass through
 	return openai.EmbeddingResponse{}, fmt.Errorf("not implemented")
 }
 
-// TODO: move logic from controller and other places. This method would be called directly from the runner
-// handler to get the next session. Pubsub is handled internally within this package
-func (c *InternalHelixServer) GetNextLLMInferenceRequest(_ context.Context, filter types.InferenceRequestFilter, runnerID string) (*types.RunnerLLMInferenceRequest, error) {
-	// Track beginning of request
-	runnerReqID := system.GenerateID()
-
-	// Default to requesting warm work
-	newWorkOnly := false
-
-	// Only get new work if the filter has a memory requirement (see runner/controller.go)
-	if filter.Memory != 0 {
-		newWorkOnly = true
-	}
-
-	// Now for this runner, get work
-	req, err := c.scheduler.WorkForRunner(runnerID, scheduler.WorkloadTypeLLMInferenceRequest, newWorkOnly, filter.ModelName)
-	if err != nil {
-		log.Error().
-			Err(err).
-			Str("runner_id", runnerID).
-			Str("runner_request_id", runnerReqID).
-			Any("filter", filter).
-			Bool("new_work_only", newWorkOnly).
-			Msg("error getting work for runner")
-		return nil, fmt.Errorf("error getting work for runner: %w", err)
-	}
-
-	if req != nil {
-		c.addSchedulingDecision(filter, runnerID, runnerID, req.LLMInferenceRequest().SessionID, req.LLMInferenceRequest().InteractionID)
-		log.Info().
-			Str("runner_id", runnerID).
-			Str("runner_request_id", runnerReqID).
-			Any("filter", filter).
-			Any("req", req).
-			Bool("new_work_only", newWorkOnly).
-			Msg("returning llm inference request")
-		return req.LLMInferenceRequest(), nil
-	}
-	return nil, nil
-
-}
-
->>>>>>> d3dfdac8
 func (c *InternalHelixServer) enqueueRequest(req *types.RunnerLLMInferenceRequest) error {
 	work, err := scheduler.NewLLMWorkload(req)
 	if err != nil {
