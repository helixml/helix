--- conflicted
+++ resolved
@@ -56,15 +56,6 @@
 
 // gives us a quick way to add settings
 type SessionMetadata struct {
-<<<<<<< HEAD
-	OriginalMode    SessionMode       `json:"original_mode"`
-	Origin          SessionOrigin     `json:"origin"`
-	Shared          bool              `json:"shared"`
-	Avatar          string            `json:"avatar"`
-	Priority        bool              `json:"priority"`
-	DocumentIDs     map[string]string `json:"document_ids"`
-	DocumentGroupID string            `json:"document_group_id"`
-=======
 	OriginalMode            SessionMode       `json:"original_mode"`
 	Origin                  SessionOrigin     `json:"origin"`
 	Shared                  bool              `json:"shared"`
@@ -73,7 +64,6 @@
 	DocumentIDs             map[string]string `json:"document_ids"`
 	DocumentGroupID         string            `json:"document_group_id"`
 	ManuallyReviewQuestions bool              `json:"manually_review_questions"`
->>>>>>> 0cdad031
 }
 
 // the packet we put a list of sessions into so pagination is supported and we know the total amount
