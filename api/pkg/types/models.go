package types

import (
	"encoding/json"
	"time"
)

type ModelType string

const (
	ModelTypeChat  ModelType = "chat"
	ModelTypeImage ModelType = "image"
	ModelTypeEmbed ModelType = "embed"
)

func (t ModelType) String() string {
	return string(t)
}

type Model struct {
	ID            string    `json:"id,omitempty" yaml:"id,omitempty"` // for example 'phi3.5:3.8b-mini-instruct-q8_0'
	Created       time.Time `json:"created,omitempty" yaml:"created,omitempty"`
	Updated       time.Time `json:"updated,omitempty" yaml:"updated,omitempty"`
	Type          ModelType `json:"type,omitempty" yaml:"type,omitempty"`
	Runtime       Runtime   `json:"runtime,omitempty" yaml:"runtime,omitempty"`
	Name          string    `json:"name,omitempty" yaml:"name,omitempty"`
	Memory        uint64    `json:"memory,omitempty" yaml:"memory,omitempty"` // in bytes, required
	ContextLength int64     `json:"context_length,omitempty" yaml:"context_length,omitempty"`
	Description   string    `json:"description,omitempty" yaml:"description,omitempty"`
	Hide          bool      `json:"hide,omitempty" yaml:"hide,omitempty"`
	Enabled       bool      `json:"enabled,omitempty" yaml:"enabled,omitempty"`
	AutoPull      bool      `json:"auto_pull,omitempty" yaml:"auto_pull,omitempty"`   // Whether to automatically pull the model if missing in the runner
	SortOrder     int       `json:"sort_order,omitempty" yaml:"sort_order,omitempty"` // Order for sorting models in UI (lower numbers appear first)
	Prewarm       bool      `json:"prewarm,omitempty" yaml:"prewarm,omitempty"`       // Whether to prewarm this model to fill free GPU memory on runners

	// Runtime-specific arguments (e.g., VLLM command line args)
	RuntimeArgs map[string]interface{} `json:"runtime_args,omitempty" yaml:"runtime_args,omitempty" gorm:"type:jsonb;serializer:json"`

	// User modification tracking - system defaults are automatically updated if this is false
	UserModified bool `json:"user_modified,omitempty" yaml:"user_modified,omitempty"` // Whether user has modified system defaults
}

// UnmarshalJSON handles both flattened array format and nested object format for RuntimeArgs
func (m *Model) UnmarshalJSON(data []byte) error {
	// Define a temporary struct that matches Model but with RuntimeArgs as interface{}
	type TempModel struct {
		ID            string      `json:"id,omitempty"`
		Created       time.Time   `json:"created,omitempty"`
		Updated       time.Time   `json:"updated,omitempty"`
		Type          ModelType   `json:"type,omitempty"`
		Runtime       Runtime     `json:"runtime,omitempty"`
		Name          string      `json:"name,omitempty"`
		Memory        uint64      `json:"memory,omitempty"`
		ContextLength int64       `json:"context_length,omitempty"`
		Description   string      `json:"description,omitempty"`
		Hide          bool        `json:"hide,omitempty"`
		Enabled       bool        `json:"enabled,omitempty"`
		AutoPull      bool        `json:"auto_pull,omitempty"`
		SortOrder     int         `json:"sort_order,omitempty"`
		Prewarm       bool        `json:"prewarm,omitempty"`
		RuntimeArgs   interface{} `json:"runtime_args,omitempty"`
		UserModified  bool        `json:"user_modified,omitempty"`
	}

	var temp TempModel
	if err := json.Unmarshal(data, &temp); err != nil {
		return err
	}

	// Copy all fields except RuntimeArgs
	m.ID = temp.ID
	m.Created = temp.Created
	m.Updated = temp.Updated
	m.Type = temp.Type
	m.Runtime = temp.Runtime
	m.Name = temp.Name
	m.Memory = temp.Memory
	m.ContextLength = temp.ContextLength
	m.Description = temp.Description
	m.Hide = temp.Hide
	m.Enabled = temp.Enabled
	m.AutoPull = temp.AutoPull
	m.SortOrder = temp.SortOrder
	m.Prewarm = temp.Prewarm
	m.UserModified = temp.UserModified

	// Handle RuntimeArgs - convert flattened array to nested format
	if temp.RuntimeArgs != nil {
		if argsArray, ok := temp.RuntimeArgs.([]interface{}); ok {
			// Flattened format - wrap in "args" key
			m.RuntimeArgs = map[string]interface{}{
				"args": argsArray,
			}
		} else if argsMap, ok := temp.RuntimeArgs.(map[string]interface{}); ok {
			// Already nested format - use as-is
			m.RuntimeArgs = argsMap
		}
	}

	return nil
}

type Modality string

const (
	ModalityText  Modality = "text"
	ModalityImage Modality = "image"
	ModalityFile  Modality = "file"
)

type DynamicModelInfo struct {
	ID       string    `json:"id" gorm:"primaryKey"`
	Created  time.Time `json:"created,omitempty"`
	Updated  time.Time `json:"updated,omitempty"`
	Provider string    `json:"provider"` // helix, openai, etc. (Helix internal information)
	Name     string    `json:"name"`     // Model name

	ModelInfo ModelInfo `json:"model_info" gorm:"type:jsonb;serializer:json"`
}

type ModelInfo struct { //nolint:revive
	ProviderSlug        string     `json:"provider_slug"`
	ProviderModelID     string     `json:"provider_model_id"`
	Slug                string     `json:"slug"`
	Name                string     `json:"name"`
	Author              string     `json:"author"`
	SupportedParameters []string   `json:"supported_parameters"`
	Description         string     `json:"description"`
	InputModalities     []Modality `json:"input_modalities"`
	OutputModalities    []Modality `json:"output_modalities"`
	SupportsReasoning   bool       `json:"supports_reasoning"`
	ContextLength       int        `json:"context_length"`
	MaxCompletionTokens int        `json:"max_completion_tokens"`
	Pricing             Pricing    `json:"pricing"`
}

type Pricing struct {
	Prompt            string `json:"prompt"`
	Completion        string `json:"completion"`
	Image             string `json:"image"`
	Audio             string `json:"audio"`
	Request           string `json:"request"`
	WebSearch         string `json:"web_search"`
	InternalReasoning string `json:"internal_reasoning"`
}

<<<<<<< HEAD
type ListDynamicModelInfosQuery struct {
	Provider string
	Name     string
=======
// Model CRD structures following the same pattern as App CRD
type ModelMetadata struct {
	Name string `json:"name" yaml:"name"`
}

type ModelCRD struct {
	APIVersion string        `json:"apiVersion" yaml:"apiVersion"`
	Kind       string        `json:"kind" yaml:"kind"`
	Metadata   ModelMetadata `json:"metadata" yaml:"metadata"`
	Spec       Model         `json:"spec" yaml:"spec"`
>>>>>>> 77cd2dda
}<|MERGE_RESOLUTION|>--- conflicted
+++ resolved
@@ -144,11 +144,11 @@
 	InternalReasoning string `json:"internal_reasoning"`
 }
 
-<<<<<<< HEAD
 type ListDynamicModelInfosQuery struct {
 	Provider string
 	Name     string
-=======
+}
+
 // Model CRD structures following the same pattern as App CRD
 type ModelMetadata struct {
 	Name string `json:"name" yaml:"name"`
@@ -159,5 +159,4 @@
 	Kind       string        `json:"kind" yaml:"kind"`
 	Metadata   ModelMetadata `json:"metadata" yaml:"metadata"`
 	Spec       Model         `json:"spec" yaml:"spec"`
->>>>>>> 77cd2dda
 }