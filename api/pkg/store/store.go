package store

import (
	"context"
	"errors"
	"time"

	"github.com/helixml/helix/api/pkg/license"
	"github.com/helixml/helix/api/pkg/types"
)

type GetJobsQuery struct {
	Owner     string          `json:"owner"`
	OwnerType types.OwnerType `json:"owner_type"`
}

type OwnerQuery struct {
	Owner     string          `json:"owner"`
	OwnerType types.OwnerType `json:"owner_type"`
}

type GetSessionsQuery struct {
	Owner          string          `json:"owner"`
	OwnerType      types.OwnerType `json:"owner_type"`
	ParentSession  string          `json:"parent_session"`
	OrganizationID string          `json:"organization_id"` // The organization this session belongs to, if any
	Offset         int             `json:"offset"`
	Limit          int             `json:"limit"`
}

type ListAPIKeysQuery struct {
	Owner     string           `json:"owner"`
	OwnerType types.OwnerType  `json:"owner_type"`
	Type      types.APIKeyType `json:"type"`
	AppID     string           `json:"app_id"`
}

type ListToolsQuery struct {
	Owner     string          `json:"owner"`
	OwnerType types.OwnerType `json:"owner_type"`
	Global    bool            `json:"global"`
}

type ListSecretsQuery struct {
	Owner     string          `json:"owner"`
	OwnerType types.OwnerType `json:"owner_type"`
}

type ListAppsQuery struct {
	Owner          string          `json:"owner"`
	OwnerType      types.OwnerType `json:"owner_type"`
	Global         bool            `json:"global"`
	OrganizationID string          `json:"organization_id"`
}

type ListDataEntitiesQuery struct {
	Owner     string          `json:"owner"`
	OwnerType types.OwnerType `json:"owner_type"`
}

type ListProviderEndpointsQuery struct {
	Owner     string
	OwnerType types.OwnerType

	WithGlobal bool
}

type GetProviderEndpointsQuery struct {
	Owner     string
	OwnerType types.OwnerType
	ID        string
	Name      string
}

type ListUsersQuery struct {
	TokenType types.TokenType `json:"token_type"`
	Admin     bool            `json:"admin"`
	Type      types.OwnerType `json:"type"`
	Email     string          `json:"email"`
	Username  string          `json:"username"`
}

<<<<<<< HEAD
// ListOAuthProvidersQuery contains filters for listing OAuth providers
// ListOAuthConnectionsQuery contains filters for listing OAuth connections
// These types are defined in store_oauth.go
=======
// SearchUsersQuery defines parameters for searching users with partial matching
type SearchUsersQuery struct {
	EmailPattern    string `json:"email_pattern"`    // Pattern to match against email (LIKE query)
	NamePattern     string `json:"name_pattern"`     // Pattern to match against full name (LIKE query)
	UsernamePattern string `json:"username_pattern"` // Pattern to match against username (LIKE query)
	OrganizationID  string `json:"organization_id"`  // Organization ID to filter users that are members of the org
	Limit           int    `json:"limit"`            // Maximum number of results to return
	Offset          int    `json:"offset"`           // Offset for pagination
}
>>>>>>> 6fe58476

var _ Store = &PostgresStore{}

//go:generate mockgen -source $GOFILE -destination store_mocks.go -package $GOPACKAGE

var (
	ErrNotFound = errors.New("not found")
	ErrMultiple = errors.New("multiple found")
	ErrConflict = errors.New("conflict")
)

type Store interface {
	//  Auth + Authz
	CreateOrganization(ctx context.Context, org *types.Organization) (*types.Organization, error)
	GetOrganization(ctx context.Context, q *GetOrganizationQuery) (*types.Organization, error)
	UpdateOrganization(ctx context.Context, org *types.Organization) (*types.Organization, error)
	DeleteOrganization(ctx context.Context, id string) error
	ListOrganizations(ctx context.Context, query *ListOrganizationsQuery) ([]*types.Organization, error)

	CreateOrganizationMembership(ctx context.Context, membership *types.OrganizationMembership) (*types.OrganizationMembership, error)
	GetOrganizationMembership(ctx context.Context, q *GetOrganizationMembershipQuery) (*types.OrganizationMembership, error)
	UpdateOrganizationMembership(ctx context.Context, membership *types.OrganizationMembership) (*types.OrganizationMembership, error)
	DeleteOrganizationMembership(ctx context.Context, organizationID, userID string) error
	ListOrganizationMemberships(ctx context.Context, query *ListOrganizationMembershipsQuery) ([]*types.OrganizationMembership, error)

	CreateTeam(ctx context.Context, team *types.Team) (*types.Team, error)
	GetTeam(ctx context.Context, q *GetTeamQuery) (*types.Team, error)
	UpdateTeam(ctx context.Context, team *types.Team) (*types.Team, error)
	DeleteTeam(ctx context.Context, id string) error
	ListTeams(ctx context.Context, query *ListTeamsQuery) ([]*types.Team, error)

	CreateTeamMembership(ctx context.Context, membership *types.TeamMembership) (*types.TeamMembership, error)
	GetTeamMembership(ctx context.Context, q *GetTeamMembershipQuery) (*types.TeamMembership, error)
	ListTeamMemberships(ctx context.Context, query *ListTeamMembershipsQuery) ([]*types.TeamMembership, error)
	DeleteTeamMembership(ctx context.Context, teamID, userID string) error

	CreateRole(ctx context.Context, role *types.Role) (*types.Role, error)
	GetRole(ctx context.Context, id string) (*types.Role, error)
	UpdateRole(ctx context.Context, role *types.Role) (*types.Role, error)
	DeleteRole(ctx context.Context, id string) error
	ListRoles(ctx context.Context, organizationID string) ([]*types.Role, error)

	CreateAccessGrant(ctx context.Context, resourceAccess *types.AccessGrant, roles []*types.Role) (*types.AccessGrant, error)
	ListAccessGrants(ctx context.Context, q *ListAccessGrantsQuery) ([]*types.AccessGrant, error)
	DeleteAccessGrant(ctx context.Context, id string) error

	CreateAccessGrantRoleBinding(ctx context.Context, binding *types.AccessGrantRoleBinding) (*types.AccessGrantRoleBinding, error)
	DeleteAccessGrantRoleBinding(ctx context.Context, accessGrantID, roleID string) error
	GetAccessGrantRoleBindings(ctx context.Context, q *GetAccessGrantRoleBindingsQuery) ([]*types.AccessGrantRoleBinding, error)

	// sessions
	GetSession(ctx context.Context, id string) (*types.Session, error)
	GetSessions(ctx context.Context, query GetSessionsQuery) ([]*types.Session, error)
	GetSessionsCounter(ctx context.Context, query GetSessionsQuery) (*types.Counter, error)
	CreateSession(ctx context.Context, session types.Session) (*types.Session, error)
	UpdateSessionName(ctx context.Context, sessionID, name string) error
	UpdateSession(ctx context.Context, session types.Session) (*types.Session, error)
	UpdateSessionMeta(ctx context.Context, data types.SessionMetaUpdate) (*types.Session, error)
	DeleteSession(ctx context.Context, id string) (*types.Session, error)

	// users
	GetUser(ctx context.Context, q *GetUserQuery) (*types.User, error)
	CreateUser(ctx context.Context, user *types.User) (*types.User, error)
	UpdateUser(ctx context.Context, user *types.User) (*types.User, error)
	DeleteUser(ctx context.Context, id string) error
	ListUsers(ctx context.Context, query *ListUsersQuery) ([]*types.User, error)
	SearchUsers(ctx context.Context, query *SearchUsersQuery) ([]*types.User, int64, error)
	CountUsers(ctx context.Context) (int64, error)

	// usermeta
	GetUserMeta(ctx context.Context, id string) (*types.UserMeta, error)
	CreateUserMeta(ctx context.Context, UserMeta types.UserMeta) (*types.UserMeta, error)
	UpdateUserMeta(ctx context.Context, UserMeta types.UserMeta) (*types.UserMeta, error)
	EnsureUserMeta(ctx context.Context, UserMeta types.UserMeta) (*types.UserMeta, error)

	// api keys
	CreateAPIKey(ctx context.Context, apiKey *types.ApiKey) (*types.ApiKey, error)
	GetAPIKey(ctx context.Context, apiKey string) (*types.ApiKey, error)
	ListAPIKeys(ctx context.Context, query *ListAPIKeysQuery) ([]*types.ApiKey, error)
	DeleteAPIKey(ctx context.Context, apiKey string) error

	// provider endpoints
	CreateProviderEndpoint(ctx context.Context, providerEndpoint *types.ProviderEndpoint) (*types.ProviderEndpoint, error)
	UpdateProviderEndpoint(ctx context.Context, providerEndpoint *types.ProviderEndpoint) (*types.ProviderEndpoint, error)
	GetProviderEndpoint(ctx context.Context, q *GetProviderEndpointsQuery) (*types.ProviderEndpoint, error)
	ListProviderEndpoints(ctx context.Context, q *ListProviderEndpointsQuery) ([]*types.ProviderEndpoint, error)
	DeleteProviderEndpoint(ctx context.Context, id string) error

	CreateSecret(ctx context.Context, secret *types.Secret) (*types.Secret, error)
	UpdateSecret(ctx context.Context, secret *types.Secret) (*types.Secret, error)
	GetSecret(ctx context.Context, id string) (*types.Secret, error)
	ListSecrets(ctx context.Context, q *ListSecretsQuery) ([]*types.Secret, error)
	DeleteSecret(ctx context.Context, id string) error

	// apps
	CreateApp(ctx context.Context, tool *types.App) (*types.App, error)
	UpdateApp(ctx context.Context, tool *types.App) (*types.App, error)
	GetApp(ctx context.Context, id string) (*types.App, error)
	GetAppWithTools(ctx context.Context, id string) (*types.App, error)
	ListApps(ctx context.Context, q *ListAppsQuery) ([]*types.App, error)
	DeleteApp(ctx context.Context, id string) error

	// data entities
	CreateDataEntity(ctx context.Context, dataEntity *types.DataEntity) (*types.DataEntity, error)
	UpdateDataEntity(ctx context.Context, dataEntity *types.DataEntity) (*types.DataEntity, error)
	GetDataEntity(ctx context.Context, id string) (*types.DataEntity, error)
	ListDataEntities(ctx context.Context, q *ListDataEntitiesQuery) ([]*types.DataEntity, error)
	DeleteDataEntity(ctx context.Context, id string) error

	// Knowledge
	CreateKnowledge(ctx context.Context, knowledge *types.Knowledge) (*types.Knowledge, error)
	GetKnowledge(ctx context.Context, id string) (*types.Knowledge, error)
	LookupKnowledge(ctx context.Context, q *LookupKnowledgeQuery) (*types.Knowledge, error)
	UpdateKnowledge(ctx context.Context, knowledge *types.Knowledge) (*types.Knowledge, error)
	UpdateKnowledgeState(ctx context.Context, id string, state types.KnowledgeState, message string) error
	ListKnowledge(ctx context.Context, q *ListKnowledgeQuery) ([]*types.Knowledge, error)
	DeleteKnowledge(ctx context.Context, id string) error

	CreateKnowledgeVersion(ctx context.Context, version *types.KnowledgeVersion) (*types.KnowledgeVersion, error)
	GetKnowledgeVersion(ctx context.Context, id string) (*types.KnowledgeVersion, error)
	ListKnowledgeVersions(ctx context.Context, q *ListKnowledgeVersionQuery) ([]*types.KnowledgeVersion, error)
	DeleteKnowledgeVersion(ctx context.Context, id string) error

	// GPTScript runs history table
	CreateScriptRun(ctx context.Context, task *types.ScriptRun) (*types.ScriptRun, error)
	ListScriptRuns(ctx context.Context, q *types.GptScriptRunsQuery) ([]*types.ScriptRun, error)
	DeleteScriptRun(ctx context.Context, id string) error

	CreateLLMCall(ctx context.Context, call *types.LLMCall) (*types.LLMCall, error)
	ListLLMCalls(ctx context.Context, q *ListLLMCallsQuery) ([]*types.LLMCall, int64, error)

	GetLicenseKey(ctx context.Context) (*types.LicenseKey, error)
	SetLicenseKey(ctx context.Context, licenseKey string) error

	GetDecodedLicense(ctx context.Context) (*license.License, error)

	// OAuth Provider methods
	CreateOAuthProvider(ctx context.Context, provider *types.OAuthProvider) (*types.OAuthProvider, error)
	GetOAuthProvider(ctx context.Context, id string) (*types.OAuthProvider, error)
	UpdateOAuthProvider(ctx context.Context, provider *types.OAuthProvider) (*types.OAuthProvider, error)
	DeleteOAuthProvider(ctx context.Context, id string) error
	ListOAuthProviders(ctx context.Context, query *ListOAuthProvidersQuery) ([]*types.OAuthProvider, error)

	// OAuth Connection methods
	CreateOAuthConnection(ctx context.Context, connection *types.OAuthConnection) (*types.OAuthConnection, error)
	GetOAuthConnection(ctx context.Context, id string) (*types.OAuthConnection, error)
	GetOAuthConnectionByUserAndProvider(ctx context.Context, userID, providerID string) (*types.OAuthConnection, error)
	UpdateOAuthConnection(ctx context.Context, connection *types.OAuthConnection) (*types.OAuthConnection, error)
	DeleteOAuthConnection(ctx context.Context, id string) error
	ListOAuthConnections(ctx context.Context, query *ListOAuthConnectionsQuery) ([]*types.OAuthConnection, error)
	GetOAuthConnectionsNearExpiry(ctx context.Context, threshold time.Time) ([]*types.OAuthConnection, error)

	// OAuth Request Token methods
	CreateOAuthRequestToken(ctx context.Context, token *types.OAuthRequestToken) (*types.OAuthRequestToken, error)
	GetOAuthRequestToken(ctx context.Context, userID, providerID string) ([]*types.OAuthRequestToken, error)
	GetOAuthRequestTokenByState(ctx context.Context, state string) ([]*types.OAuthRequestToken, error)
	DeleteOAuthRequestToken(ctx context.Context, id string) error
	GenerateRandomState(ctx context.Context) (string, error)
}

type EmbeddingsStore interface {
	CreateKnowledgeEmbedding(ctx context.Context, embeddings ...*types.KnowledgeEmbeddingItem) error
	DeleteKnowledgeEmbedding(ctx context.Context, knowledgeID string) error
	QueryKnowledgeEmbeddings(ctx context.Context, q *types.KnowledgeEmbeddingQuery) ([]*types.KnowledgeEmbeddingItem, error)
}<|MERGE_RESOLUTION|>--- conflicted
+++ resolved
@@ -80,11 +80,6 @@
 	Username  string          `json:"username"`
 }
 
-<<<<<<< HEAD
-// ListOAuthProvidersQuery contains filters for listing OAuth providers
-// ListOAuthConnectionsQuery contains filters for listing OAuth connections
-// These types are defined in store_oauth.go
-=======
 // SearchUsersQuery defines parameters for searching users with partial matching
 type SearchUsersQuery struct {
 	EmailPattern    string `json:"email_pattern"`    // Pattern to match against email (LIKE query)
@@ -94,7 +89,6 @@
 	Limit           int    `json:"limit"`            // Maximum number of results to return
 	Offset          int    `json:"offset"`           // Offset for pagination
 }
->>>>>>> 6fe58476
 
 var _ Store = &PostgresStore{}
 
@@ -136,7 +130,6 @@
 	UpdateRole(ctx context.Context, role *types.Role) (*types.Role, error)
 	DeleteRole(ctx context.Context, id string) error
 	ListRoles(ctx context.Context, organizationID string) ([]*types.Role, error)
-
 	CreateAccessGrant(ctx context.Context, resourceAccess *types.AccessGrant, roles []*types.Role) (*types.AccessGrant, error)
 	ListAccessGrants(ctx context.Context, q *ListAccessGrantsQuery) ([]*types.AccessGrant, error)
 	DeleteAccessGrant(ctx context.Context, id string) error
@@ -232,6 +225,8 @@
 	GetDecodedLicense(ctx context.Context) (*license.License, error)
 
 	// OAuth Provider methods
+	// ListOAuthProvidersQuery contains filters for listing OAuth providers
+	// ListOAuthConnectionsQuery contains filters for listing OAuth connections
 	CreateOAuthProvider(ctx context.Context, provider *types.OAuthProvider) (*types.OAuthProvider, error)
 	GetOAuthProvider(ctx context.Context, id string) (*types.OAuthProvider, error)
 	UpdateOAuthProvider(ctx context.Context, provider *types.OAuthProvider) (*types.OAuthProvider, error)
