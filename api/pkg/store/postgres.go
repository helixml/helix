package store

import (
	"context"
	"embed"
	"fmt"
	"reflect"
	"strings"
	"time"

	_ "github.com/doug-martin/goqu/v9/dialect/postgres" // postgres query builder
	"github.com/golang-migrate/migrate/v4"
	_ "github.com/golang-migrate/migrate/v4/database/postgres" // postgres migrations
	"github.com/golang-migrate/migrate/v4/source/iofs"
	_ "github.com/lib/pq" // enable postgres driver

	"github.com/helixml/helix/api/pkg/config"
	"github.com/helixml/helix/api/pkg/types"
	"github.com/rs/zerolog/log"
	gormpostgres "gorm.io/driver/postgres"
	"gorm.io/gorm"
	"gorm.io/gorm/schema"
)

type PostgresStore struct {
	cfg config.Store

	gdb *gorm.DB
}

func NewPostgresStore(
	cfg config.Store,
) (*PostgresStore, error) {

	schema.RegisterSerializer("json", schema.JSONSerializer{})

	// Waiting for connection
	gormDB, err := connect(context.Background(), connectConfig{
		host:            cfg.Host,
		port:            cfg.Port,
		schemaName:      cfg.Schema,
		database:        cfg.Database,
		username:        cfg.Username,
		password:        cfg.Password,
		ssl:             cfg.SSL,
		idleConns:       cfg.IdleConns,
		maxConns:        cfg.MaxConns,
		maxConnIdleTime: cfg.MaxConnIdleTime,
		maxConnLifetime: cfg.MaxConnLifetime,
	})
	if err != nil {
		return nil, fmt.Errorf("failed to connect to Postgres: %w", err)
	}

	store := &PostgresStore{
		cfg: cfg,
		gdb: gormDB,
	}

	if cfg.AutoMigrate {
		err = store.autoMigrate()
		if err != nil {
			return nil, fmt.Errorf("there was an error doing the automigration: %s", err.Error())
		}
	}

	if cfg.SeedModels {
		err = store.seedModels(context.Background())
		if err != nil {
			return nil, fmt.Errorf("failed to seed models: %w", err)
		}
	}

	return store, nil
}

func (s *PostgresStore) Close() error {
	sqlDB, err := s.gdb.DB()
	if err != nil {
		return err
	}
	return sqlDB.Close()
}

type MigrationScript struct {
	Name   string `gorm:"primaryKey"`
	HasRun bool
}

func (s *PostgresStore) autoMigrate() error {
	// If schema is specified, check if it exists and if not - create it
	if s.cfg.Schema != "" {
		err := s.gdb.WithContext(context.Background()).Exec(fmt.Sprintf("CREATE SCHEMA IF NOT EXISTS %s", s.cfg.Schema)).Error
		if err != nil {
			return err
		}
	}

	// Running migrations from ./migrations directory,
	// ref: https://github.com/golang-migrate/migrate
	err := s.MigrateUp()
	if err != nil {
		log.Err(err).Msg("there was an error doing the automigration, some functionality may not work")
		return fmt.Errorf("failed to run version migrations: %w", err)
	}

	err = s.gdb.WithContext(context.Background()).AutoMigrate(
		&types.Organization{},
		&types.User{},
		&types.Team{},
		&types.TeamMembership{},
		&types.Role{},
		&types.OrganizationMembership{},
		&types.AccessGrant{},
		&types.AccessGrantRoleBinding{},
		&types.UserMeta{},
		&types.Session{},
		&types.Interaction{},
		&types.App{},
		&types.ApiKey{},
		&types.Tool{},
		&types.Knowledge{},
		&types.KnowledgeVersion{},
		&types.DataEntity{},
		&types.ScriptRun{},
		&types.LLMCall{},
		&MigrationScript{},
		&types.Secret{},
		&types.LicenseKey{},
		&types.ProviderEndpoint{},
		&types.OAuthProvider{},
		&types.OAuthConnection{},
		&types.OAuthRequestToken{},
		&types.UsageMetric{},
		&types.Model{},
		&types.StepInfo{},
		&types.SlackThread{},
		&types.TriggerConfiguration{},
		&types.TriggerExecution{},
<<<<<<< HEAD
		&types.SystemSettings{},
=======
		&types.Wallet{},
		&types.Transaction{},
		&types.TopUp{},
>>>>>>> 51cbddf0
	)
	if err != nil {
		return err
	}

	err = s.autoMigrateRoleConfig(context.Background())
	if err != nil {
		return err
	}

	if err := createFK(s.gdb, types.OrganizationMembership{}, types.Organization{}, "organization_id", "id", "CASCADE", "CASCADE"); err != nil {
		log.Err(err).Msg("failed to add DB FK")
	}

	if err := createFK(s.gdb, types.Team{}, types.Organization{}, "organization_id", "id", "CASCADE", "CASCADE"); err != nil {
		log.Err(err).Msg("failed to add DB FK")
	}

	if err := createFK(s.gdb, types.Role{}, types.Organization{}, "organization_id", "id", "CASCADE", "CASCADE"); err != nil {
		log.Err(err).Msg("failed to add DB FK")
	}

	if err := createFK(s.gdb, types.TeamMembership{}, types.Team{}, "team_id", "id", "CASCADE", "CASCADE"); err != nil {
		log.Err(err).Msg("failed to add DB FK")
	}

	if err := createFK(s.gdb, types.TeamMembership{}, types.User{}, "user_id", "id", "CASCADE", "CASCADE"); err != nil {
		log.Err(err).Msg("failed to add DB FK")
	}

	if err := createFK(s.gdb, types.AccessGrantRoleBinding{}, types.AccessGrant{}, "access_grant_id", "id", "CASCADE", "CASCADE"); err != nil {
		log.Err(err).Msg("failed to add DB FK")
	}

	if err := createFK(s.gdb, types.AccessGrant{}, types.Organization{}, "organization_id", "id", "CASCADE", "CASCADE"); err != nil {
		log.Err(err).Msg("failed to add DB FK")
	}

	if err := createFK(s.gdb, types.ApiKey{}, types.App{}, "app_id", "id", "CASCADE", "CASCADE"); err != nil {
		log.Err(err).Msg("failed to add DB FK")
	}

	if err := createFK(s.gdb, types.ScriptRun{}, types.App{}, "app_id", "id", "CASCADE", "CASCADE"); err != nil {
		log.Err(err).Msg("failed to add DB FK")
	}

	if err := createFK(s.gdb, types.KnowledgeVersion{}, types.Knowledge{}, "knowledge_id", "id", "CASCADE", "CASCADE"); err != nil {
		log.Err(err).Msg("failed to add DB FK")
	}

	if err := createFK(s.gdb, types.StepInfo{}, types.Session{}, "session_id", "id", "CASCADE", "CASCADE"); err != nil {
		log.Err(err).Msg("failed to add DB FK")
	}

	if err := createFK(s.gdb, types.Interaction{}, types.Session{}, "session_id", "id", "CASCADE", "CASCADE"); err != nil {
		log.Err(err).Msg("failed to add DB FK")
	}

	if err := createFK(s.gdb, types.SlackThread{}, types.App{}, "app_id", "id", "CASCADE", "CASCADE"); err != nil {
		log.Err(err).Msg("failed to add DB FK")
	}

	if err := createFK(s.gdb, types.TriggerConfiguration{}, types.App{}, "app_id", "id", "CASCADE", "CASCADE"); err != nil {
		log.Err(err).Msg("failed to add DB FK")
	}

	if err := createFK(s.gdb, types.TriggerExecution{}, types.TriggerConfiguration{}, "trigger_configuration_id", "id", "CASCADE", "CASCADE"); err != nil {
		log.Err(err).Msg("failed to add DB FK")
	}

	return nil
}

type namedTable interface {
	TableName() string
}

// createFK creates a foreign key relationship between two tables.
//
// The argument `src` is the table with the field (`fk`) which refers to the field `pk` in the other (`dest`) table.
func createFK(db *gorm.DB, src, dst interface{}, fk, pk string, onDelete, onUpdate string) error {
	var (
		srcTableName string
		dstTableName string
	)

	sourceType := reflect.TypeOf(src)
	_, ok := sourceType.MethodByName("TableName")
	if ok {
		srcTableName = src.(namedTable).TableName()
	} else {
		srcTableName = db.NamingStrategy.TableName(sourceType.Name())
	}

	destinationType := reflect.TypeOf(dst)
	_, ok = destinationType.MethodByName("TableName")
	if ok {
		dstTableName = dst.(namedTable).TableName()
	} else {
		dstTableName = db.NamingStrategy.TableName(destinationType.Name())
	}

	// Dealing with custom table names that contain schema in them
	constraintName := "fk_" + strings.ReplaceAll(srcTableName, ".", "_") + "_" + strings.ReplaceAll(dstTableName, ".", "_")

	ctx, cancel := context.WithTimeout(context.Background(), time.Minute)
	defer cancel()

	if !db.Migrator().HasConstraint(src, constraintName) {
		err := db.WithContext(ctx).Exec(fmt.Sprintf("ALTER TABLE %s ADD CONSTRAINT %s FOREIGN KEY (%s) REFERENCES %s(%s) ON DELETE %s ON UPDATE %s",
			srcTableName,
			constraintName,
			fk,
			dstTableName,
			pk,
			onDelete,
			onUpdate)).Error
		if err != nil && !strings.Contains(err.Error(), "already exists") {
			return err
		}
	}
	return nil
}

type Scanner interface {
	Scan(dest ...interface{}) error
}

// Compile-time interface check:
var _ Store = (*PostgresStore)(nil)

func (s *PostgresStore) MigrateUp() error {
	migrations, err := s.GetMigrations()
	if err != nil {
		return err
	}

	err = migrations.Up()
	if err != migrate.ErrNoChange {
		return err
	}
	return nil
}

func (s *PostgresStore) MigrateDown() error {
	migrations, err := s.GetMigrations()
	if err != nil {
		return err
	}
	err = migrations.Down()
	if err != migrate.ErrNoChange {
		return err
	}
	return nil
}

//go:embed migrations/*.sql
var fs embed.FS

func (s *PostgresStore) GetMigrations() (*migrate.Migrate, error) {
	files, err := iofs.New(fs, "migrations")
	if err != nil {
		return nil, err
	}

	// Read SSL setting from environment
	sqlSettings := "sslmode=disable"
	if s.cfg.SSL {
		sqlSettings = "sslmode=require"
	}

	if s.cfg.Schema != "" {
		sqlSettings += fmt.Sprintf("&search_path=%s", s.cfg.Schema)
	}

	connectionString := fmt.Sprintf(
		"postgres://%s:%s@%s:%d/%s?%s",
		s.cfg.Username,
		s.cfg.Password,
		s.cfg.Host,
		s.cfg.Port,
		s.cfg.Database,
		sqlSettings,
	)

	migrations, err := migrate.NewWithSourceInstance(
		"iofs",
		files,
		fmt.Sprintf("%s&&x-migrations-table=helix_migrations", connectionString),
	)
	if err != nil {
		return nil, err
	}
	return migrations, nil
}

// Available DB types
const (
	DatabaseTypePostgres = "postgres"
)

type connectConfig struct {
	host            string
	port            int
	schemaName      string
	database        string
	username        string
	password        string
	ssl             bool
	idleConns       int
	maxConns        int
	maxConnIdleTime time.Duration
	maxConnLifetime time.Duration
}

func connect(ctx context.Context, cfg connectConfig) (*gorm.DB, error) {
	for {
		select {
		case <-ctx.Done():
			return nil, fmt.Errorf("sql store startup deadline exceeded")
		default:
			log.Info().
				Str("host", cfg.host).
				Int("port", cfg.port).
				Str("database", cfg.database).
				Msg("connecting to DB")

			var (
				err       error
				dialector gorm.Dialector
			)

			// Read SSL setting from environment
			sslSettings := "sslmode=disable"
			if cfg.ssl {
				sslSettings = "sslmode=require"
			}

			dsn := fmt.Sprintf("user=%s password=%s host=%s port=%d dbname=%s %s",
				cfg.username, cfg.password, cfg.host, cfg.port, cfg.database, sslSettings)

			dialector = gormpostgres.Open(dsn)

			gormConfig := &gorm.Config{
				Logger: NewGormLogger(time.Second, true),
			}

			if cfg.schemaName != "" {
				gormConfig.NamingStrategy = schema.NamingStrategy{
					TablePrefix: cfg.schemaName + ".",
				}
			}

			db, err := gorm.Open(dialector, gormConfig)
			if err != nil {
				time.Sleep(1 * time.Second)

				log.Err(err).Msg("sql store connector can't reach DB, waiting")

				continue
			}

			sqlDB, err := db.DB()
			if err != nil {
				return nil, err
			}
			sqlDB.SetMaxIdleConns(cfg.idleConns)
			sqlDB.SetMaxOpenConns(cfg.maxConns)
			sqlDB.SetConnMaxIdleTime(cfg.maxConnIdleTime)
			sqlDB.SetConnMaxLifetime(cfg.maxConnLifetime)

			log.Info().Msg("sql store connected")

			// success
			return db, nil
		}
	}
}

func (s *PostgresStore) GetAppCount() (int, error) {
	var count int
	err := s.gdb.Raw("SELECT COUNT(*) FROM apps").Scan(&count).Error
	if err != nil {
		return 0, fmt.Errorf("error getting app count: %w", err)
	}
	return count, nil
}<|MERGE_RESOLUTION|>--- conflicted
+++ resolved
@@ -137,13 +137,10 @@
 		&types.SlackThread{},
 		&types.TriggerConfiguration{},
 		&types.TriggerExecution{},
-<<<<<<< HEAD
 		&types.SystemSettings{},
-=======
 		&types.Wallet{},
 		&types.Transaction{},
 		&types.TopUp{},
->>>>>>> 51cbddf0
 	)
 	if err != nil {
 		return err
