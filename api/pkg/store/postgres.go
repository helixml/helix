package store

import (
	"context"
	"embed"
	"encoding/json"
	"errors"
	"fmt"
	reflect "reflect"
	"strings"
	"time"

	"database/sql"

	_ "github.com/lib/pq"
	"github.com/rs/zerolog/log"

	"gorm.io/driver/postgres"
	"gorm.io/gorm"

	"github.com/doug-martin/goqu/v9"
	_ "github.com/doug-martin/goqu/v9/dialect/postgres"
	"github.com/golang-migrate/migrate/v4"
	_ "github.com/golang-migrate/migrate/v4/database/postgres"
	"github.com/golang-migrate/migrate/v4/source/iofs"
	"github.com/helixml/helix/api/pkg/config"
	"github.com/helixml/helix/api/pkg/types"
)

type PostgresStore struct {
	cfg              config.Store
	connectionString string
	pgDb             *sql.DB
	db               *goqu.Database

	gdb *gorm.DB
}

func NewPostgresStore(
	cfg config.Store,
) (*PostgresStore, error) {

	// Waiting for connection
	gormDB, err := connect(context.Background(), cfg)
	if err != nil {
		return nil, err
	}

	connectionString := fmt.Sprintf(
		"postgres://%s:%s@%s:%d/%s?sslmode=disable",
		cfg.Username,
		cfg.Password,
		cfg.Host,
		cfg.Port,
		cfg.Database,
	)
	pgDb, err := sql.Open("postgres", connectionString)
	if err != nil {
		return nil, err
	}
	dialect := goqu.Dialect("postgres")
	db := dialect.DB(pgDb)

	store := &PostgresStore{
		connectionString: connectionString,
		cfg:              cfg,
		pgDb:             pgDb,
		db:               db,
		gdb:              gormDB,
	}

	if cfg.AutoMigrate {
		err = store.MigrateUp()
		if err != nil {
			return nil, fmt.Errorf("there was an error doing the migration: %s", err.Error())
		}

		err = store.autoMigrate()
		if err != nil {
			return nil, fmt.Errorf("there was an error doing the automigration: %s", err.Error())
		}
	}

	return store, nil
}

type MigrationScript struct {
	Name   string `gorm:"primaryKey"`
	HasRun bool
}

func (s *PostgresStore) autoMigrate() error {
	err := s.gdb.WithContext(context.Background()).AutoMigrate(
		&types.App{},
		&types.APIKey{},
		&types.Tool{},
		&types.SessionToolBinding{},
<<<<<<< HEAD
		&types.GptScriptRunnerTask{},
=======
		&MigrationScript{},
>>>>>>> 734f2ace
	)
	if err != nil {
		return err
	}

	if err := createFK(s.gdb, types.SessionToolBinding{}, types.Tool{}, "tool_id", "id", "CASCADE", "CASCADE"); err != nil {
		log.Err(err).Msg("failed to add DB FK")
	}

	if err := createFK(s.gdb, types.APIKey{}, types.App{}, "app_id", "id", "CASCADE", "CASCADE"); err != nil {
		log.Err(err).Msg("failed to add DB FK")
	}

<<<<<<< HEAD
	if err := createFK(s.gdb, types.GptScriptRunnerTask{}, types.App{}, "app_id", "id", "CASCADE", "CASCADE"); err != nil {
		log.Err(err).Msg("failed to add DB FK")
	}

=======
	return s.runMigrationScripts(MIGRATION_SCRIPTS)
}

// loop over each migration script and run it only if it's not already been run
func (s *PostgresStore) runMigrationScripts(migrationScripts map[string]func(*gorm.DB) error) error {
	for name, script := range migrationScripts {
		var ms MigrationScript
		result := s.gdb.First(&ms, "name = ?", name)
		if result.Error == gorm.ErrRecordNotFound {
			if err := script(s.gdb); err != nil {
				return err
			}
			ms.Name = name
			ms.HasRun = true
			if err := s.gdb.Create(&ms).Error; err != nil {
				return err
			}
			log.Printf("Migration script '%s' executed and logged.", name)
		} else if result.Error != nil {
			return result.Error
		} else {
			log.Printf("Migration script '%s' already executed.", name)
		}
	}
>>>>>>> 734f2ace
	return nil
}

type namedTable interface {
	TableName() string
}

// createFK creates a foreign key relationship between two tables.
//
// The argument `src` is the table with the field (`fk`) which refers to the field `pk` in the other (`dest`) table.
func createFK(db *gorm.DB, src, dst interface{}, fk, pk string, onDelete, onUpdate string) error {
	var (
		srcTableName string
		dstTableName string
	)

	sourceType := reflect.TypeOf(src)
	_, ok := sourceType.MethodByName("TableName")
	if ok {
		srcTableName = src.(namedTable).TableName()
	} else {
		srcTableName = db.NamingStrategy.TableName(sourceType.Name())
	}

	destinationType := reflect.TypeOf(dst)
	_, ok = destinationType.MethodByName("TableName")
	if ok {
		dstTableName = dst.(namedTable).TableName()
	} else {
		dstTableName = db.NamingStrategy.TableName(destinationType.Name())
	}

	// Dealing with custom table names that contain schema in them
	constraintName := "fk_" + strings.ReplaceAll(srcTableName, ".", "_") + "_" + strings.ReplaceAll(dstTableName, ".", "_")

	ctx, cancel := context.WithTimeout(context.Background(), time.Minute)
	defer cancel()

	if !db.Migrator().HasConstraint(src, constraintName) {
		err := db.WithContext(ctx).Exec(fmt.Sprintf("ALTER TABLE %s ADD CONSTRAINT %s FOREIGN KEY (%s) REFERENCES %s(%s) ON DELETE %s ON UPDATE %s",
			srcTableName,
			constraintName,
			fk,
			dstTableName,
			pk,
			onDelete,
			onUpdate)).Error
		if err != nil && !strings.Contains(err.Error(), "already exists") {
			return err
		}
	}
	return nil
}

type Scanner interface {
	Scan(dest ...interface{}) error
}

// given an array of field names - return the indexes as a string
// e.g. $1, $2, $3, $4
func getValueIndexes(fields []string) string {
	parts := []string{}
	for i := range fields {
		parts = append(parts, fmt.Sprintf("$%d", i+1))
	}
	return fmt.Sprintf("%s", strings.Join(parts, ", "))
}

// given an array of field names - return the indexes as an update
// start at the given offset
// e.g. id = $2, name = $3
func getKeyValueIndexes(fields []string, offset int) string {
	parts := []string{}
	for i, field := range fields {
		parts = append(parts, fmt.Sprintf("%s = $%d", field, i+offset+1))
	}
	return fmt.Sprintf("%s", strings.Join(parts, ", "))
}

var USERMETA_FIELDS = []string{
	"id",
	"config",
}

var USERMETA_FIELDS_STRING = strings.Join(USERMETA_FIELDS, ", ")

func scanUserMetaRow(row Scanner) (*types.UserMeta, error) {
	user := &types.UserMeta{}
	var config []byte
	err := row.Scan(
		&user.ID,
		&config,
	)
	if err != nil {
		if errors.Is(err, sql.ErrNoRows) {
			return nil, ErrNotFound
		}

		return nil, err
	}
	err = json.Unmarshal(config, &user.Config)
	if err != nil {
		return nil, err
	}
	return user, nil
}

func getUserMetaValues(user *types.UserMeta) ([]interface{}, error) {
	config, err := json.Marshal(user.Config)
	if err != nil {
		return nil, err
	}
	return []interface{}{
		user.ID,
		config,
	}, nil
}

func (d *PostgresStore) GetUserMeta(
	ctx context.Context,
	userID string,
) (*types.UserMeta, error) {
	if userID == "" {
		return nil, fmt.Errorf("userID cannot be empty")
	}
	row := d.pgDb.QueryRow(fmt.Sprintf(`
		SELECT %s
		FROM usermeta WHERE id = $1
	`, USERMETA_FIELDS_STRING), userID)

	return scanUserMetaRow(row)
}

func (d *PostgresStore) getSessionsWhere(query GetSessionsQuery) goqu.Ex {
	where := goqu.Ex{}
	if query.Owner != "" {
		where["owner"] = query.Owner
	}
	if query.OwnerType != "" {
		where["owner_type"] = query.OwnerType
	}
	return where
}

func (d *PostgresStore) CreateUserMeta(
	ctx context.Context,
	user types.UserMeta,
) (*types.UserMeta, error) {
	values, err := getUserMetaValues(&user)
	if err != nil {
		return nil, err
	}
	_, err = d.pgDb.Exec(fmt.Sprintf(`
		INSERT INTO usermeta (
			%s
		) VALUES (
			%s
		)
	`, USERMETA_FIELDS_STRING, getValueIndexes(USERMETA_FIELDS)), values...)

	if err != nil {
		return nil, err
	}
	return &user, nil
}

func (d *PostgresStore) UpdateUserMeta(
	ctx context.Context,
	user types.UserMeta,
) (*types.UserMeta, error) {
	values, err := getUserMetaValues(&user)
	if err != nil {
		return nil, err
	}
	// prepend the ID to the values
	values = append([]interface{}{user.ID}, values...)

	_, err = d.pgDb.Exec(fmt.Sprintf(`
		UPDATE usermeta SET
			%s
		WHERE id = $1
	`, getKeyValueIndexes(USERMETA_FIELDS, 1)), values...)

	if err != nil {
		return nil, err
	}

	return &user, nil
}

func (d *PostgresStore) EnsureUserMeta(
	ctx context.Context,
	user types.UserMeta,
) (*types.UserMeta, error) {
	existing, err := d.GetUserMeta(ctx, user.ID)
	if err != nil || existing == nil {
		return d.CreateUserMeta(ctx, user)
	} else {
		return d.UpdateUserMeta(ctx, user)
	}
}

func (d *PostgresStore) UpdateSessionMeta(
	ctx context.Context,
	data types.SessionMetaUpdate,
) (*types.Session, error) {
	if data.Owner != "" {
		_, err := d.pgDb.Exec(`
		UPDATE session SET
			name = $2,
			owner = $3,
			owner_type = $4
		WHERE id = $1
	`, data.ID, data.Name, data.Owner, data.OwnerType)
		if err != nil {
			return nil, err
		}
	} else {
		_, err := d.pgDb.Exec(`
		UPDATE session SET
			name = $2
		WHERE id = $1
	`, data.ID, data.Name)
		if err != nil {
			return nil, err
		}
	}

	return d.GetSession(ctx, data.ID)
}

// Compile-time interface check:
var _ Store = (*PostgresStore)(nil)

func (d *PostgresStore) MigrateUp() error {
	migrations, err := d.GetMigrations()
	if err != nil {
		return err
	}
	err = migrations.Up()
	if err != migrate.ErrNoChange {
		return err
	}
	return nil
}

func (d *PostgresStore) MigrateDown() error {
	migrations, err := d.GetMigrations()
	if err != nil {
		return err
	}
	err = migrations.Down()
	if err != migrate.ErrNoChange {
		return err
	}
	return nil
}

//go:embed migrations/*.sql
var fs embed.FS

func (d *PostgresStore) GetMigrations() (*migrate.Migrate, error) {
	files, err := iofs.New(fs, "migrations")
	if err != nil {
		return nil, err
	}
	migrations, err := migrate.NewWithSourceInstance(
		"iofs",
		files,
		fmt.Sprintf("%s&&x-migrations-table=helix_schema_migrations", d.connectionString),
	)
	if err != nil {
		return nil, err
	}
	return migrations, nil
}

// Available DB types
const (
	DatabaseTypePostgres = "postgres"
)

func connect(ctx context.Context, cfg config.Store) (*gorm.DB, error) {
	for {
		select {
		case <-ctx.Done():
			return nil, fmt.Errorf("sql store startup deadline exceeded")
		default:

			var (
				err       error
				dialector gorm.Dialector
			)

			sslSettings := "sslmode=disable"
			// crtPath := "/tmp/ca.crt"

			// TODO: enable
			// if c.Database.CaCrt != "" {
			// 	_, err = os.Stat(c.Database.CaCrt)
			// 	if err != nil {
			// 		err = os.WriteFile(crtPath, []byte(c.Database.CaCrt), 0644)
			// 		if err != nil {
			// 			return nil, fmt.Errorf("failed to write ca.crt: %w", err)
			// 		}
			// 	} else {
			// 		// File exists, so that's our path
			// 		crtPath = c.Database.CaCrt
			// 	}

			// 	sslSettings = fmt.Sprintf("sslmode=verify-full sslrootcert=%s", crtPath)
			// }

			dsn := fmt.Sprintf("user=%s password=%s host=%s port=%d dbname=%s %s",
				cfg.Username, cfg.Password, cfg.Host, cfg.Port, cfg.Database, sslSettings)
			dialector = postgres.Open(dsn)

			log.Info().Str("dsn", dsn).Msg("sql store connecting to DB")

			db, err := gorm.Open(dialector, &gorm.Config{})
			if err != nil {
				time.Sleep(1 * time.Second)

				log.Err(err).Msg("sql store connector can't reach DB, waiting")

				continue
			}

			sqlDB, err := db.DB()
			if err != nil {
				return nil, err
			}
			sqlDB.SetMaxIdleConns(50)
			sqlDB.SetMaxOpenConns(25) // TODO: maybe subtract what pool uses
			sqlDB.SetConnMaxIdleTime(time.Hour)
			sqlDB.SetConnMaxLifetime(time.Minute)

			log.Info().Str("dsn", dsn).Msg("sql store connected")

			// success
			return db, nil
		}
	}
}<|MERGE_RESOLUTION|>--- conflicted
+++ resolved
@@ -95,11 +95,8 @@
 		&types.APIKey{},
 		&types.Tool{},
 		&types.SessionToolBinding{},
-<<<<<<< HEAD
 		&types.GptScriptRunnerTask{},
-=======
 		&MigrationScript{},
->>>>>>> 734f2ace
 	)
 	if err != nil {
 		return err
@@ -113,12 +110,10 @@
 		log.Err(err).Msg("failed to add DB FK")
 	}
 
-<<<<<<< HEAD
 	if err := createFK(s.gdb, types.GptScriptRunnerTask{}, types.App{}, "app_id", "id", "CASCADE", "CASCADE"); err != nil {
 		log.Err(err).Msg("failed to add DB FK")
 	}
 
-=======
 	return s.runMigrationScripts(MIGRATION_SCRIPTS)
 }
 
@@ -143,7 +138,6 @@
 			log.Printf("Migration script '%s' already executed.", name)
 		}
 	}
->>>>>>> 734f2ace
 	return nil
 }
 
