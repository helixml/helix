package store

import (
	"context"
	"crypto/sha256"
	"embed"
	"encoding/hex"
	"fmt"
	"reflect"
	"strings"
	"time"

	_ "github.com/doug-martin/goqu/v9/dialect/postgres" // postgres query builder
	"github.com/golang-migrate/migrate/v4"
	_ "github.com/golang-migrate/migrate/v4/database/postgres" // postgres migrations
	"github.com/golang-migrate/migrate/v4/source/iofs"
	_ "github.com/lib/pq" // enable postgres driver

	"github.com/helixml/helix/api/pkg/config"
	"github.com/helixml/helix/api/pkg/types"
	"github.com/rs/zerolog/log"
	gormpostgres "gorm.io/driver/postgres"
	"gorm.io/gorm"
	"gorm.io/gorm/schema"
)

type PostgresStore struct {
	cfg config.Store

	gdb *gorm.DB
}

func NewPostgresStore(
	cfg config.Store,
) (*PostgresStore, error) {

	schema.RegisterSerializer("json", schema.JSONSerializer{})

	// Waiting for connection
	gormDB, err := connect(context.Background(), connectConfig{
		host:            cfg.Host,
		port:            cfg.Port,
		schemaName:      cfg.Schema,
		database:        cfg.Database,
		username:        cfg.Username,
		password:        cfg.Password,
		ssl:             cfg.SSL,
		idleConns:       cfg.IdleConns,
		maxConns:        cfg.MaxConns,
		maxConnIdleTime: cfg.MaxConnIdleTime,
		maxConnLifetime: cfg.MaxConnLifetime,
	})
	if err != nil {
		return nil, fmt.Errorf("failed to connect to Postgres: %w", err)
	}

	store := &PostgresStore{
		cfg: cfg,
		gdb: gormDB,
	}

	if cfg.AutoMigrate {
		err = store.autoMigrate()
		if err != nil {
			return nil, fmt.Errorf("there was an error doing the automigration: %s", err.Error())
		}
	}

	if cfg.SeedModels {
		err = store.seedModels(context.Background())
		if err != nil {
			return nil, fmt.Errorf("failed to seed models: %w", err)
		}
	}

	return store, nil
}

func (s *PostgresStore) Close() error {
	sqlDB, err := s.gdb.DB()
	if err != nil {
		return err
	}
	return sqlDB.Close()
}

type MigrationScript struct {
	Name   string `gorm:"primaryKey"`
	HasRun bool
}

func (s *PostgresStore) autoMigrate() error {
	// If schema is specified, check if it exists and if not - create it
	if s.cfg.Schema != "" {
		err := s.gdb.WithContext(context.Background()).Exec(fmt.Sprintf("CREATE SCHEMA IF NOT EXISTS %s", s.cfg.Schema)).Error
		if err != nil {
			return err
		}
	}

	// Running migrations from ./migrations directory,
	// ref: https://github.com/golang-migrate/migrate
	err := s.MigrateUp()
	if err != nil {
		log.Err(err).Msg("there was an error doing the automigration, some functionality may not work")
		return fmt.Errorf("failed to run version migrations: %w", err)
	}

	err = s.gdb.WithContext(context.Background()).AutoMigrate(
		&types.Organization{},
		&types.User{},
		&types.Team{},
		&types.TeamMembership{},
		&types.Role{},
		&types.OrganizationMembership{},
		&types.AccessGrant{},
		&types.AccessGrantRoleBinding{},
		&types.UserMeta{},
		&types.Session{},
		&types.Interaction{},
		&types.App{},
		&types.ApiKey{},
		&types.Tool{},
		&types.Knowledge{},
		&types.KnowledgeVersion{},
		&types.DataEntity{},

		&types.LLMCall{},
		&MigrationScript{},
		&types.Secret{},
		&types.LicenseKey{},
		&types.ProviderEndpoint{},
		&types.OAuthProvider{},
		&types.OAuthConnection{},
		&types.OAuthRequestToken{},
		&types.UsageMetric{},
		&types.Model{},
		&types.DynamicModelInfo{},
		&types.StepInfo{},
		&types.RunnerSlot{},
		&types.SlackThread{},
		&types.CrispThread{},
		&types.TriggerConfiguration{},
		&types.TriggerExecution{},
		&types.SystemSettings{},
		&types.Wallet{},
		&types.Transaction{},
		&types.TopUp{},
<<<<<<< HEAD
		&types.SpecTask{},
		&types.SpecTaskWorkSession{},
		&types.SpecTaskZedThread{},
		&types.AgentWorkItem{},
		&types.AgentSession{},
		&types.AgentSessionStatus{},
		&types.HelpRequest{},
		&types.JobCompletion{},
		&types.SpecTaskImplementationTask{},
		&types.AgentRunner{},
		&types.PersonalDevEnvironment{},
		&types.SSHKey{},
		&types.ZedSettingsOverride{},
		&types.StreamingAccessGrant{},
		&types.StreamingAccessAuditLog{},
=======
		&types.Memory{},
>>>>>>> 2631c87e
	)
	if err != nil {
		return err
	}

	err = s.autoMigrateRoleConfig(context.Background())
	if err != nil {
		return err
	}

	if err := createFK(s.gdb, types.OrganizationMembership{}, types.Organization{}, "organization_id", "id", "CASCADE", "CASCADE"); err != nil {
		log.Err(err).Msg("failed to add DB FK")
	}

	if err := createFK(s.gdb, types.Team{}, types.Organization{}, "organization_id", "id", "CASCADE", "CASCADE"); err != nil {
		log.Err(err).Msg("failed to add DB FK")
	}

	if err := createFK(s.gdb, types.Role{}, types.Organization{}, "organization_id", "id", "CASCADE", "CASCADE"); err != nil {
		log.Err(err).Msg("failed to add DB FK")
	}

	if err := createFK(s.gdb, types.TeamMembership{}, types.Team{}, "team_id", "id", "CASCADE", "CASCADE"); err != nil {
		log.Err(err).Msg("failed to add DB FK")
	}

	if err := createFK(s.gdb, types.TeamMembership{}, types.User{}, "user_id", "id", "CASCADE", "CASCADE"); err != nil {
		log.Err(err).Msg("failed to add DB FK")
	}

	if err := createFK(s.gdb, types.AccessGrantRoleBinding{}, types.AccessGrant{}, "access_grant_id", "id", "CASCADE", "CASCADE"); err != nil {
		log.Err(err).Msg("failed to add DB FK")
	}

	if err := createFK(s.gdb, types.AccessGrant{}, types.Organization{}, "organization_id", "id", "CASCADE", "CASCADE"); err != nil {
		log.Err(err).Msg("failed to add DB FK")
	}

	if err := createFK(s.gdb, types.ApiKey{}, types.App{}, "app_id", "id", "CASCADE", "CASCADE"); err != nil {
		log.Err(err).Msg("failed to add DB FK")
	}

	if err := createFK(s.gdb, types.KnowledgeVersion{}, types.Knowledge{}, "knowledge_id", "id", "CASCADE", "CASCADE"); err != nil {
		log.Err(err).Msg("failed to add DB FK")
	}

	if err := createFK(s.gdb, types.StepInfo{}, types.Session{}, "session_id", "id", "CASCADE", "CASCADE"); err != nil {
		log.Err(err).Msg("failed to add DB FK")
	}

	if err := createFK(s.gdb, types.Interaction{}, types.Session{}, "session_id", "id", "CASCADE", "CASCADE"); err != nil {
		log.Err(err).Msg("failed to add DB FK")
	}

	if err := createFK(s.gdb, types.SlackThread{}, types.App{}, "app_id", "id", "CASCADE", "CASCADE"); err != nil {
		log.Err(err).Msg("failed to add DB FK")
	}

	if err := createFK(s.gdb, types.CrispThread{}, types.App{}, "app_id", "id", "CASCADE", "CASCADE"); err != nil {
		log.Err(err).Msg("failed to add DB FK")
	}

	if err := createFK(s.gdb, types.TriggerConfiguration{}, types.App{}, "app_id", "id", "CASCADE", "CASCADE"); err != nil {
		log.Err(err).Msg("failed to add DB FK")
	}

	if err := createFK(s.gdb, types.TriggerExecution{}, types.TriggerConfiguration{}, "trigger_configuration_id", "id", "CASCADE", "CASCADE"); err != nil {
		log.Err(err).Msg("failed to add DB FK")
	}

	if err := createFK(s.gdb, types.Memory{}, types.App{}, "app_id", "id", "CASCADE", "CASCADE"); err != nil {
		log.Err(err).Msg("failed to add DB FK")
	}

	return nil
}

type namedTable interface {
	TableName() string
}

// createFK creates a foreign key relationship between two tables.
//
// The argument `src` is the table with the field (`fk`) which refers to the field `pk` in the other (`dest`) table.
func createFK(db *gorm.DB, src, dst interface{}, fk, pk string, onDelete, onUpdate string) error {
	var (
		srcTableName string
		dstTableName string
	)

	sourceType := reflect.TypeOf(src)
	_, ok := sourceType.MethodByName("TableName")
	if ok {
		srcTableName = src.(namedTable).TableName()
	} else {
		srcTableName = db.NamingStrategy.TableName(sourceType.Name())
	}

	destinationType := reflect.TypeOf(dst)
	_, ok = destinationType.MethodByName("TableName")
	if ok {
		dstTableName = dst.(namedTable).TableName()
	} else {
		dstTableName = db.NamingStrategy.TableName(destinationType.Name())
	}

	// Dealing with custom table names that contain schema in them
	// Use a hash-based approach to ensure constraint names stay under PostgreSQL's 63-character limit
	// while remaining deterministic and avoiding collisions
	constraintName := generateConstraintName(srcTableName, dstTableName, fk)

	ctx, cancel := context.WithTimeout(context.Background(), time.Minute)
	defer cancel()

	if !db.Migrator().HasConstraint(src, constraintName) {
		err := db.WithContext(ctx).Exec(fmt.Sprintf("ALTER TABLE %s ADD CONSTRAINT %s FOREIGN KEY (%s) REFERENCES %s(%s) ON DELETE %s ON UPDATE %s",
			srcTableName,
			constraintName,
			fk,
			dstTableName,
			pk,
			onDelete,
			onUpdate)).Error
		if err != nil && !strings.Contains(err.Error(), "already exists") {
			return err
		}
	}
	return nil
}

// generateConstraintName creates a deterministic constraint name that stays under PostgreSQL's 63-character limit
// It uses a hash-based approach to avoid collisions while keeping names readable
func generateConstraintName(srcTableName, dstTableName, fkColumn string) string {
	// Extract just the table names without schema prefixes for readability
	srcTable := extractTableName(srcTableName)
	dstTable := extractTableName(dstTableName)

	// Create a base name that's human-readable
	baseName := fmt.Sprintf("fk_%s_%s_%s", srcTable, dstTable, fkColumn)

	// If the base name is short enough AND the table names don't contain schema prefixes, use it as-is
	if len(baseName) <= 63 && !strings.Contains(srcTableName, ".") && !strings.Contains(dstTableName, ".") {
		return baseName
	}

	// Otherwise, create a hash-based name that includes the full table names for uniqueness
	// This ensures different schemas produce different constraint names
	fullName := fmt.Sprintf("%s_%s_%s", srcTableName, dstTableName, fkColumn)
	hash := sha256.Sum256([]byte(fullName))
	hashStr := hex.EncodeToString(hash[:])[:16] // Use first 16 characters of hash

	// Create a constraint name that's guaranteed to be under 63 characters
	constraintName := fmt.Sprintf("fk_%s_%s_%s", srcTable, dstTable, hashStr)

	// Final safety check - truncate if still too long (shouldn't happen with our format)
	if len(constraintName) > 63 {
		constraintName = constraintName[:63]
	}

	return constraintName
}

// extractTableName extracts the table name from a potentially schema-qualified table name
func extractTableName(fullTableName string) string {
	parts := strings.Split(fullTableName, ".")
	if len(parts) > 1 {
		return parts[len(parts)-1] // Return the last part (table name)
	}
	return fullTableName
}

type Scanner interface {
	Scan(dest ...interface{}) error
}

// Compile-time interface check:
var _ Store = (*PostgresStore)(nil)

func (s *PostgresStore) MigrateUp() error {
	migrations, err := s.GetMigrations()
	if err != nil {
		return err
	}

	err = migrations.Up()
	if err != migrate.ErrNoChange {
		return err
	}
	return nil
}

func (s *PostgresStore) MigrateDown() error {
	migrations, err := s.GetMigrations()
	if err != nil {
		return err
	}
	err = migrations.Down()
	if err != migrate.ErrNoChange {
		return err
	}
	return nil
}

//go:embed migrations/*.sql
var fs embed.FS

func (s *PostgresStore) GetMigrations() (*migrate.Migrate, error) {
	files, err := iofs.New(fs, "migrations")
	if err != nil {
		return nil, err
	}

	// Read SSL setting from environment
	sqlSettings := "sslmode=disable"
	if s.cfg.SSL {
		sqlSettings = "sslmode=require"
	}

	if s.cfg.Schema != "" {
		sqlSettings += fmt.Sprintf("&search_path=%s", s.cfg.Schema)
	}

	connectionString := fmt.Sprintf(
		"postgres://%s:%s@%s:%d/%s?%s",
		s.cfg.Username,
		s.cfg.Password,
		s.cfg.Host,
		s.cfg.Port,
		s.cfg.Database,
		sqlSettings,
	)

	migrations, err := migrate.NewWithSourceInstance(
		"iofs",
		files,
		fmt.Sprintf("%s&&x-migrations-table=helix_migrations", connectionString),
	)
	if err != nil {
		return nil, err
	}
	return migrations, nil
}

// Available DB types
const (
	DatabaseTypePostgres = "postgres"
)

type connectConfig struct {
	host            string
	port            int
	schemaName      string
	database        string
	username        string
	password        string
	ssl             bool
	idleConns       int
	maxConns        int
	maxConnIdleTime time.Duration
	maxConnLifetime time.Duration
}

func connect(ctx context.Context, cfg connectConfig) (*gorm.DB, error) {
	for {
		select {
		case <-ctx.Done():
			return nil, fmt.Errorf("sql store startup deadline exceeded")
		default:
			log.Info().
				Str("host", cfg.host).
				Int("port", cfg.port).
				Str("database", cfg.database).
				Msg("connecting to DB")

			var (
				err       error
				dialector gorm.Dialector
			)

			// Read SSL setting from environment
			sslSettings := "sslmode=disable"
			if cfg.ssl {
				sslSettings = "sslmode=require"
			}

			dsn := fmt.Sprintf("user=%s password=%s host=%s port=%d dbname=%s %s",
				cfg.username, cfg.password, cfg.host, cfg.port, cfg.database, sslSettings)

			dialector = gormpostgres.Open(dsn)

			gormConfig := &gorm.Config{
				Logger: NewGormLogger(time.Second, true),
			}

			if cfg.schemaName != "" {
				gormConfig.NamingStrategy = schema.NamingStrategy{
					TablePrefix: cfg.schemaName + ".",
				}
			}

			db, err := gorm.Open(dialector, gormConfig)
			if err != nil {
				time.Sleep(1 * time.Second)

				log.Err(err).Msg("sql store connector can't reach DB, waiting")

				continue
			}

			sqlDB, err := db.DB()
			if err != nil {
				return nil, err
			}
			sqlDB.SetMaxIdleConns(cfg.idleConns)
			sqlDB.SetMaxOpenConns(cfg.maxConns)
			sqlDB.SetConnMaxIdleTime(cfg.maxConnIdleTime)
			sqlDB.SetConnMaxLifetime(cfg.maxConnLifetime)

			log.Info().Msg("sql store connected")

			// success
			return db, nil
		}
	}
}

func (s *PostgresStore) GetAppCount() (int, error) {
	var count int
	err := s.gdb.Raw("SELECT COUNT(*) FROM apps").Scan(&count).Error
	if err != nil {
		return 0, fmt.Errorf("error getting app count: %w", err)
	}
	return count, nil
}

// CreateProject creates a new project
func (s *PostgresStore) CreateProject(ctx context.Context, project *types.Project) (*types.Project, error) {
	err := s.gdb.WithContext(ctx).Create(project).Error
	if err != nil {
		return nil, fmt.Errorf("error creating project: %w", err)
	}
	return project, nil
}<|MERGE_RESOLUTION|>--- conflicted
+++ resolved
@@ -146,7 +146,6 @@
 		&types.Wallet{},
 		&types.Transaction{},
 		&types.TopUp{},
-<<<<<<< HEAD
 		&types.SpecTask{},
 		&types.SpecTaskWorkSession{},
 		&types.SpecTaskZedThread{},
@@ -162,9 +161,7 @@
 		&types.ZedSettingsOverride{},
 		&types.StreamingAccessGrant{},
 		&types.StreamingAccessAuditLog{},
-=======
 		&types.Memory{},
->>>>>>> 2631c87e
 	)
 	if err != nil {
 		return err
