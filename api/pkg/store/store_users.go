--- conflicted
+++ resolved
@@ -158,7 +158,6 @@
 	return users, nil
 }
 
-<<<<<<< HEAD
 // SearchUsers searches for users with partial matching on email, name, and username
 func (s *PostgresStore) SearchUsers(ctx context.Context, query *SearchUsersQuery) ([]*types.User, int64, error) {
 	var users []*types.User
@@ -207,7 +206,8 @@
 	}
 
 	return users, total, nil
-=======
+}
+
 func (s *PostgresStore) CountUsers(ctx context.Context) (int64, error) {
 	var count int64
 	err := s.gdb.WithContext(ctx).Model(&types.User{}).Count(&count).Error
@@ -215,5 +215,4 @@
 		return 0, err
 	}
 	return count, nil
->>>>>>> ccb801fd
 }