package runner

import (
	"bytes"
	"context"
	"encoding/json"
	"fmt"
	"io"
	"mime/multipart"
	"net/http"
	"net/url"
	"os"
	"runtime/debug"
	"sync"
	"time"

	"github.com/davecgh/go-spew/spew"
	"github.com/inhies/go-bytesize"
	"github.com/lukemarsden/helix/api/pkg/filestore"
	"github.com/lukemarsden/helix/api/pkg/model"
	"github.com/lukemarsden/helix/api/pkg/server"
	"github.com/lukemarsden/helix/api/pkg/types"
	"github.com/rs/zerolog/log"
)

type RunnerOptions struct {
	ID       string
	ApiHost  string
	ApiToken string

	// these URLs will have the instance ID appended by the model instance
	// e.g. http://localhost:8080/api/v1/worker/task/:instanceid
	// we just pass http://localhost:8080/api/v1/worker/task
	TaskURL string
	// e.g. http://localhost:8080/api/v1/worker/response/:instanceid
	// we just pass http://localhost:8080/api/v1/worker/response
	ResponseURL string

	// how long without running a job before we close a model instance
	ModelInstanceTimeoutSeconds int
	// how many bytes of memory does our GPU have?
	// we report this back to the api when we ask
	// for the global next task (well, this minus the
	// currently running models)
	MemoryBytes uint64
	// if this is defined then we convert it usng
	// github.com/inhies/go-bytesize
	MemoryString string
}

type Runner struct {
	Ctx     context.Context
	Options RunnerOptions

	httpClientOptions server.ClientOptions

	modelMutex sync.RWMutex
	// the map of model instances that we have loaded
	// and are currently running
	activeModelInstances map[string]*ModelInstance

	// the lowest amount of memory that something can run with
	// if we have less than this amount of memory then there is
	// no point asking for more top level tasks
	// we get this on boot by asking the model package
	lowestMemoryRequirement uint64
}

func NewRunner(
	ctx context.Context,
	options RunnerOptions,
) (*Runner, error) {
	if options.ApiHost != "" {
		// these are only required if api-host is specified, we can also run in
		// a purely local mode
		if options.ID == "" {
			return nil, fmt.Errorf("id is required")
		}
		if options.ApiToken == "" {
			return nil, fmt.Errorf("api token is required")
		}
	}
	if options.MemoryString != "" {
		bytes, err := bytesize.Parse(options.MemoryString)
		if err != nil {
			return nil, err
		}
		options.MemoryBytes = uint64(bytes)
	}
	if options.MemoryBytes == 0 {
		return nil, fmt.Errorf("memory is required")
	}
	lowestMemoryRequirement, err := model.GetLowestMemoryRequirement()
	if err != nil {
		return nil, err
	}
	runner := &Runner{
		Ctx:                     ctx,
		Options:                 options,
		lowestMemoryRequirement: lowestMemoryRequirement,
		httpClientOptions: server.ClientOptions{
			Host:  options.ApiHost,
			Token: options.ApiToken,
		},
		activeModelInstances: map[string]*ModelInstance{},
	}
	return runner, nil
}

// this should be run in a go-routine
func (r *Runner) StartLooping() {
	for {
		select {
		case <-r.Ctx.Done():
			return
		case <-time.After(100 * time.Millisecond):
			err := r.loop(r.Ctx)
			if err != nil {
				log.Error().Msgf("error in runner loop: %s", err.Error())
				debug.PrintStack()
			}
		}
	}
}

func (r *Runner) loop(ctx context.Context) error {
	// check for running model instances that have not seen a job in a while
	// and kill them if they are over the timeout
	// TODO: get the timeout to be configurable from the api and so dynamic
	// based on load
	err := r.checkForStaleModelInstances(ctx, time.Second*time.Duration(r.Options.ModelInstanceTimeoutSeconds))
	if err != nil {
		return err
	}

	// ask the api server if it currently has any work based on our free memory
	session, err := r.getNextGlobalSession(ctx)
	if err != nil {
		return err
	}

	if session != nil {
		log.Debug().
			Msgf("🔵 runner start model instance")
		err = r.createModelInstance(ctx, session)
		if err != nil {
			return err
		}
	}

	return nil
}

// loop over the active model instances and stop any that have not processed a job
// in the last timeout seconds
func (r *Runner) checkForStaleModelInstances(ctx context.Context, timeout time.Duration) error {
	r.modelMutex.Lock()
	defer r.modelMutex.Unlock()
	for _, activeModelInstance := range r.activeModelInstances {
		// this means we are booting so let's leave it alone to boot
		if activeModelInstance.lastActivityTimestamp == 0 {
			continue
		}
		if activeModelInstance.lastActivityTimestamp+int64(timeout.Seconds()) < time.Now().Unix() {
			log.Info().Msgf("Killing stale model instance %s", activeModelInstance.id)
			err := activeModelInstance.stopProcess()
			if err != nil {
				log.Error().Msgf("error stopping model instance %s: %s", activeModelInstance.id, err.Error())
				continue
			}
		}
	}
	return nil
}

// ask the master API if they have the next session for us
// we check with the various models and filter based on the currently free memory
// we pass that free memory back to the master API - it will filter out any tasks
// for models that would require more memory than we have available
func (r *Runner) getNextGlobalSession(ctx context.Context) (*types.Session, error) {
	freeMemory := r.getFreeMemory()

	if freeMemory < r.lowestMemoryRequirement {
		// we don't have enough memory to run anything
		// so we just wait for more memory to become available
		return nil, nil
	}

	queryParams := url.Values{}

	// this means "only give me sessions that will fit in this much RAM"
	queryParams.Add("memory", fmt.Sprintf("%d", freeMemory))

	// now let's loop over our running model instances and de-prioritise them
	// we might still get sessions of this type but only if there isn't another
	// type in the queue - this is to avoid running only one type of model
	// because of the random order the requests arrived in
	// (i.e. if we get 100 text inferences then the chance is we boot 100 model instances)
	// before trying to run another type of model

	for _, modelInstance := range r.activeModelInstances {
		queryParams.Add("reject", fmt.Sprintf("%s:%s", modelInstance.filter.ModelName, modelInstance.filter.Mode))
	}

	return r.getNextSession(ctx, queryParams)
}

// we have popped the next session from the master API
// let's create a model for it
// this means instantiating the model instance and then starting it
// because this model consumes memory it means the global next job filter
// will take into account the fact this model is running
// and will add the de-prioritise filter to the next request
// so that we get a different job type
func (r *Runner) createModelInstance(ctx context.Context, session *types.Session) error {
	r.modelMutex.Lock()
	defer r.modelMutex.Unlock()
	modelInstance, err := NewModelInstance(
		r.Ctx,
		session,
		r.Options.TaskURL,
		r.Options.ResponseURL,

		// this function will convert any files it sees locally into an upload
		// to the api server filestore - all files will be written to the filestore
		// under a session sub path - you can include tar files and they will untarred at the other end
		// into the filestore
		// TODO: support the tar feature above
		func(res *types.WorkerTaskResponse) error {
			return r.uploadWorkerResponse(res, session)
		},
		r.Options,
	)
	if err != nil {
		return err
	}
	log.Debug().
		Msgf("🔵 runner started model instance: %s", modelInstance.id)

	// every session is queued - it gives the session a chance to download files
	// and do any other prep it needs to do before being passed into the Python process
	// over http - this is run for EVERY session not just the first one (look in getNextTask)
	// this will run in a go-routine internally
	go modelInstance.queueSession(session)

	// now we block on starting the process
	// for inference on a lora type file, this will need to download the lora file
	// BEFORE we start the process -these files are part of the weights loaded into memory
	err = modelInstance.startProcess(session)
	if err != nil {
		return err
	}
	r.activeModelInstances[modelInstance.id] = modelInstance
	go func() {
		<-modelInstance.finishChan
		r.modelMutex.Lock()
		defer r.modelMutex.Unlock()
		log.Debug().
			Msgf("🔵 runner stop model instance: %s", modelInstance.id)
		delete(r.activeModelInstances, modelInstance.id)
	}()
	return nil
}

<<<<<<< HEAD
func (r *Runner) queueSession(modelInstance *ModelInstance, session *types.Session) {
	modelInstance.queuedSession = session
	modelInstance.nextSession = nil

	go func() {
		r.modelMutex.Lock()
		defer r.modelMutex.Unlock()

		log.Debug().
			Msgf("🔵 runner prepare session: %s", session.ID)

		preparedSession, err := r.prepareSession(session)

		if err != nil {
			defer func() {
				modelInstance.queuedSession = nil
				modelInstance.nextSession = nil
			}()
			log.Error().Msgf("error preparing session: %s", err.Error())
			interactionID, getInteractionErr := getLastInteractionID(session)
			if getInteractionErr != nil {
				log.Error().Msgf("Error reporting error to api: %v\n", getInteractionErr.Error())
				return
			}

			apiUpdateErr := r.uploadWorkerResponse(&types.WorkerTaskResponse{
				Type:          types.WorkerTaskResponseTypeResult,
				SessionID:     session.ID,
				InteractionID: interactionID,
				Error:         err.Error(),
			}, session)

			if apiUpdateErr != nil {
				log.Error().Msgf("Error reporting error to api: %v\n", apiUpdateErr.Error())
			}
			return
		}

		log.Debug().
			Msgf("🔵 runner assign next session: %s", preparedSession.ID)

		_, ok := r.activeModelInstances[modelInstance.id]

		if ok {
			modelInstance.queuedSession = nil
			modelInstance.nextSession = preparedSession
		} else {
			modelInstance.queuedSession = nil
			modelInstance.nextSession = nil
		}
	}()
}

func (r *Runner) getNextSession(ctx context.Context, queryParams url.Values) (*types.Session, error) {
	parsedURL, err := url.Parse(server.URL(r.httpClientOptions, fmt.Sprintf("/runner/%s/nextsession", r.Options.ID)))
	if err != nil {
		return nil, err
	}
	parsedURL.RawQuery = queryParams.Encode()

	req, err := http.NewRequest("GET", parsedURL.String(), nil)
	if err != nil {
		return nil, err
	}

	req.Header.Add("Authorization", fmt.Sprintf("Bearer %s", r.httpClientOptions.Token))

	client := &http.Client{}
	resp, err := client.Do(req)
	if err != nil {
		return nil, err
	}
	defer resp.Body.Close()

	if resp.StatusCode != 200 {
		return nil, nil
	}

	var buffer bytes.Buffer
	_, err = io.Copy(&buffer, resp.Body)
	if err != nil {
		return nil, err
	}

	var session *types.Session
	err = json.Unmarshal(buffer.Bytes(), &session)
	if err != nil {
		return nil, err
	}

	return session, nil
}

// ask the master API if they have the next session for us
// we check with the various models and filter based on the currently free memory
// we pass that free memory back to the master API - it will filter out any tasks
// for models that would require more memory than we have available
func (r *Runner) getNextGlobalSession(ctx context.Context) (*types.Session, error) {
	if r.httpClientOptions.Host == "" {
		// we are in local only mode... the next session will be injected into
		// us rather than queried from the control server
		// TODO: it would be nice to still support memory limits and other
		// smarts for local tasks
		return nil, nil
	}

	freeMemory := r.getFreeMemory()

	if freeMemory < r.lowestMemoryRequirement {
		// we don't have enough memory to run anything
		// so we just wait for more memory to become available
		return nil, nil
	}

	queryParams := url.Values{}

	// this means "only give me sessions that will fit in this much RAM"
	queryParams.Add("memory", fmt.Sprintf("%d", freeMemory))

	// now let's loop over our running model instances and de-prioritise them
	// we might still get sessions of this type but only if there isn't another
	// type in the queue - this is to avoid running only one type of model
	// because of the random order the requests arrived in
	// (i.e. if we get 100 text inferences then the chance is we boot 100 model instances)
	// before trying to run another type of model

	for _, modelInstance := range r.activeModelInstances {
		queryParams.Add("reject", fmt.Sprintf("%s:%s", modelInstance.filter.ModelName, modelInstance.filter.Mode))
	}

	return r.getNextSession(ctx, queryParams)
}

func (r *Runner) getUsedMemory() uint64 {
	r.modelMutex.RLock()
	defer r.modelMutex.RUnlock()
	memoryUsed := uint64(0)
	for _, modelInstance := range r.activeModelInstances {
		memoryUsed += modelInstance.model.GetMemoryRequirements(modelInstance.filter.Mode)
	}
	return memoryUsed
}

func (r *Runner) getFreeMemory() uint64 {
	return r.Options.MemoryBytes - r.getUsedMemory()
}

=======
>>>>>>> 06214af0
// given a running model instance id
// get the next session that it should run
// this is either the nextSession property on the instance
// or it's what is returned by the master API server (if anything)
// this function being called means "I am ready for more work"
// because the child processes are blocking - the child will not be
// asking for more work until it's ready to accept and run it
func (r *Runner) getNextTask(ctx context.Context, instanceID string) (*types.WorkerTask, error) {
	if instanceID == "" {
		return nil, fmt.Errorf("instanceid is required")
	}
	modelInstance, ok := r.activeModelInstances[instanceID]
	if !ok {
		return nil, fmt.Errorf("instance not found: %s", instanceID)
	}

	var session *types.Session

	if modelInstance.nextSession != nil {
		// if there is a session in the nextSession cache then we return it immediately
		session = modelInstance.nextSession
		modelInstance.nextSession = nil
	} else if modelInstance.queuedSession != nil {
		// if there is a session in the queuedSession cache then we are waiting for
		// a task to complete before we want to actually run the session
	} else {
		// ask the upstream api server if there is another task
		// if there is - then assign it to the queuedSession
		// and call "pre"
		queryParams := url.Values{}

		queryParams.Add("model_name", string(modelInstance.filter.ModelName))
		queryParams.Add("mode", string(modelInstance.filter.Mode))
		queryParams.Add("finetune_file", string(modelInstance.filter.FinetuneFile))

		apiSession, err := r.getNextSession(ctx, queryParams)
		if err != nil {
			return nil, err
		}

		if apiSession != nil {
			go modelInstance.queueSession(apiSession)
		}
	}

	// we don't have any work for this model instance
	if session == nil {
		return nil, fmt.Errorf("no session found")
	}

	task, err := modelInstance.assignSessionTask(ctx, session)
	if err != nil {
		return nil, err
	}

	return task, nil
}

func (r *Runner) handleTaskResponse(ctx context.Context, instanceID string, taskResponse *types.WorkerTaskResponse) (*types.WorkerTaskResponse, error) {
	if instanceID == "" {
		return nil, fmt.Errorf("instanceid is required")
	}
	if taskResponse == nil {
		return nil, fmt.Errorf("task response is required")
	}
	modelInstance, ok := r.activeModelInstances[instanceID]
	if !ok {
		return nil, fmt.Errorf("instance not found: %s", instanceID)
	}
	switch {
	case taskResponse.Type == types.WorkerTaskResponseTypeStream:
		err := modelInstance.handleStream(ctx, taskResponse)
		if err != nil {
			log.Error().Msgf("error handling stream: %s", err.Error())
			return nil, err
		}
	case taskResponse.Type == types.WorkerTaskResponseTypeProgress:
		err := modelInstance.handleProgress(ctx, taskResponse)
		if err != nil {
			log.Error().Msgf("error handling progress: %s", err.Error())
			return nil, err
		}
	case taskResponse.Type == types.WorkerTaskResponseTypeResult:
		err := modelInstance.handleResult(ctx, taskResponse)
		if err != nil {
			log.Error().Msgf("error handling job result: %s", err.Error())
			return nil, err
		}
	}

	return taskResponse, nil
}

func (r *Runner) getNextSession(ctx context.Context, queryParams url.Values) (*types.Session, error) {
	parsedURL, err := url.Parse(server.URL(r.httpClientOptions, fmt.Sprintf("/runner/%s/nextsession", r.Options.ID)))
	if err != nil {
		return nil, err
	}
	parsedURL.RawQuery = queryParams.Encode()

	req, err := http.NewRequest("GET", parsedURL.String(), nil)
	if err != nil {
		return nil, err
	}

	req.Header.Add("Authorization", fmt.Sprintf("Bearer %s", r.httpClientOptions.Token))

	client := &http.Client{}
	resp, err := client.Do(req)
	if err != nil {
		return nil, err
	}
	defer resp.Body.Close()

	if resp.StatusCode != 200 {
		return nil, nil
	}

	var buffer bytes.Buffer
	_, err = io.Copy(&buffer, resp.Body)
	if err != nil {
		return nil, err
	}

	var session *types.Session
	err = json.Unmarshal(buffer.Bytes(), &session)
	if err != nil {
		return nil, err
	}

	return session, nil
}

func (r *Runner) getUsedMemory() uint64 {
	r.modelMutex.RLock()
	defer r.modelMutex.RUnlock()
	memoryUsed := uint64(0)
	for _, modelInstance := range r.activeModelInstances {
		memoryUsed += modelInstance.model.GetMemoryRequirements(modelInstance.filter.Mode)
	}
	return memoryUsed
}

func (r *Runner) getFreeMemory() uint64 {
	return r.Options.MemoryBytes - r.getUsedMemory()
}

func (r *Runner) uploadWorkerResponse(res *types.WorkerTaskResponse, session *types.Session) error {
	if r.httpClientOptions.Host == "" {
		// no upstream server configured, skip uploading
		return nil
	}
	if len(res.Files) > 0 {
		// create a new multipart form
		body := &bytes.Buffer{}
		writer := multipart.NewWriter(body)

		// loop over each file and add it to the form
		for _, filepath := range res.Files {
			file, err := os.Open(filepath)
			if err != nil {
				return err
			}
			defer file.Close()

			// create a new form field for the file
			part, err := writer.CreateFormFile("files", filepath)
			if err != nil {
				return err
			}

			// copy the file contents into the form field
			_, err = io.Copy(part, file)
			if err != nil {
				return err
			}
		}

		// close the multipart form
		err := writer.Close()
		if err != nil {
			return err
		}

		url := server.URL(r.httpClientOptions, fmt.Sprintf("/runner/%s/session/%s/upload", r.Options.ID, session.ID))

		log.Debug().Msgf("🟠 upload files %s", url)

		// create a new POST request with the multipart form as the body
		req, err := http.NewRequest("POST", url, body)
		if err != nil {
			return err
		}
		req.Header.Set("Content-Type", writer.FormDataContentType())
		server.AddHeadersVanilla(req, r.httpClientOptions.Token)

		// send the request
		client := &http.Client{}
		resp, err := client.Do(req)
		if err != nil {
			return err
		}
		defer resp.Body.Close()

		// handle the response
		if resp.StatusCode != http.StatusOK {
			return fmt.Errorf("unexpected status code: %d", resp.StatusCode)
		}

		var data []filestore.FileStoreItem
		resultBody, err := io.ReadAll(resp.Body)
		if err != nil {
			return err
		}

		// parse body as json into result
		err = json.Unmarshal(resultBody, &data)
		if err != nil {
			return err
		}

		mappedFiles := []string{}

		for _, fileItem := range data {
			mappedFiles = append(mappedFiles, fileItem.Path)
		}

		res.Files = mappedFiles
	}

	log.Debug().Msgf("🟠 Sending task response %s", session.ID)
	spew.Dump(res)

	// this function will write any task responses back to the api server for it to process
	// we will only hear WorkerTaskResponseTypeStreamContinue and WorkerTaskResponseTypeResult
	// and both of these will have an interaction ID and the full, latest copy of the text
	// the job of the api server is to ensure the existence of the instance (create or update)
	// and replace it's message property - this is the text streaming case
	// if the model does not return a text stream - then all we will hear is a WorkerTaskResponseTypeResult
	// and the api server is just appending to the session
	_, err := server.PostRequest[*types.WorkerTaskResponse, *types.WorkerTaskResponse](
		r.httpClientOptions,
		fmt.Sprintf("/runner/%s/response", r.Options.ID),
		res,
	)
	if err != nil {
		return err
	}
	return nil
}<|MERGE_RESOLUTION|>--- conflicted
+++ resolved
@@ -178,6 +178,13 @@
 // we pass that free memory back to the master API - it will filter out any tasks
 // for models that would require more memory than we have available
 func (r *Runner) getNextGlobalSession(ctx context.Context) (*types.Session, error) {
+	if r.httpClientOptions.Host == "" {
+		// we are in local only mode... the next session will be injected into
+		// us rather than queried from the control server
+		// TODO: it would be nice to still support memory limits and other
+		// smarts for local tasks
+		return nil, nil
+	}
 	freeMemory := r.getFreeMemory()
 
 	if freeMemory < r.lowestMemoryRequirement {
@@ -262,156 +269,6 @@
 	return nil
 }
 
-<<<<<<< HEAD
-func (r *Runner) queueSession(modelInstance *ModelInstance, session *types.Session) {
-	modelInstance.queuedSession = session
-	modelInstance.nextSession = nil
-
-	go func() {
-		r.modelMutex.Lock()
-		defer r.modelMutex.Unlock()
-
-		log.Debug().
-			Msgf("🔵 runner prepare session: %s", session.ID)
-
-		preparedSession, err := r.prepareSession(session)
-
-		if err != nil {
-			defer func() {
-				modelInstance.queuedSession = nil
-				modelInstance.nextSession = nil
-			}()
-			log.Error().Msgf("error preparing session: %s", err.Error())
-			interactionID, getInteractionErr := getLastInteractionID(session)
-			if getInteractionErr != nil {
-				log.Error().Msgf("Error reporting error to api: %v\n", getInteractionErr.Error())
-				return
-			}
-
-			apiUpdateErr := r.uploadWorkerResponse(&types.WorkerTaskResponse{
-				Type:          types.WorkerTaskResponseTypeResult,
-				SessionID:     session.ID,
-				InteractionID: interactionID,
-				Error:         err.Error(),
-			}, session)
-
-			if apiUpdateErr != nil {
-				log.Error().Msgf("Error reporting error to api: %v\n", apiUpdateErr.Error())
-			}
-			return
-		}
-
-		log.Debug().
-			Msgf("🔵 runner assign next session: %s", preparedSession.ID)
-
-		_, ok := r.activeModelInstances[modelInstance.id]
-
-		if ok {
-			modelInstance.queuedSession = nil
-			modelInstance.nextSession = preparedSession
-		} else {
-			modelInstance.queuedSession = nil
-			modelInstance.nextSession = nil
-		}
-	}()
-}
-
-func (r *Runner) getNextSession(ctx context.Context, queryParams url.Values) (*types.Session, error) {
-	parsedURL, err := url.Parse(server.URL(r.httpClientOptions, fmt.Sprintf("/runner/%s/nextsession", r.Options.ID)))
-	if err != nil {
-		return nil, err
-	}
-	parsedURL.RawQuery = queryParams.Encode()
-
-	req, err := http.NewRequest("GET", parsedURL.String(), nil)
-	if err != nil {
-		return nil, err
-	}
-
-	req.Header.Add("Authorization", fmt.Sprintf("Bearer %s", r.httpClientOptions.Token))
-
-	client := &http.Client{}
-	resp, err := client.Do(req)
-	if err != nil {
-		return nil, err
-	}
-	defer resp.Body.Close()
-
-	if resp.StatusCode != 200 {
-		return nil, nil
-	}
-
-	var buffer bytes.Buffer
-	_, err = io.Copy(&buffer, resp.Body)
-	if err != nil {
-		return nil, err
-	}
-
-	var session *types.Session
-	err = json.Unmarshal(buffer.Bytes(), &session)
-	if err != nil {
-		return nil, err
-	}
-
-	return session, nil
-}
-
-// ask the master API if they have the next session for us
-// we check with the various models and filter based on the currently free memory
-// we pass that free memory back to the master API - it will filter out any tasks
-// for models that would require more memory than we have available
-func (r *Runner) getNextGlobalSession(ctx context.Context) (*types.Session, error) {
-	if r.httpClientOptions.Host == "" {
-		// we are in local only mode... the next session will be injected into
-		// us rather than queried from the control server
-		// TODO: it would be nice to still support memory limits and other
-		// smarts for local tasks
-		return nil, nil
-	}
-
-	freeMemory := r.getFreeMemory()
-
-	if freeMemory < r.lowestMemoryRequirement {
-		// we don't have enough memory to run anything
-		// so we just wait for more memory to become available
-		return nil, nil
-	}
-
-	queryParams := url.Values{}
-
-	// this means "only give me sessions that will fit in this much RAM"
-	queryParams.Add("memory", fmt.Sprintf("%d", freeMemory))
-
-	// now let's loop over our running model instances and de-prioritise them
-	// we might still get sessions of this type but only if there isn't another
-	// type in the queue - this is to avoid running only one type of model
-	// because of the random order the requests arrived in
-	// (i.e. if we get 100 text inferences then the chance is we boot 100 model instances)
-	// before trying to run another type of model
-
-	for _, modelInstance := range r.activeModelInstances {
-		queryParams.Add("reject", fmt.Sprintf("%s:%s", modelInstance.filter.ModelName, modelInstance.filter.Mode))
-	}
-
-	return r.getNextSession(ctx, queryParams)
-}
-
-func (r *Runner) getUsedMemory() uint64 {
-	r.modelMutex.RLock()
-	defer r.modelMutex.RUnlock()
-	memoryUsed := uint64(0)
-	for _, modelInstance := range r.activeModelInstances {
-		memoryUsed += modelInstance.model.GetMemoryRequirements(modelInstance.filter.Mode)
-	}
-	return memoryUsed
-}
-
-func (r *Runner) getFreeMemory() uint64 {
-	return r.Options.MemoryBytes - r.getUsedMemory()
-}
-
-=======
->>>>>>> 06214af0
 // given a running model instance id
 // get the next session that it should run
 // this is either the nextSession property on the instance
