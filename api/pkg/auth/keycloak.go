--- conflicted
+++ resolved
@@ -57,8 +57,9 @@
 	}
 
 	return &KeycloakAuthenticator{
-		cfg:     cfg,
-		gocloak: gck,
+		cfg:          cfg,
+		gocloak:      gck,
+		adminTokenMu: &sync.Mutex{},
 	}, nil
 }
 
@@ -110,7 +111,6 @@
 		}
 	}
 
-<<<<<<< HEAD
 	return nil
 }
 
@@ -141,13 +141,6 @@
 		return fmt.Errorf("setRealmConfiguration: attempt to update realm config failed with: %s", err.Error())
 	}
 	return nil
-=======
-	return &KeycloakAuthenticator{
-		cfg:          cfg,
-		gocloak:      gck,
-		adminTokenMu: &sync.Mutex{},
-	}, nil
->>>>>>> 11fe95b3
 }
 
 func connect(ctx context.Context, cfg *config.Keycloak) (*gocloak.JWT, error) {
