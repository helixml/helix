# ====================================================================
# Helix Sandbox - Unified Container
# Architecture: Wolf + Moonlight Web + RevDial Client + Docker-in-Docker
# Based on: ~/pm/wolf/docker/wolf.Dockerfile (uses GOW base-app + cont-init.d)
# ====================================================================

# Use same base as Wolf (GOW gstreamer base-app with init system)
ARG BASE_IMAGE=ghcr.io/games-on-whales/gstreamer:1.26.7

# CACHE FIX: These ARGs are passed by build-sandbox script with current image IDs
# When wolf:helix-fixed or moonlight-web is rebuilt, the image ID changes,
# causing these ARG values to change, which busts the BuildKit cache for
# the FROM stages that reference those images.
ARG WOLF_IMAGE_ID
ARG MOONLIGHT_IMAGE_ID

# ====================================================================
# Stage 1: Build Go binaries (revdial-client, hydra, sandbox-heartbeat)
# ====================================================================
FROM golang:1.24 AS go-builder
WORKDIR /build
COPY go.mod go.sum ./
RUN --mount=type=cache,target=/go/pkg/mod \
    go mod download
COPY api/ ./api/
# Build revdial-client
RUN --mount=type=cache,target=/go/pkg/mod \
    --mount=type=cache,target=/root/.cache/go-build \
    CGO_ENABLED=0 go build -ldflags "-s -w" -o /revdial-client ./api/cmd/revdial-client
# Build hydra (multi-Docker isolation daemon)
RUN --mount=type=cache,target=/go/pkg/mod \
    --mount=type=cache,target=/root/.cache/go-build \
    CGO_ENABLED=0 go build -ldflags "-s -w" -o /hydra ./api/cmd/hydra
# Build sandbox-heartbeat (disk monitoring)
RUN --mount=type=cache,target=/go/pkg/mod \
    --mount=type=cache,target=/root/.cache/go-build \
    CGO_ENABLED=0 go build -ldflags "-s -w" -o /sandbox-heartbeat ./api/cmd/sandbox-heartbeat

# Alias for backward compatibility
FROM go-builder AS revdial-builder

# ====================================================================
# Stage 2: Build Moonlight Web
# ====================================================================
FROM rust:latest AS moonlight-web-builder

# Use release mode for production (or debug for faster builds)
ARG BUILD_MODE=release

# Install Rust nightly (required by moonlight-web-stream)
RUN rustup default nightly

# Install build dependencies
RUN apt-get update && apt-get install -y \
    procps \
    curl \
    cmake \
    libssl-dev \
    pkg-config \
    clang \
    libclang-dev \
    nodejs \
    npm \
    && rm -rf /var/lib/apt/lists/*

# Use system OpenSSL (prevents slow perl-based OpenSSL compilation)
ENV OPENSSL_NO_VENDOR=1
ENV OPENSSL_DIR=/usr
ENV OPENSSL_LIB_DIR=/usr/lib/x86_64-linux-gnu
ENV OPENSSL_INCLUDE_DIR=/usr/include

WORKDIR /build

# NOTE: In production, copy Moonlight Web source here
# For now, we'll copy from upstream image in final stage
# COPY moonlight-web-stream/ .
# RUN --mount=type=cache,target=/usr/local/cargo/registry \
#     --mount=type=cache,target=/build/target \
#     cargo build --release && \
#     cp /build/target/release/web-server /tmp/web-server && \
#     cp /build/target/release/streamer /tmp/streamer

# ====================================================================
# Stage 3: Get Wolf binary (use local image)
# ====================================================================
FROM wolf:helix-fixed AS wolf-upstream
# Using local Wolf image built from ~/pm/wolf

# ====================================================================
# Stage 4: Get Moonlight Web binaries (use local image)
# ====================================================================
FROM helix-moonlight-web:helix-fixed AS moonlight-web-upstream
# Using local Moonlight Web image

# ====================================================================
# Stage 5: Final unified sandbox image
# ====================================================================
FROM $BASE_IMAGE AS sandbox

ENV DEBIAN_FRONTEND=noninteractive

# ====================================================================
# Install all runtime dependencies (Wolf + Moonlight Web + Docker)
# ====================================================================

# Wolf runtime dependencies (from wolf.Dockerfile lines 99-110)
RUN apt-get update -y && \
    apt-get install -y --no-install-recommends \
    ca-certificates \
    libssl3 \
    libicu76 \
    libevdev2 \
    libudev1 \
    libcurl4 \
    libdrm2 \
    libpci3 \
    libunwind8 \
    && rm -rf /var/lib/apt/lists/*

# Debug tools for deadlock investigation (from wolf.Dockerfile lines 113-122)
RUN apt-get update -y && \
    apt-get install -y --no-install-recommends \
    gdb \
    strace \
    ltrace \
    lsof \
    procps \
    htop \
    binutils \
    && rm -rf /var/lib/apt/lists/*

# ROCm SMI for AMD GPU monitoring (used by Wolf's GPU stats endpoint)
# Install from ROCm repo for AMD GPU support
RUN apt-get update -y && \
    apt-get install -y --no-install-recommends \
    wget gnupg \
    && mkdir -p /etc/apt/keyrings \
    && wget -qO - https://repo.radeon.com/rocm/rocm.gpg.key | gpg --dearmor > /etc/apt/keyrings/rocm.gpg \
    && echo "deb [arch=amd64 signed-by=/etc/apt/keyrings/rocm.gpg] https://repo.radeon.com/rocm/apt/6.2 noble main" > /etc/apt/sources.list.d/rocm.list \
    && apt-get update -y \
    && apt-get install -y --no-install-recommends rocm-smi-lib \
    && rm -rf /var/lib/apt/lists/*

# gst-plugin-wayland runtime dependencies (from wolf.Dockerfile lines 147-151)
RUN apt-get update -y && \
    apt-get install -y --no-install-recommends \
    libwayland-server0 libinput10 libxkbcommon0 libgbm1 \
    libglvnd0 libgl1 libglx0 libegl1 libgles2 xwayland hwdata \
    && rm -rf /var/lib/apt/lists/*

# Docker + NVIDIA Container Toolkit (from wolf.Dockerfile lines 154-182)
RUN apt-get update -y && \
    apt-get install -y --no-install-recommends \
    ca-certificates \
    curl \
    gnupg \
    lsb-release \
    && mkdir -p /etc/apt/keyrings \
    && curl -fsSL https://download.docker.com/linux/ubuntu/gpg | gpg --dearmor -o /etc/apt/keyrings/docker.gpg \
    && echo "deb [arch=$(dpkg --print-architecture) signed-by=/etc/apt/keyrings/docker.gpg] https://download.docker.com/linux/ubuntu $(lsb_release -cs) stable" | tee /etc/apt/sources.list.d/docker.list > /dev/null \
    && apt-get update -y \
    && apt-get install -y --no-install-recommends \
    docker-ce-cli \
    docker-ce \
    containerd.io \
    docker-buildx-plugin \
    docker-compose-plugin \
    iproute2 \
    iptables \
    && rm -rf /var/lib/apt/lists/*

# NVIDIA Container Toolkit (from wolf.Dockerfile lines 174-182)
RUN curl -fsSL https://nvidia.github.io/libnvidia-container/gpgkey | gpg --dearmor -o /usr/share/keyrings/nvidia-container-toolkit-keyring.gpg \
    && curl -s -L https://nvidia.github.io/libnvidia-container/stable/deb/nvidia-container-toolkit.list | \
        sed 's#deb https://#deb [signed-by=/usr/share/keyrings/nvidia-container-toolkit-keyring.gpg] https://#g' | \
        tee /etc/apt/sources.list.d/nvidia-container-toolkit.list \
    && apt-get update -y \
    && apt-get install -y --no-install-recommends \
    nvidia-container-toolkit \
    nvidia-container-runtime \
    && rm -rf /var/lib/apt/lists/*

# ====================================================================
# Copy desktop image tarballs EARLY (rarely change, ~3GB each)
# This maximizes cache hits - changes to scripts/binaries below won't
# invalidate these large layers, making pushes much faster
# ====================================================================
# Copy entire sandbox-images/ folder to /opt/images/
# Adding new desktops requires no changes here - just add to sandbox-images/
COPY sandbox-images/ /opt/images/

# ====================================================================
# Copy Wolf binaries and setup
# ====================================================================

WORKDIR /wolf
ENV WOLF_CFG_FOLDER=/etc/wolf/cfg

# Copy Wolf binaries from upstream (or from wolf-builder if building from source)
COPY --from=wolf-upstream /wolf/wolf /wolf/wolf
COPY --from=wolf-upstream /wolf/fake-udev /wolf/fake-udev

# Copy Wolf's GStreamer plugins (custom compositor)
ENV GST_PLUGIN_PATH=/usr/local/lib/x86_64-linux-gnu/gstreamer-1.0/
COPY --from=wolf-upstream $GST_PLUGIN_PATH /usr/local/lib/x86_64-linux-gnu/gstreamer-1.0/
COPY --from=wolf-upstream /usr/local/lib/liblibgstwaylanddisplay* /usr/local/lib/

# Copy Wolf's init scripts and config template
# Note: /etc/wolf/cfg is created for prod (in dev it's bind-mounted from ./wolf)
# Config template is from helix (single source of truth), not wolf-upstream
RUN mkdir -p /opt/wolf-defaults /etc/wolf/cfg
COPY wolf/config.toml.template /opt/wolf-defaults/config.toml.template
COPY --from=wolf-upstream /opt/wolf-defaults/pulse-lowmem.conf /opt/wolf-defaults/pulse-lowmem.conf
COPY --from=wolf-upstream /etc/cont-init.d/05-init-wolf-config.sh /etc/cont-init.d/05-init-wolf-config.sh
RUN chmod +x /etc/cont-init.d/05-init-wolf-config.sh

# Start dockerd script (based on ~/pm/wolf/docker/start-dockerd.sh with Helix additions)
COPY sandbox/04-start-dockerd.sh /etc/cont-init.d/04-start-dockerd.sh
RUN chmod +x /etc/cont-init.d/04-start-dockerd.sh

# ====================================================================
# Copy Moonlight Web binaries and setup
# ====================================================================

WORKDIR /opt/moonlight-web

# Copy Moonlight Web binaries from upstream
COPY --from=moonlight-web-upstream /app/web-server /opt/moonlight-web/moonlight-web
COPY --from=moonlight-web-upstream /app/streamer /opt/moonlight-web/streamer
COPY --from=moonlight-web-upstream /app/dist /opt/moonlight-web/dist
COPY --from=moonlight-web-upstream /app/static /opt/moonlight-web/static

# Copy Moonlight Web templates (init script is inline below)
RUN mkdir -p /opt/moonlight-web/templates /opt/moonlight-web/server
COPY --from=moonlight-web-upstream /app/templates/ /opt/moonlight-web/templates/

# Create symlinks for Moonlight Web init script compatibility
# The upstream init script expects binaries in /app/, but we have them in /opt/moonlight-web/
RUN mkdir -p /app && \
    ln -s /opt/moonlight-web/moonlight-web /app/web-server && \
    ln -s /opt/moonlight-web/streamer /app/streamer && \
    ln -s /opt/moonlight-web/dist /app/dist && \
    ln -s /opt/moonlight-web/static /app/static && \
    ln -s /opt/moonlight-web/templates /app/templates && \
    ln -s /opt/moonlight-web/server /app/server

# ====================================================================
# Copy revdial-client and hydra binaries
# ====================================================================

COPY --from=go-builder /revdial-client /usr/local/bin/revdial-client
COPY --from=go-builder /hydra /usr/local/bin/hydra
COPY --from=go-builder /sandbox-heartbeat /usr/local/bin/sandbox-heartbeat
RUN chmod +x /usr/local/bin/revdial-client /usr/local/bin/hydra /usr/local/bin/sandbox-heartbeat

# ====================================================================
# Create cont-init.d scripts for Moonlight Web and RevDial
# (Following Wolf's pattern: /etc/cont-init.d/*.sh runs before main process)
# ====================================================================

# 06: Initialize Moonlight Web config (startup moved to startup-app.sh to run AFTER Wolf)
COPY sandbox/06-init-moonlight-config.sh /etc/cont-init.d/06-init-moonlight-config.sh
RUN chmod +x /etc/cont-init.d/06-init-moonlight-config.sh

# 06b: Auto-pair Moonlight Web with Wolf (runs AFTER both are started)
COPY sandbox/auto-pair.sh /opt/moonlight-web/auto-pair.sh
RUN chmod +x /opt/moonlight-web/auto-pair.sh

# 07: Start Wolf RevDial client (optional, only if HELIX_API_URL is set)
# NOTE: This script is SOURCED by entrypoint.sh, so use "return" not "exit"!
COPY sandbox/07-start-revdial-clients.sh /etc/cont-init.d/07-start-revdial-clients.sh
RUN chmod +x /etc/cont-init.d/07-start-revdial-clients.sh

# 08: Start Wolf instance heartbeat daemon (Go binary with disk space monitoring)
# NOTE: This script is SOURCED by entrypoint.sh, so use "return" not "exit"!
COPY sandbox/08-start-wolf-heartbeat.sh /etc/cont-init.d/08-start-wolf-heartbeat.sh
RUN chmod +x /etc/cont-init.d/08-start-wolf-heartbeat.sh

# 09: Setup telemetry firewall for nested agent containers
# Fixed: Create /wolf/sway-config directory before writing update script
COPY wolf/sway-config/setup-telemetry-firewall.sh /etc/cont-init.d/09-setup-telemetry-firewall.sh
RUN chmod +x /etc/cont-init.d/09-setup-telemetry-firewall.sh

# 10: Start Hydra multi-Docker isolation daemon (optional, only if HYDRA_ENABLED is set)
# NOTE: This script is SOURCED by entrypoint.sh, so use "return" not "exit"!
COPY sandbox/10-start-hydra.sh /etc/cont-init.d/10-start-hydra.sh
RUN chmod +x /etc/cont-init.d/10-start-hydra.sh

# ====================================================================
# Main startup script (starts Wolf in foreground)
# (Replaces /opt/gow/startup-app.sh - Wolf is the main process)
# ====================================================================

<<<<<<< HEAD
COPY sandbox/startup-app.sh /opt/gow/startup-app.sh
=======
RUN cat > /opt/gow/startup-app.sh << 'EOF'
#!/bin/bash
set -e

# This script is executed by GOW's /entrypoint.sh after all cont-init.d scripts
# At this point:
#   - dockerd is running (started by 04-start-dockerd.sh)
#   - Wolf config is initialized (05-init-wolf-config.sh)
#   - Moonlight Web config is initialized (06-init-moonlight-config.sh)
#   - RevDial clients started (07-start-revdial-clients.sh) - Wolf RevDial only
#
# IMPORTANT: Moonlight Web MUST start AFTER Wolf to avoid "LikelyOffline" errors
# Moonlight Web tries to connect to Wolf on startup to cache host info.
# If Wolf isn't ready, the connection fails and is cached as "offline".

echo "🐺 Starting Wolf (main process with automatic restart)..."

# Clean up stale wayland sockets from XDG_RUNTIME_DIR
# Wolf creates wayland-N sockets for each lobby. When lobbies fail or timeout,
# these sockets aren't always cleaned up, causing ListeningSocketSource::new_auto()
# to eventually fail with a panic.
if [ -n "$XDG_RUNTIME_DIR" ] && [ -d "$XDG_RUNTIME_DIR" ]; then
    WAYLAND_COUNT=$(ls -d $XDG_RUNTIME_DIR/wayland-* 2>/dev/null | wc -l)
    if [ "$WAYLAND_COUNT" -gt 0 ]; then
        echo "🧹 Cleaning up $WAYLAND_COUNT stale wayland sockets from $XDG_RUNTIME_DIR..."
        rm -rf $XDG_RUNTIME_DIR/wayland-* 2>/dev/null || true
        echo "✅ Wayland sockets cleaned"
    fi
fi

# Make sure Wolf config folder and socket directory exist
export WOLF_CFG_FOLDER=$HOST_APPS_STATE_FOLDER/cfg
mkdir -p $WOLF_CFG_FOLDER
mkdir -p /var/run/wolf
export WOLF_CFG_FILE=$WOLF_CFG_FOLDER/config.toml
export WOLF_PRIVATE_KEY_FILE=$WOLF_CFG_FOLDER/key.pem
export WOLF_PRIVATE_CERT_FILE=$WOLF_CFG_FOLDER/cert.pem

# Set default values for environment variables
# Auto-detect software rendering mode based on GPU_VENDOR
if [ "$GPU_VENDOR" = "none" ] || [ -z "$GPU_VENDOR" ] && [ ! -e /dev/dri/renderD128 ]; then
    echo "🖥️  Software rendering mode detected (GPU_VENDOR=$GPU_VENDOR)"
    export WOLF_RENDER_NODE="SOFTWARE"
    export WOLF_ENCODER_NODE="SOFTWARE"
    export GST_GL_DRM_DEVICE=""
    # Force Mesa to use llvmpipe for software rendering
    export LIBGL_ALWAYS_SOFTWARE=1
    export MESA_GL_VERSION_OVERRIDE=4.5
else
    export WOLF_RENDER_NODE=${WOLF_RENDER_NODE:-/dev/dri/renderD128}
    export WOLF_ENCODER_NODE=${WOLF_ENCODER_NODE:-$WOLF_RENDER_NODE}
    export GST_GL_DRM_DEVICE=${GST_GL_DRM_DEVICE:-$WOLF_ENCODER_NODE}
fi
echo "🎮 Wolf render configuration: WOLF_RENDER_NODE=$WOLF_RENDER_NODE"

# Update fake-udev path
export WOLF_DOCKER_FAKE_UDEV_PATH=${WOLF_DOCKER_FAKE_UDEV_PATH:-$HOST_APPS_STATE_FOLDER/fake-udev}
cp /wolf/fake-udev $WOLF_DOCKER_FAKE_UDEV_PATH

# Track restart state
WOLF_RESTART_COUNT=0
MAX_RESTARTS=10
RESTART_WINDOW=300  # 5 minutes
RESTART_TIMESTAMPS=()

# Function to start Wolf with supervision
start_wolf() {
    cd /wolf
    /wolf/wolf &
    WOLF_PID=$!
    echo "🐺 Wolf started (PID: $WOLF_PID)"
}

# Function to wait for Wolf HTTP server
wait_for_wolf() {
    echo "⏳ Waiting for Wolf HTTP server..."
    for i in {1..30}; do
        if timeout 1 bash -c 'cat < /dev/null > /dev/tcp/127.0.0.1/47989' 2>/dev/null; then
            echo "✅ Wolf HTTP server is ready"
            return 0
        fi
        if [ $i -eq 30 ]; then
            echo "⚠️  Wolf HTTP server not ready after 30s"
            return 1
        fi
        sleep 1
    done
}

# Function to start Moonlight Web with auto-restart (called once on first Wolf start)
MOONLIGHT_STARTED=false
start_moonlight_web() {
    if [ "$MOONLIGHT_STARTED" = true ]; then
        return
    fi

    echo "🌙 Starting Moonlight Web with auto-restart..."
    (
        cd /opt/moonlight-web
        while true; do
            echo "[$(date -Iseconds)] Starting Moonlight Web..."
            ./moonlight-web
            EXIT_CODE=$?
            echo "[$(date -Iseconds)] ⚠️  Moonlight Web exited with code $EXIT_CODE, restarting in 2s..."
            sleep 2
        done
    ) 2>&1 | sed -u 's/^/[MOONLIGHT] /' &
    echo "✅ Moonlight Web started with auto-restart"

    # Start Moonlight Web RevDial client with auto-restart (if HELIX_API_URL is set)
    if [ -n "$HELIX_API_URL" ]; then
        echo "🔗 Starting Moonlight Web RevDial client with auto-restart..."
        (
            while true; do
                echo "[$(date -Iseconds)] Starting Moonlight Web RevDial client..."
                /usr/local/bin/revdial-client \
                    -server "$HELIX_API_URL/api/v1/revdial" \
                    -runner-id "moonlight-${WOLF_INSTANCE_ID:-local}" \
                    -token "${RUNNER_TOKEN:-}" \
                    -local "127.0.0.1:8080"
                EXIT_CODE=$?
                echo "[$(date -Iseconds)] ⚠️  Moonlight Web RevDial client exited with code $EXIT_CODE, restarting in 2s..."
                sleep 2
            done
        ) 2>&1 | sed -u 's/^/[MOONLIGHT-REVDIAL] /' &
        echo "✅ Moonlight Web RevDial client started with auto-restart"
    fi

    # Start auto-pairing in background (gives Moonlight Web time to fully initialize)
    (sleep 3 && /opt/moonlight-web/auto-pair.sh) 2>&1 | sed -u 's/^/[PAIRING] /' &

    MOONLIGHT_STARTED=true
}

# Function to check if we should restart (rate limiting)
should_restart() {
    local NOW=$(date +%s)

    # Remove old timestamps outside the window
    local NEW_TIMESTAMPS=()
    for TS in "${RESTART_TIMESTAMPS[@]}"; do
        if [ $((NOW - TS)) -lt $RESTART_WINDOW ]; then
            NEW_TIMESTAMPS+=("$TS")
        fi
    done
    RESTART_TIMESTAMPS=("${NEW_TIMESTAMPS[@]}")

    # Check if we've exceeded max restarts in window
    if [ ${#RESTART_TIMESTAMPS[@]} -ge $MAX_RESTARTS ]; then
        echo "❌ Wolf has crashed $MAX_RESTARTS times in the last $RESTART_WINDOW seconds"
        echo "   Giving up to prevent crash loop. Check logs for root cause."
        return 1
    fi

    # Record this restart
    RESTART_TIMESTAMPS+=("$NOW")
    return 0
}

# Initial Wolf start
start_wolf
wait_for_wolf

# Start Moonlight Web after Wolf is ready
start_moonlight_web

# Start background cleanup daemon for stale wayland sockets
# Wolf doesn't always clean up sockets when lobby creation fails (timeout/panic)
# This runs every 5 minutes to prevent accumulation of stale sockets
(
    while true; do
        sleep 300  # 5 minutes
        if [ -n "$XDG_RUNTIME_DIR" ] && [ -d "$XDG_RUNTIME_DIR" ]; then
            # Get active lobby count from Wolf API
            ACTIVE_LOBBIES=$(curl -s --unix-socket /var/run/wolf/wolf.sock 'http://localhost/api/v1/lobbies' 2>/dev/null | grep -o '"id"' | wc -l || echo "0")
            # Count wayland socket PAIRS (socket + lock file = 2 entries per display)
            SOCKET_COUNT=$(ls $XDG_RUNTIME_DIR/wayland-*.lock 2>/dev/null | wc -l || echo "0")

            # If there are more sockets than active lobbies, we have orphans
            if [ "$SOCKET_COUNT" -gt "$ACTIVE_LOBBIES" ]; then
                ORPHANS=$((SOCKET_COUNT - ACTIVE_LOBBIES))
                echo "[$(date -Iseconds)] Found $ORPHANS orphaned wayland sockets (active: $ACTIVE_LOBBIES, sockets: $SOCKET_COUNT)"
                # Only clean up if there are MANY more sockets than lobbies (safety margin)
                if [ "$ORPHANS" -gt 10 ]; then
                    echo "[$(date -Iseconds)] Cleaning up stale wayland sockets..."
                    # Clean ALL sockets - Wolf will recreate for active lobbies
                    rm -rf $XDG_RUNTIME_DIR/wayland-* 2>/dev/null || true
                    echo "[$(date -Iseconds)] Wayland sockets cleaned"
                fi
            fi
        fi
    done
) 2>&1 | sed -u 's/^/[WAYLAND-CLEANUP] /' &
echo "✅ Wayland socket cleanup daemon started (runs every 5 minutes)"

# Main supervision loop - restart Wolf if it crashes
while true; do
    wait $WOLF_PID
    EXIT_CODE=$?

    echo "⚠️  Wolf exited with code $EXIT_CODE at $(date -Iseconds)"

    # Check if we should restart
    if ! should_restart; then
        echo "🛑 Too many restarts, exiting container"
        exit 1
    fi

    WOLF_RESTART_COUNT=$((WOLF_RESTART_COUNT + 1))
    echo "🔄 Restarting Wolf (restart #$WOLF_RESTART_COUNT)..."

    # Brief pause before restart
    sleep 2

    # Restart Wolf
    start_wolf
    wait_for_wolf || echo "⚠️  Wolf may not be fully ready, continuing supervision..."
done
EOF
>>>>>>> 0a488310
RUN chmod +x /opt/gow/startup-app.sh

# ====================================================================
# Wolf environment variables (from wolf.Dockerfile lines 207-225)
# ====================================================================

ENV GST_GL_API=gles2 \
    GST_GL_PLATFORM=egl \
    GST_GL_WINDOW=surfaceless \
    WOLF_USE_ZERO_COPY=TRUE \
    WOLF_LOG_LEVEL=INFO \
    WOLF_CFG_FILE=$WOLF_CFG_FOLDER/config.toml \
    WOLF_PRIVATE_KEY_FILE=$WOLF_CFG_FOLDER/key.pem \
    WOLF_PRIVATE_CERT_FILE=$WOLF_CFG_FOLDER/cert.pem \
    WOLF_PULSE_IMAGE=ghcr.io/games-on-whales/pulseaudio:master \
    WOLF_RENDER_NODE=/dev/dri/renderD128 \
    # WOLF_STOP_CONTAINER_ON_EXIT is set dynamically in startup-app.sh based on HELIX_KEEP_DEAD_CONTAINERS
    WOLF_DOCKER_SOCKET=/var/run/docker.sock \
    RUST_BACKTRACE=full \
    RUST_LOG=WARN \
    HOST_APPS_STATE_FOLDER=/etc/wolf \
    GST_DEBUG=2 \
    PUID=0 \
    PGID=0 \
    UNAME="root"

# Helix sandbox environment variables
ENV HELIX_API_URL="" \
    WOLF_INSTANCE_ID="" \
    RUNNER_TOKEN="" \
    GPU_TYPE="nvidia" \
    MAX_SANDBOXES="10" \
    HELIX_DEV_MODE="false" \
    ZED_IMAGE="helix-sway:latest" \
    TURN_PUBLIC_IP="" \
    TURN_PASSWORD="" \
    HELIX_HOSTNAME="" \
    MOONLIGHT_CREDENTIALS="helix" \
    HYDRA_ENABLED="true" \
    HYDRA_PRIVILEGED_MODE_ENABLED="false" \
    HELIX_KEEP_DEAD_CONTAINERS="false"

# XDG_RUNTIME_DIR (creates volume when starting container)
VOLUME /run/user/wolf/
ENV XDG_RUNTIME_DIR=/run/user/wolf

# ====================================================================
# Expose ports (Wolf + Moonlight Web)
# ====================================================================

# Moonlight protocol (Wolf)
EXPOSE 47984/tcp 47989/tcp 48010/tcp 47415/udp 47999/udp 48100/udp 48200/udp
# Moonlight Web UI + WebRTC
EXPOSE 8080/tcp 40000-40100/udp

# ====================================================================
# Labels
# ====================================================================

LABEL org.opencontainers.image.source="https://github.com/helixml/helix"
LABEL org.opencontainers.image.description="Helix Sandbox: Wolf + Moonlight Web + RevDial + DinD"

# ====================================================================
# Entrypoint (from GOW base-app, runs cont-init.d scripts then startup-app.sh)
# ====================================================================

ENTRYPOINT ["/entrypoint.sh"]<|MERGE_RESOLUTION|>--- conflicted
+++ resolved
@@ -291,229 +291,7 @@
 # (Replaces /opt/gow/startup-app.sh - Wolf is the main process)
 # ====================================================================
 
-<<<<<<< HEAD
 COPY sandbox/startup-app.sh /opt/gow/startup-app.sh
-=======
-RUN cat > /opt/gow/startup-app.sh << 'EOF'
-#!/bin/bash
-set -e
-
-# This script is executed by GOW's /entrypoint.sh after all cont-init.d scripts
-# At this point:
-#   - dockerd is running (started by 04-start-dockerd.sh)
-#   - Wolf config is initialized (05-init-wolf-config.sh)
-#   - Moonlight Web config is initialized (06-init-moonlight-config.sh)
-#   - RevDial clients started (07-start-revdial-clients.sh) - Wolf RevDial only
-#
-# IMPORTANT: Moonlight Web MUST start AFTER Wolf to avoid "LikelyOffline" errors
-# Moonlight Web tries to connect to Wolf on startup to cache host info.
-# If Wolf isn't ready, the connection fails and is cached as "offline".
-
-echo "🐺 Starting Wolf (main process with automatic restart)..."
-
-# Clean up stale wayland sockets from XDG_RUNTIME_DIR
-# Wolf creates wayland-N sockets for each lobby. When lobbies fail or timeout,
-# these sockets aren't always cleaned up, causing ListeningSocketSource::new_auto()
-# to eventually fail with a panic.
-if [ -n "$XDG_RUNTIME_DIR" ] && [ -d "$XDG_RUNTIME_DIR" ]; then
-    WAYLAND_COUNT=$(ls -d $XDG_RUNTIME_DIR/wayland-* 2>/dev/null | wc -l)
-    if [ "$WAYLAND_COUNT" -gt 0 ]; then
-        echo "🧹 Cleaning up $WAYLAND_COUNT stale wayland sockets from $XDG_RUNTIME_DIR..."
-        rm -rf $XDG_RUNTIME_DIR/wayland-* 2>/dev/null || true
-        echo "✅ Wayland sockets cleaned"
-    fi
-fi
-
-# Make sure Wolf config folder and socket directory exist
-export WOLF_CFG_FOLDER=$HOST_APPS_STATE_FOLDER/cfg
-mkdir -p $WOLF_CFG_FOLDER
-mkdir -p /var/run/wolf
-export WOLF_CFG_FILE=$WOLF_CFG_FOLDER/config.toml
-export WOLF_PRIVATE_KEY_FILE=$WOLF_CFG_FOLDER/key.pem
-export WOLF_PRIVATE_CERT_FILE=$WOLF_CFG_FOLDER/cert.pem
-
-# Set default values for environment variables
-# Auto-detect software rendering mode based on GPU_VENDOR
-if [ "$GPU_VENDOR" = "none" ] || [ -z "$GPU_VENDOR" ] && [ ! -e /dev/dri/renderD128 ]; then
-    echo "🖥️  Software rendering mode detected (GPU_VENDOR=$GPU_VENDOR)"
-    export WOLF_RENDER_NODE="SOFTWARE"
-    export WOLF_ENCODER_NODE="SOFTWARE"
-    export GST_GL_DRM_DEVICE=""
-    # Force Mesa to use llvmpipe for software rendering
-    export LIBGL_ALWAYS_SOFTWARE=1
-    export MESA_GL_VERSION_OVERRIDE=4.5
-else
-    export WOLF_RENDER_NODE=${WOLF_RENDER_NODE:-/dev/dri/renderD128}
-    export WOLF_ENCODER_NODE=${WOLF_ENCODER_NODE:-$WOLF_RENDER_NODE}
-    export GST_GL_DRM_DEVICE=${GST_GL_DRM_DEVICE:-$WOLF_ENCODER_NODE}
-fi
-echo "🎮 Wolf render configuration: WOLF_RENDER_NODE=$WOLF_RENDER_NODE"
-
-# Update fake-udev path
-export WOLF_DOCKER_FAKE_UDEV_PATH=${WOLF_DOCKER_FAKE_UDEV_PATH:-$HOST_APPS_STATE_FOLDER/fake-udev}
-cp /wolf/fake-udev $WOLF_DOCKER_FAKE_UDEV_PATH
-
-# Track restart state
-WOLF_RESTART_COUNT=0
-MAX_RESTARTS=10
-RESTART_WINDOW=300  # 5 minutes
-RESTART_TIMESTAMPS=()
-
-# Function to start Wolf with supervision
-start_wolf() {
-    cd /wolf
-    /wolf/wolf &
-    WOLF_PID=$!
-    echo "🐺 Wolf started (PID: $WOLF_PID)"
-}
-
-# Function to wait for Wolf HTTP server
-wait_for_wolf() {
-    echo "⏳ Waiting for Wolf HTTP server..."
-    for i in {1..30}; do
-        if timeout 1 bash -c 'cat < /dev/null > /dev/tcp/127.0.0.1/47989' 2>/dev/null; then
-            echo "✅ Wolf HTTP server is ready"
-            return 0
-        fi
-        if [ $i -eq 30 ]; then
-            echo "⚠️  Wolf HTTP server not ready after 30s"
-            return 1
-        fi
-        sleep 1
-    done
-}
-
-# Function to start Moonlight Web with auto-restart (called once on first Wolf start)
-MOONLIGHT_STARTED=false
-start_moonlight_web() {
-    if [ "$MOONLIGHT_STARTED" = true ]; then
-        return
-    fi
-
-    echo "🌙 Starting Moonlight Web with auto-restart..."
-    (
-        cd /opt/moonlight-web
-        while true; do
-            echo "[$(date -Iseconds)] Starting Moonlight Web..."
-            ./moonlight-web
-            EXIT_CODE=$?
-            echo "[$(date -Iseconds)] ⚠️  Moonlight Web exited with code $EXIT_CODE, restarting in 2s..."
-            sleep 2
-        done
-    ) 2>&1 | sed -u 's/^/[MOONLIGHT] /' &
-    echo "✅ Moonlight Web started with auto-restart"
-
-    # Start Moonlight Web RevDial client with auto-restart (if HELIX_API_URL is set)
-    if [ -n "$HELIX_API_URL" ]; then
-        echo "🔗 Starting Moonlight Web RevDial client with auto-restart..."
-        (
-            while true; do
-                echo "[$(date -Iseconds)] Starting Moonlight Web RevDial client..."
-                /usr/local/bin/revdial-client \
-                    -server "$HELIX_API_URL/api/v1/revdial" \
-                    -runner-id "moonlight-${WOLF_INSTANCE_ID:-local}" \
-                    -token "${RUNNER_TOKEN:-}" \
-                    -local "127.0.0.1:8080"
-                EXIT_CODE=$?
-                echo "[$(date -Iseconds)] ⚠️  Moonlight Web RevDial client exited with code $EXIT_CODE, restarting in 2s..."
-                sleep 2
-            done
-        ) 2>&1 | sed -u 's/^/[MOONLIGHT-REVDIAL] /' &
-        echo "✅ Moonlight Web RevDial client started with auto-restart"
-    fi
-
-    # Start auto-pairing in background (gives Moonlight Web time to fully initialize)
-    (sleep 3 && /opt/moonlight-web/auto-pair.sh) 2>&1 | sed -u 's/^/[PAIRING] /' &
-
-    MOONLIGHT_STARTED=true
-}
-
-# Function to check if we should restart (rate limiting)
-should_restart() {
-    local NOW=$(date +%s)
-
-    # Remove old timestamps outside the window
-    local NEW_TIMESTAMPS=()
-    for TS in "${RESTART_TIMESTAMPS[@]}"; do
-        if [ $((NOW - TS)) -lt $RESTART_WINDOW ]; then
-            NEW_TIMESTAMPS+=("$TS")
-        fi
-    done
-    RESTART_TIMESTAMPS=("${NEW_TIMESTAMPS[@]}")
-
-    # Check if we've exceeded max restarts in window
-    if [ ${#RESTART_TIMESTAMPS[@]} -ge $MAX_RESTARTS ]; then
-        echo "❌ Wolf has crashed $MAX_RESTARTS times in the last $RESTART_WINDOW seconds"
-        echo "   Giving up to prevent crash loop. Check logs for root cause."
-        return 1
-    fi
-
-    # Record this restart
-    RESTART_TIMESTAMPS+=("$NOW")
-    return 0
-}
-
-# Initial Wolf start
-start_wolf
-wait_for_wolf
-
-# Start Moonlight Web after Wolf is ready
-start_moonlight_web
-
-# Start background cleanup daemon for stale wayland sockets
-# Wolf doesn't always clean up sockets when lobby creation fails (timeout/panic)
-# This runs every 5 minutes to prevent accumulation of stale sockets
-(
-    while true; do
-        sleep 300  # 5 minutes
-        if [ -n "$XDG_RUNTIME_DIR" ] && [ -d "$XDG_RUNTIME_DIR" ]; then
-            # Get active lobby count from Wolf API
-            ACTIVE_LOBBIES=$(curl -s --unix-socket /var/run/wolf/wolf.sock 'http://localhost/api/v1/lobbies' 2>/dev/null | grep -o '"id"' | wc -l || echo "0")
-            # Count wayland socket PAIRS (socket + lock file = 2 entries per display)
-            SOCKET_COUNT=$(ls $XDG_RUNTIME_DIR/wayland-*.lock 2>/dev/null | wc -l || echo "0")
-
-            # If there are more sockets than active lobbies, we have orphans
-            if [ "$SOCKET_COUNT" -gt "$ACTIVE_LOBBIES" ]; then
-                ORPHANS=$((SOCKET_COUNT - ACTIVE_LOBBIES))
-                echo "[$(date -Iseconds)] Found $ORPHANS orphaned wayland sockets (active: $ACTIVE_LOBBIES, sockets: $SOCKET_COUNT)"
-                # Only clean up if there are MANY more sockets than lobbies (safety margin)
-                if [ "$ORPHANS" -gt 10 ]; then
-                    echo "[$(date -Iseconds)] Cleaning up stale wayland sockets..."
-                    # Clean ALL sockets - Wolf will recreate for active lobbies
-                    rm -rf $XDG_RUNTIME_DIR/wayland-* 2>/dev/null || true
-                    echo "[$(date -Iseconds)] Wayland sockets cleaned"
-                fi
-            fi
-        fi
-    done
-) 2>&1 | sed -u 's/^/[WAYLAND-CLEANUP] /' &
-echo "✅ Wayland socket cleanup daemon started (runs every 5 minutes)"
-
-# Main supervision loop - restart Wolf if it crashes
-while true; do
-    wait $WOLF_PID
-    EXIT_CODE=$?
-
-    echo "⚠️  Wolf exited with code $EXIT_CODE at $(date -Iseconds)"
-
-    # Check if we should restart
-    if ! should_restart; then
-        echo "🛑 Too many restarts, exiting container"
-        exit 1
-    fi
-
-    WOLF_RESTART_COUNT=$((WOLF_RESTART_COUNT + 1))
-    echo "🔄 Restarting Wolf (restart #$WOLF_RESTART_COUNT)..."
-
-    # Brief pause before restart
-    sleep 2
-
-    # Restart Wolf
-    start_wolf
-    wait_for_wolf || echo "⚠️  Wolf may not be fully ready, continuing supervision..."
-done
-EOF
->>>>>>> 0a488310
 RUN chmod +x /opt/gow/startup-app.sh
 
 # ====================================================================
