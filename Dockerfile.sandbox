# ====================================================================
# Helix Sandbox - Unified Container
# Architecture: Wolf + Moonlight Web + RevDial Client + Docker-in-Docker
# Based on: ~/pm/wolf/docker/wolf.Dockerfile (uses GOW base-app + cont-init.d)
# ====================================================================

# Use same base as Wolf (GOW gstreamer base-app with init system)
ARG BASE_IMAGE=ghcr.io/games-on-whales/gstreamer:1.26.7

# ====================================================================
# Stage 1: Build Go binaries (revdial-client, hydra, sandbox-heartbeat)
# ====================================================================
FROM golang:1.24 AS go-builder
WORKDIR /build
COPY go.mod go.sum ./
RUN --mount=type=cache,target=/go/pkg/mod \
    go mod download
COPY api/ ./api/
# Build revdial-client
RUN --mount=type=cache,target=/go/pkg/mod \
    --mount=type=cache,target=/root/.cache/go-build \
    CGO_ENABLED=0 go build -ldflags "-s -w" -o /revdial-client ./api/cmd/revdial-client
# Build hydra (multi-Docker isolation daemon)
RUN --mount=type=cache,target=/go/pkg/mod \
    --mount=type=cache,target=/root/.cache/go-build \
    CGO_ENABLED=0 go build -ldflags "-s -w" -o /hydra ./api/cmd/hydra
# Build sandbox-heartbeat (disk monitoring)
RUN --mount=type=cache,target=/go/pkg/mod \
    --mount=type=cache,target=/root/.cache/go-build \
    CGO_ENABLED=0 go build -ldflags "-s -w" -o /sandbox-heartbeat ./api/cmd/sandbox-heartbeat

# Alias for backward compatibility
FROM go-builder AS revdial-builder

# ====================================================================
# Stage 2: Build Moonlight Web
# ====================================================================
FROM rust:latest AS moonlight-web-builder

# Use release mode for production (or debug for faster builds)
ARG BUILD_MODE=release

# Install Rust nightly (required by moonlight-web-stream)
RUN rustup default nightly

# Install build dependencies
RUN apt-get update && apt-get install -y \
    procps \
    curl \
    cmake \
    libssl-dev \
    pkg-config \
    clang \
    libclang-dev \
    nodejs \
    npm \
    && rm -rf /var/lib/apt/lists/*

# Use system OpenSSL (prevents slow perl-based OpenSSL compilation)
ENV OPENSSL_NO_VENDOR=1
ENV OPENSSL_DIR=/usr
ENV OPENSSL_LIB_DIR=/usr/lib/x86_64-linux-gnu
ENV OPENSSL_INCLUDE_DIR=/usr/include

WORKDIR /build

# NOTE: In production, copy Moonlight Web source here
# For now, we'll copy from upstream image in final stage
# COPY moonlight-web-stream/ .
# RUN --mount=type=cache,target=/usr/local/cargo/registry \
#     --mount=type=cache,target=/build/target \
#     cargo build --release && \
#     cp /build/target/release/web-server /tmp/web-server && \
#     cp /build/target/release/streamer /tmp/streamer

# ====================================================================
# Stage 3: Get Wolf binary (use local image)
# ====================================================================
FROM wolf:helix-fixed AS wolf-upstream
# Using local Wolf image built from ~/pm/wolf

# ====================================================================
# Stage 4: Get Moonlight Web binaries (use local image)
# ====================================================================
FROM helix-moonlight-web:helix-fixed AS moonlight-web-upstream
# Using local Moonlight Web image

# ====================================================================
# Stage 5: Final unified sandbox image
# ====================================================================
FROM $BASE_IMAGE AS sandbox

ENV DEBIAN_FRONTEND=noninteractive

# ====================================================================
# Install all runtime dependencies (Wolf + Moonlight Web + Docker)
# ====================================================================

# Wolf runtime dependencies (from wolf.Dockerfile lines 99-110)
RUN apt-get update -y && \
    apt-get install -y --no-install-recommends \
    ca-certificates \
    libssl3 \
    libicu76 \
    libevdev2 \
    libudev1 \
    libcurl4 \
    libdrm2 \
    libpci3 \
    libunwind8 \
    && rm -rf /var/lib/apt/lists/*

# Debug tools for deadlock investigation (from wolf.Dockerfile lines 113-122)
RUN apt-get update -y && \
    apt-get install -y --no-install-recommends \
    gdb \
    strace \
    ltrace \
    lsof \
    procps \
    htop \
    binutils \
    && rm -rf /var/lib/apt/lists/*

# ROCm SMI for AMD GPU monitoring (used by Wolf's GPU stats endpoint)
# Install from ROCm repo for AMD GPU support
RUN apt-get update -y && \
    apt-get install -y --no-install-recommends \
    wget gnupg \
    && mkdir -p /etc/apt/keyrings \
    && wget -qO - https://repo.radeon.com/rocm/rocm.gpg.key | gpg --dearmor > /etc/apt/keyrings/rocm.gpg \
    && echo "deb [arch=amd64 signed-by=/etc/apt/keyrings/rocm.gpg] https://repo.radeon.com/rocm/apt/6.2 noble main" > /etc/apt/sources.list.d/rocm.list \
    && apt-get update -y \
    && apt-get install -y --no-install-recommends rocm-smi-lib \
    && rm -rf /var/lib/apt/lists/*

# gst-plugin-wayland runtime dependencies (from wolf.Dockerfile lines 147-151)
RUN apt-get update -y && \
    apt-get install -y --no-install-recommends \
    libwayland-server0 libinput10 libxkbcommon0 libgbm1 \
    libglvnd0 libgl1 libglx0 libegl1 libgles2 xwayland hwdata \
    && rm -rf /var/lib/apt/lists/*

# Docker + NVIDIA Container Toolkit (from wolf.Dockerfile lines 154-182)
RUN apt-get update -y && \
    apt-get install -y --no-install-recommends \
    ca-certificates \
    curl \
    gnupg \
    lsb-release \
    && mkdir -p /etc/apt/keyrings \
    && curl -fsSL https://download.docker.com/linux/ubuntu/gpg | gpg --dearmor -o /etc/apt/keyrings/docker.gpg \
    && echo "deb [arch=$(dpkg --print-architecture) signed-by=/etc/apt/keyrings/docker.gpg] https://download.docker.com/linux/ubuntu $(lsb_release -cs) stable" | tee /etc/apt/sources.list.d/docker.list > /dev/null \
    && apt-get update -y \
    && apt-get install -y --no-install-recommends \
    docker-ce-cli \
    docker-ce \
    containerd.io \
    docker-buildx-plugin \
    docker-compose-plugin \
    && rm -rf /var/lib/apt/lists/*

# NVIDIA Container Toolkit (from wolf.Dockerfile lines 174-182)
RUN curl -fsSL https://nvidia.github.io/libnvidia-container/gpgkey | gpg --dearmor -o /usr/share/keyrings/nvidia-container-toolkit-keyring.gpg \
    && curl -s -L https://nvidia.github.io/libnvidia-container/stable/deb/nvidia-container-toolkit.list | \
        sed 's#deb https://#deb [signed-by=/usr/share/keyrings/nvidia-container-toolkit-keyring.gpg] https://#g' | \
        tee /etc/apt/sources.list.d/nvidia-container-toolkit.list \
    && apt-get update -y \
    && apt-get install -y --no-install-recommends \
    nvidia-container-toolkit \
    nvidia-container-runtime \
    && rm -rf /var/lib/apt/lists/*

# ====================================================================
# Copy desktop image tarballs EARLY (rarely change, ~3GB each)
# This maximizes cache hits - changes to scripts/binaries below won't
# invalidate these large layers, making pushes much faster
# ====================================================================
RUN mkdir -p /opt/images

# Sway desktop tarball (required)
COPY helix-sway.tar /opt/images/helix-sway.tar
COPY helix-sway.tar.hash /opt/images/helix-sway.tar.hash
COPY helix-sway.version /opt/images/helix-sway.version

# Zorin desktop tarball (optional - may not exist during initial builds)
# Use COPY with wildcard pattern to make it optional
COPY helix-zorin.tar* /opt/images/

# ====================================================================
# Copy Wolf binaries and setup
# ====================================================================

WORKDIR /wolf
ENV WOLF_CFG_FOLDER=/etc/wolf/cfg

# Copy Wolf binaries from upstream (or from wolf-builder if building from source)
COPY --from=wolf-upstream /wolf/wolf /wolf/wolf
COPY --from=wolf-upstream /wolf/fake-udev /wolf/fake-udev

# Copy Wolf's GStreamer plugins (custom compositor)
ENV GST_PLUGIN_PATH=/usr/local/lib/x86_64-linux-gnu/gstreamer-1.0/
COPY --from=wolf-upstream $GST_PLUGIN_PATH /usr/local/lib/x86_64-linux-gnu/gstreamer-1.0/
COPY --from=wolf-upstream /usr/local/lib/liblibgstwaylanddisplay* /usr/local/lib/

# Copy Wolf's init scripts and config template
# Note: /etc/wolf/cfg is created for prod (in dev it's bind-mounted from ./wolf)
RUN mkdir -p /opt/wolf-defaults /etc/wolf/cfg
COPY --from=wolf-upstream /opt/wolf-defaults/config.toml.template /opt/wolf-defaults/config.toml.template
COPY --from=wolf-upstream /opt/wolf-defaults/pulse-lowmem.conf /opt/wolf-defaults/pulse-lowmem.conf
COPY --from=wolf-upstream /etc/cont-init.d/05-init-wolf-config.sh /etc/cont-init.d/05-init-wolf-config.sh
RUN chmod +x /etc/cont-init.d/05-init-wolf-config.sh

# Create complete start-dockerd.sh script (based on ~/pm/wolf/docker/start-dockerd.sh with Helix additions)
COPY <<'DOCKERD_SCRIPT' /etc/cont-init.d/04-start-dockerd.sh
#!/bin/bash
set -e

echo "🐳 Starting Wolf's isolated dockerd..."

# Clean up stale PID files (common issue with Docker restarts)
if [ -f /var/run/docker.pid ]; then
    echo "🧹 Cleaning up stale docker.pid file"
    rm -f /var/run/docker.pid
fi

# Clean up stale containerd PID file (prevents "timeout waiting for containerd to start")
if [ -f /run/docker/containerd/containerd.pid ]; then
    echo "🧹 Cleaning up stale containerd.pid file"
    rm -f /run/docker/containerd/containerd.pid
fi

# Use iptables-legacy for DinD compatibility
export PATH="/usr/local/sbin/.iptables-legacy:$PATH"
echo "Using iptables-legacy for Docker-in-Docker networking compatibility"

# Configure dockerd with NVIDIA runtime
mkdir -p /etc/docker
cat > /etc/docker/daemon.json <<'DAEMON_JSON'
{
  "runtimes": {
    "nvidia": {
      "path": "nvidia-container-runtime",
      "runtimeArgs": []
    }
  },
  "storage-driver": "overlay2",
  "log-level": "error"
}
DAEMON_JSON

echo "Configured Wolf's dockerd with nvidia runtime support"

# Start dockerd with auto-restart supervisor loop in background
# This ensures dockerd restarts if it crashes (which would break all sandboxes)
(
    while true; do
        # Clean up stale PID files before each restart attempt
        rm -f /var/run/docker.pid /run/docker/containerd/containerd.pid 2>/dev/null || true

        echo "[$(date -Iseconds)] Starting dockerd..."
        dockerd --config-file /etc/docker/daemon.json \
            --host=unix:///var/run/docker.sock
        EXIT_CODE=$?
        echo "[$(date -Iseconds)] ⚠️  dockerd exited with code $EXIT_CODE, restarting in 2s..."
        sleep 2
    done
) 2>&1 | sed -u 's/^/[DOCKERD] /' &

DOCKERD_WRAPPER_PID=$!
echo "Started dockerd with auto-restart (wrapper PID: $DOCKERD_WRAPPER_PID)"

# Wait for dockerd to be ready
TIMEOUT=30
ELAPSED=0
until docker info >/dev/null 2>&1; do
    if [ $ELAPSED -ge $TIMEOUT ]; then
        echo "❌ ERROR: dockerd failed to start within $TIMEOUT seconds"
        echo "Check dockerd logs above for details"
        return 1  # NOTE: Use "return" not "exit" - this script is sourced by entrypoint.sh!
    fi
    echo "Waiting for dockerd... ($ELAPSED/$TIMEOUT)"
    sleep 1
    ELAPSED=$((ELAPSED + 1))
done

echo "✅ Wolf's dockerd is ready!"
docker info 2>&1 | head -5

# Enable forwarding for nested containers
iptables -P FORWARD ACCEPT
echo "✅ iptables FORWARD policy set to ACCEPT"

# Create helix_default network
if ! docker network inspect helix_default >/dev/null 2>&1; then
    echo "Creating helix_default network (subnet 172.20.0.0/16)..."
    docker network create helix_default --subnet 172.20.0.0/16 --gateway 172.20.0.1
    echo "✅ helix_default network created"
else
    echo "helix_default network already exists"
fi

# Load helix-sway image into sandbox's dockerd (with version-based management)
if [ -f /opt/images/helix-sway.tar ]; then
    # Read expected version from embedded metadata
    SWAY_VERSION="latest"
    if [ -f /opt/images/helix-sway.version ]; then
        SWAY_VERSION=$(cat /opt/images/helix-sway.version)
        echo "📦 helix-sway version: ${SWAY_VERSION}"
    fi

    # Check if versioned image already loaded (optimization to skip expensive docker load)
    SHOULD_LOAD=true
    EXPECTED_HASH=""
    if [ -f /opt/images/helix-sway.tar.hash ]; then
        EXPECTED_HASH=$(cat /opt/images/helix-sway.tar.hash)
    fi

    # Check for versioned tag first (more reliable than :latest)
    CURRENT_HASH=$(docker images "helix-sway:${SWAY_VERSION}" --format '{{.ID}}' 2>/dev/null || echo "")

    if [ "$CURRENT_HASH" = "$EXPECTED_HASH" ] && [ -n "$CURRENT_HASH" ]; then
        echo "✅ helix-sway:${SWAY_VERSION} already loaded (hash: $CURRENT_HASH) - skipping docker load"
        SHOULD_LOAD=false
    else
        echo "📦 Loading helix-sway:${SWAY_VERSION} into sandbox's dockerd (current: ${CURRENT_HASH:-none}, expected: ${EXPECTED_HASH:-unknown})..."
    fi

    if [ "$SHOULD_LOAD" = true ]; then
        if docker load -i /opt/images/helix-sway.tar 2>&1 | tee /tmp/docker-load.log; then
            # Verify both tags exist after load
            if docker images "helix-sway:${SWAY_VERSION}" --format '{{.ID}}' | grep -q .; then
                echo "✅ helix-sway:${SWAY_VERSION} loaded successfully"
            else
                # Tarball may be from before versioning - tag it now
                echo "🏷️  Tagging helix-sway:latest as helix-sway:${SWAY_VERSION}"
                docker tag helix-sway:latest "helix-sway:${SWAY_VERSION}" 2>/dev/null || true
            fi
        else
            echo "⚠️  Failed to load helix-sway tarball (may be corrupted or out of memory)"
            echo "   Container will continue startup - transfer fresh image with './stack build-sway'"
        fi
    fi

    # Note: Wolf executor reads /opt/images/helix-sway.version directly
    echo "✅ helix-sway:${SWAY_VERSION} ready for Wolf executor"
else
    echo "⚠️  helix-sway tarball not found (sandboxes may fail to start)"
fi

# Load helix-zorin image into sandbox's dockerd (optional - with version-based management)
if [ -f /opt/images/helix-zorin.tar ]; then
    # Read expected version from embedded metadata
    ZORIN_VERSION="latest"
    if [ -f /opt/images/helix-zorin.version ]; then
        ZORIN_VERSION=$(cat /opt/images/helix-zorin.version)
        echo "📦 helix-zorin version: ${ZORIN_VERSION}"
    fi

    # Check if versioned image already loaded (optimization to skip expensive docker load)
    SHOULD_LOAD=true
    EXPECTED_HASH=""
    if [ -f /opt/images/helix-zorin.tar.hash ]; then
        EXPECTED_HASH=$(cat /opt/images/helix-zorin.tar.hash)
    fi

    # Check for versioned tag first (more reliable than :latest)
    CURRENT_HASH=$(docker images "helix-zorin:${ZORIN_VERSION}" --format '{{.ID}}' 2>/dev/null || echo "")

    if [ "$CURRENT_HASH" = "$EXPECTED_HASH" ] && [ -n "$CURRENT_HASH" ]; then
        echo "✅ helix-zorin:${ZORIN_VERSION} already loaded (hash: $CURRENT_HASH) - skipping docker load"
        SHOULD_LOAD=false
    else
        echo "📦 Loading helix-zorin:${ZORIN_VERSION} into sandbox's dockerd (current: ${CURRENT_HASH:-none}, expected: ${EXPECTED_HASH:-unknown})..."
    fi

    if [ "$SHOULD_LOAD" = true ]; then
        if docker load -i /opt/images/helix-zorin.tar 2>&1 | tee /tmp/docker-load-zorin.log; then
            # Verify both tags exist after load
            if docker images "helix-zorin:${ZORIN_VERSION}" --format '{{.ID}}' | grep -q .; then
                echo "✅ helix-zorin:${ZORIN_VERSION} loaded successfully"
            else
                # Tarball may be from before versioning - tag it now
                echo "🏷️  Tagging helix-zorin:latest as helix-zorin:${ZORIN_VERSION}"
                docker tag helix-zorin:latest "helix-zorin:${ZORIN_VERSION}" 2>/dev/null || true
            fi
        else
            echo "⚠️  Failed to load helix-zorin tarball (may be corrupted or out of memory)"
            echo "   Container will continue startup - transfer fresh image with './stack build-zorin'"
        fi
    fi

    echo "✅ helix-zorin:${ZORIN_VERSION} ready for Wolf executor"
else
    echo "ℹ️  helix-zorin tarball not found (Zorin desktop not available)"
fi
DOCKERD_SCRIPT
RUN chmod +x /etc/cont-init.d/04-start-dockerd.sh

# ====================================================================
# Copy Moonlight Web binaries and setup
# ====================================================================

WORKDIR /opt/moonlight-web

# Copy Moonlight Web binaries from upstream
COPY --from=moonlight-web-upstream /app/web-server /opt/moonlight-web/moonlight-web
COPY --from=moonlight-web-upstream /app/streamer /opt/moonlight-web/streamer
COPY --from=moonlight-web-upstream /app/dist /opt/moonlight-web/dist
COPY --from=moonlight-web-upstream /app/static /opt/moonlight-web/static

# Copy Moonlight Web templates (init script is inline below)
RUN mkdir -p /opt/moonlight-web/templates /opt/moonlight-web/server
COPY --from=moonlight-web-upstream /app/templates/ /opt/moonlight-web/templates/

# Create symlinks for Moonlight Web init script compatibility
# The upstream init script expects binaries in /app/, but we have them in /opt/moonlight-web/
RUN mkdir -p /app && \
    ln -s /opt/moonlight-web/moonlight-web /app/web-server && \
    ln -s /opt/moonlight-web/streamer /app/streamer && \
    ln -s /opt/moonlight-web/dist /app/dist && \
    ln -s /opt/moonlight-web/static /app/static && \
    ln -s /opt/moonlight-web/templates /app/templates && \
    ln -s /opt/moonlight-web/server /app/server

# ====================================================================
# Copy revdial-client and hydra binaries
# ====================================================================

COPY --from=go-builder /revdial-client /usr/local/bin/revdial-client
COPY --from=go-builder /hydra /usr/local/bin/hydra
COPY --from=go-builder /sandbox-heartbeat /usr/local/bin/sandbox-heartbeat
RUN chmod +x /usr/local/bin/revdial-client /usr/local/bin/hydra /usr/local/bin/sandbox-heartbeat

# ====================================================================
# Create cont-init.d scripts for Moonlight Web and RevDial
# (Following Wolf's pattern: /etc/cont-init.d/*.sh runs before main process)
# ====================================================================

# 06: Initialize Moonlight Web config (startup moved to startup-app.sh to run AFTER Wolf)
# Use the upstream init script with modified Wolf address (127.0.0.1 instead of wolf)
RUN cat > /etc/cont-init.d/06-init-moonlight-config.sh << 'EOF'
#!/bin/bash
set -e
echo "🌙 Initializing Moonlight Web config..."

DATA_FILE="/opt/moonlight-web/server/data.json"
CONFIG_FILE="/opt/moonlight-web/server/config.json"
DATA_TEMPLATE="/opt/moonlight-web/templates/data.json.template"
CONFIG_TEMPLATE="/opt/moonlight-web/templates/config.json.template"

mkdir -p /opt/moonlight-web/server

# Initialize data.json if it doesn't exist or is empty
if [ ! -f "$DATA_FILE" ] || [ ! -s "$DATA_FILE" ]; then
    echo "🔧 Initializing moonlight-web data.json from template..."
    # Wolf is on 127.0.0.1 in unified sandbox container
    # Must use 127.0.0.1 NOT localhost - Wolf only listens on IPv4, and "localhost"
    # resolves to IPv6 first on modern Linux, causing "LikelyOffline" errors
    sed 's/"address": "wolf"/"address": "127.0.0.1"/' "$DATA_TEMPLATE" > "$DATA_FILE"
    # Use WOLF_INSTANCE_ID for consistency with Wolf hostname
    WOLF_INSTANCE_ID=${WOLF_INSTANCE_ID:-local}
    sed -i "s/{{HELIX_HOSTNAME}}/$WOLF_INSTANCE_ID/g" "$DATA_FILE"
    echo "✅ moonlight-web data.json initialized"
fi

# Initialize config.json with dynamic TURN server IP
if [ ! -f "$CONFIG_FILE" ] || [ ! -s "$CONFIG_FILE" ]; then
    echo "🔧 Initializing moonlight-web config.json from template..."

    # Use environment variables or defaults for dev mode
    MOONLIGHT_CREDENTIALS=${MOONLIGHT_CREDENTIALS:-helix:helix}
    TURN_PASSWORD=${TURN_PASSWORD:-helix-turn-secret}
    TURN_PUBLIC_IP=${TURN_PUBLIC_IP:-}

    # Auto-detect public IP if TURN_PUBLIC_IP not set
    if [ -z "$TURN_PUBLIC_IP" ]; then
        echo "⏳ Auto-detecting public IP for TURN server..."
        TURN_PUBLIC_IP=$(curl -s --max-time 2 https://api.ipify.org 2>/dev/null || echo "127.0.0.1")
        echo "✅ Using TURN IP: $TURN_PUBLIC_IP"
    fi

    # Substitute template variables
    sed -e "s/{{TURN_PUBLIC_IP}}/$TURN_PUBLIC_IP/g" \
        -e "s/{{MOONLIGHT_CREDENTIALS}}/$MOONLIGHT_CREDENTIALS/g" \
        -e "s/{{TURN_PASSWORD}}/$TURN_PASSWORD/g" \
        "$CONFIG_TEMPLATE" > "$CONFIG_FILE"
    echo "✅ moonlight-web config.json initialized"
fi

# NOTE: Moonlight Web startup moved to startup-app.sh to ensure Wolf is running first
# This avoids the "LikelyOffline" error caused by Moonlight trying to connect before Wolf
echo "✅ Moonlight Web config ready (startup deferred to after Wolf)"
EOF
RUN chmod +x /etc/cont-init.d/06-init-moonlight-config.sh

# 06b: Auto-pair Moonlight Web with Wolf (runs AFTER both are started)
# This script is sourced by startup-app.sh after Wolf starts
RUN cat > /opt/moonlight-web/auto-pair.sh << 'EOF'
#!/bin/bash
# Auto-pair Moonlight Web with Wolf
# Based on original moonlight-web-stream/server-templates/init-moonlight-config.sh logic

DATA_FILE="/opt/moonlight-web/server/data.json"

# Check if already paired (skip if paired section exists in data.json)
if grep -q '"paired"' "$DATA_FILE" 2>/dev/null; then
    echo "ℹ️  moonlight-web already paired with Wolf, skipping auto-pair"
    exit 0
fi

echo "🔗 Auto-pairing moonlight-web with Wolf..."

# Wait for Wolf to be ready (check if Wolf's Moonlight port 47989 is accepting connections)
# Original script checked TCP port, not API endpoint (API takes longer to init)
echo "⏳ Waiting for Wolf to be ready..."
for i in {1..60}; do
    if timeout 1 bash -c 'cat < /dev/null > /dev/tcp/localhost/47989' 2>/dev/null; then
        echo "✅ Wolf port 47989 is responding"
        # Wait additional 5 seconds for HTTPS endpoint to fully initialize
        # Wolf's TCP port responds before HTTPS is ready, causing pairing failures
        echo "⏳ Waiting 5s for Wolf HTTPS endpoint to initialize..."
        sleep 5
        echo "✅ Wolf is ready for pairing"
        break
    fi
    if [ $i -eq 60 ]; then
        echo "❌ Wolf failed to start within 60 seconds, skipping auto-pair"
        exit 0  # Don't fail the container, just skip pairing
    fi
    sleep 1
done

# Trigger pairing via Moonlight Web API (which will connect to Wolf and complete pairing)
CREDS="${MOONLIGHT_CREDENTIALS:-helix}"
PAIR_RESPONSE=$(curl -s -X POST http://localhost:8080/api/pair \
    -H "Authorization: Bearer $CREDS" \
    -H "Content-Type: application/json" \
    -d '{"host_id":0}' 2>&1)

echo "📡 Pairing response: $PAIR_RESPONSE"

# Wait a moment for pairing to complete and data.json to be updated
sleep 1

# Check if pairing succeeded by looking for paired section in data.json
# (more reliable than parsing chunked HTTP response)
if grep -q '"paired"' "$DATA_FILE"; then
    echo "✅ Auto-pairing with Wolf completed successfully"
else
    echo "❌ Auto-pairing failed - paired section not found in data.json"
    echo "   This may be expected if Wolf is not fully initialized yet"
    echo "   Pairing can be completed manually via Moonlight Web UI"
fi
EOF
RUN chmod +x /opt/moonlight-web/auto-pair.sh

# 07: Start Wolf RevDial client (optional, only if HELIX_API_URL is set)
# NOTE: Moonlight Web RevDial client is started in startup-app.sh AFTER Moonlight Web
# NOTE: This script is SOURCED by entrypoint.sh, so use "return" not "exit"!
RUN cat > /etc/cont-init.d/07-start-revdial-clients.sh << 'EOF'
#!/bin/bash
set -e

# Skip if no control plane configured (local dev mode)
# NOTE: Use "return" not "exit" - this script is sourced by entrypoint.sh!
if [ -z "$HELIX_API_URL" ] || [ -z "$RUNNER_TOKEN" ]; then
    echo "ℹ️  No HELIX_API_URL set, skipping RevDial clients (local mode)"
    return 0
fi

WOLF_INSTANCE_ID=${WOLF_INSTANCE_ID:-local}
echo "🔗 Starting Wolf RevDial client..."
echo "   Control Plane: $HELIX_API_URL"
echo "   Wolf Instance ID: $WOLF_INSTANCE_ID"

# Start Wolf API RevDial client with automatic restart (proxies Wolf Unix socket)
# Use cgo DNS resolver to work around Go DNS issues in Docker
# Use sed -u for unbuffered output (otherwise logs don't appear)
(
    while true; do
        echo "[$(date -Iseconds)] Starting Wolf RevDial client..."
        GODEBUG=netdns=cgo /usr/local/bin/revdial-client \
            -server "$HELIX_API_URL/api/v1/revdial" \
            -runner-id "wolf-$WOLF_INSTANCE_ID" \
            -token "$RUNNER_TOKEN" \
            -local "unix:///var/run/wolf/wolf.sock"
        EXIT_CODE=$?
        echo "[$(date -Iseconds)] ⚠️  Wolf RevDial client exited with code $EXIT_CODE, restarting in 2s..."
        sleep 2
    done
) 2>&1 | sed -u 's/^/[WOLF-REVDIAL] /' &
echo "✅ Wolf RevDial client started with auto-restart"

# NOTE: Moonlight Web RevDial client is started in startup-app.sh AFTER Moonlight Web starts
# This ensures Moonlight Web is ready to accept connections before RevDial connects
echo "ℹ️  Moonlight Web RevDial will start after Moonlight Web (in startup-app.sh)"
EOF
RUN chmod +x /etc/cont-init.d/07-start-revdial-clients.sh

# 08: Start Wolf instance heartbeat daemon (Go binary with disk space monitoring)
# NOTE: This script is SOURCED by entrypoint.sh, so use "return" not "exit"!
RUN cat > /etc/cont-init.d/08-start-wolf-heartbeat.sh << 'EOF'
#!/bin/bash
set -e

# Skip if no control plane configured (local dev mode)
# NOTE: Use "return" not "exit" - this script is sourced by entrypoint.sh!
if [ -z "$HELIX_API_URL" ] || [ -z "$RUNNER_TOKEN" ]; then
    echo "ℹ️  No HELIX_API_URL set, skipping Wolf heartbeat (local mode)"
    return 0
fi

WOLF_INSTANCE_ID=${WOLF_INSTANCE_ID:-local}
<<<<<<< HEAD
echo "💓 Starting Wolf heartbeat service for instance: $WOLF_INSTANCE_ID"

# Read desktop versions from embedded metadata (set at build time)
SWAY_VERSION=""
if [ -f /opt/images/helix-sway.version ]; then
    SWAY_VERSION=$(cat /opt/images/helix-sway.version)
    echo "📦 Reporting helix-sway version: ${SWAY_VERSION}"
fi

ZORIN_VERSION=""
if [ -f /opt/images/helix-zorin.version ]; then
    ZORIN_VERSION=$(cat /opt/images/helix-zorin.version)
    echo "📦 Reporting helix-zorin version: ${ZORIN_VERSION}"
fi

# Start heartbeat loop in background
(
    while true; do
        # Build heartbeat request body with all desktop versions
        # Include both sway_version and zorin_version fields (empty string if not available)
        HEARTBEAT_BODY="{\"sway_version\": \"${SWAY_VERSION}\", \"zorin_version\": \"${ZORIN_VERSION}\"}"

        # Send heartbeat to API with version metadata
        if curl -sf -X POST \
            -H "Authorization: Bearer $RUNNER_TOKEN" \
            -H "Content-Type: application/json" \
            -d "$HEARTBEAT_BODY" \
            "$HELIX_API_URL/api/v1/wolf-instances/$WOLF_INSTANCE_ID/heartbeat" \
            >/dev/null 2>&1; then
            echo "[$(date -Iseconds)] ✅ Heartbeat sent (sway: ${SWAY_VERSION:-unknown}, zorin: ${ZORIN_VERSION:-unknown})"
        else
            echo "[$(date -Iseconds)] ⚠️  Heartbeat failed (API may not be ready yet)"
        fi

        # Sleep for 30 seconds before next heartbeat
        sleep 30
=======
echo "💓 Starting Wolf heartbeat daemon for instance: $WOLF_INSTANCE_ID"

# Start the Go heartbeat daemon with auto-restart supervisor loop
# It monitors disk space on /var and / and reports to API
# The daemon can be safely killed (e.g., by transfer-sway-to-sandbox for version reload)
# and will automatically restart within 2 seconds
(
    while true; do
        echo "[$(date -Iseconds)] Starting heartbeat daemon..."
        /usr/local/bin/sandbox-heartbeat
        EXIT_CODE=$?
        echo "[$(date -Iseconds)] ⚠️  Heartbeat daemon exited with code $EXIT_CODE, restarting in 2s..."
        sleep 2
>>>>>>> 6ad9d2e5
    done
) 2>&1 | sed -u 's/^/[HEARTBEAT] /' &

HEARTBEAT_PID=$!
echo "✅ Wolf heartbeat daemon started with auto-restart (wrapper PID: $HEARTBEAT_PID)"
EOF
RUN chmod +x /etc/cont-init.d/08-start-wolf-heartbeat.sh

# 09: Setup telemetry firewall for nested agent containers
# Fixed: Create /wolf/sway-config directory before writing update script
COPY wolf/sway-config/setup-telemetry-firewall.sh /etc/cont-init.d/09-setup-telemetry-firewall.sh
RUN chmod +x /etc/cont-init.d/09-setup-telemetry-firewall.sh

# 10: Start Hydra multi-Docker isolation daemon (optional, only if HYDRA_ENABLED is set)
# NOTE: This script is SOURCED by entrypoint.sh, so use "return" not "exit"!
# Using "exit" in a sourced script terminates the entire entrypoint process.
RUN cat > /etc/cont-init.d/10-start-hydra.sh << 'EOF'
#!/bin/bash
set -e

# Skip if Hydra is not enabled
# NOTE: Use "return" not "exit" - this script is sourced by entrypoint.sh!
if [ "$HYDRA_ENABLED" != "true" ]; then
    echo "ℹ️  Hydra not enabled (HYDRA_ENABLED != true), skipping multi-Docker isolation"
    return 0
fi

echo "🐉 Starting Hydra multi-Docker isolation daemon..."

# Create required directories
mkdir -p /var/run/hydra/active
mkdir -p /hydra-data

# Start Hydra daemon in background with auto-restart
(
    while true; do
        echo "[$(date -Iseconds)] Starting Hydra daemon..."
        /usr/local/bin/hydra \
            --socket /var/run/hydra/hydra.sock \
            --socket-dir /var/run/hydra/active \
            --data-dir /hydra-data \
            --log-level info
        EXIT_CODE=$?
        echo "[$(date -Iseconds)] ⚠️  Hydra exited with code $EXIT_CODE, restarting in 2s..."
        sleep 2
    done
) 2>&1 | sed -u 's/^/[HYDRA] /' &

HYDRA_PID=$!
echo "✅ Hydra daemon started (PID: $HYDRA_PID)"

# Wait for Hydra socket to be ready
TIMEOUT=30
ELAPSED=0
until [ -S /var/run/hydra/hydra.sock ]; do
    if [ $ELAPSED -ge $TIMEOUT ]; then
        echo "❌ ERROR: Hydra socket not ready within $TIMEOUT seconds"
        return 1
    fi
    echo "Waiting for Hydra socket... ($ELAPSED/$TIMEOUT)"
    sleep 1
    ELAPSED=$((ELAPSED + 1))
done

echo "✅ Hydra socket ready at /var/run/hydra/hydra.sock"

# Log privileged mode status
if [ "$HYDRA_PRIVILEGED_MODE_ENABLED" = "true" ]; then
    echo "⚠️  Hydra PRIVILEGED MODE ENABLED - host Docker access available for Helix development"
else
    echo "ℹ️  Hydra running in normal mode (isolated Docker instances per scope)"
fi

# Note: Hydra includes its own built-in RevDial client
# It reads HELIX_API_URL, RUNNER_TOKEN, WOLF_INSTANCE_ID from environment
echo "✅ Hydra daemon ready (RevDial client built-in)"
EOF
RUN chmod +x /etc/cont-init.d/10-start-hydra.sh

# ====================================================================
# Create main startup script (starts Wolf in foreground)
# (Replaces /opt/gow/startup-app.sh - Wolf is the main process)
# ====================================================================

RUN cat > /opt/gow/startup-app.sh << 'EOF'
#!/bin/bash
set -e

# This script is executed by GOW's /entrypoint.sh after all cont-init.d scripts
# At this point:
#   - dockerd is running (started by 04-start-dockerd.sh)
#   - Wolf config is initialized (05-init-wolf-config.sh)
#   - Moonlight Web config is initialized (06-init-moonlight-config.sh)
#   - RevDial clients started (07-start-revdial-clients.sh) - Wolf RevDial only
#
# IMPORTANT: Moonlight Web MUST start AFTER Wolf to avoid "LikelyOffline" errors
# Moonlight Web tries to connect to Wolf on startup to cache host info.
# If Wolf isn't ready, the connection fails and is cached as "offline".

echo "🐺 Starting Wolf (main process with automatic restart)..."

# Make sure Wolf config folder and socket directory exist
export WOLF_CFG_FOLDER=$HOST_APPS_STATE_FOLDER/cfg
mkdir -p $WOLF_CFG_FOLDER
mkdir -p /var/run/wolf
export WOLF_CFG_FILE=$WOLF_CFG_FOLDER/config.toml
export WOLF_PRIVATE_KEY_FILE=$WOLF_CFG_FOLDER/key.pem
export WOLF_PRIVATE_CERT_FILE=$WOLF_CFG_FOLDER/cert.pem

# Set default values for environment variables
# Auto-detect software rendering mode based on GPU_VENDOR
if [ "$GPU_VENDOR" = "none" ] || [ -z "$GPU_VENDOR" ] && [ ! -e /dev/dri/renderD128 ]; then
    echo "🖥️  Software rendering mode detected (GPU_VENDOR=$GPU_VENDOR)"
    export WOLF_RENDER_NODE="SOFTWARE"
    export WOLF_ENCODER_NODE="SOFTWARE"
    export GST_GL_DRM_DEVICE=""
    # Force Mesa to use llvmpipe for software rendering
    export LIBGL_ALWAYS_SOFTWARE=1
    export MESA_GL_VERSION_OVERRIDE=4.5
else
    export WOLF_RENDER_NODE=${WOLF_RENDER_NODE:-/dev/dri/renderD128}
    export WOLF_ENCODER_NODE=${WOLF_ENCODER_NODE:-$WOLF_RENDER_NODE}
    export GST_GL_DRM_DEVICE=${GST_GL_DRM_DEVICE:-$WOLF_ENCODER_NODE}
fi
echo "🎮 Wolf render configuration: WOLF_RENDER_NODE=$WOLF_RENDER_NODE"

# Update fake-udev path
export WOLF_DOCKER_FAKE_UDEV_PATH=${WOLF_DOCKER_FAKE_UDEV_PATH:-$HOST_APPS_STATE_FOLDER/fake-udev}
cp /wolf/fake-udev $WOLF_DOCKER_FAKE_UDEV_PATH

# Track restart state
WOLF_RESTART_COUNT=0
MAX_RESTARTS=10
RESTART_WINDOW=300  # 5 minutes
RESTART_TIMESTAMPS=()

# Function to start Wolf with supervision
start_wolf() {
    cd /wolf
    /wolf/wolf &
    WOLF_PID=$!
    echo "🐺 Wolf started (PID: $WOLF_PID)"
}

# Function to wait for Wolf HTTP server
wait_for_wolf() {
    echo "⏳ Waiting for Wolf HTTP server..."
    for i in {1..30}; do
        if timeout 1 bash -c 'cat < /dev/null > /dev/tcp/127.0.0.1/47989' 2>/dev/null; then
            echo "✅ Wolf HTTP server is ready"
            return 0
        fi
        if [ $i -eq 30 ]; then
            echo "⚠️  Wolf HTTP server not ready after 30s"
            return 1
        fi
        sleep 1
    done
}

# Function to start Moonlight Web with auto-restart (called once on first Wolf start)
MOONLIGHT_STARTED=false
start_moonlight_web() {
    if [ "$MOONLIGHT_STARTED" = true ]; then
        return
    fi

    echo "🌙 Starting Moonlight Web with auto-restart..."
    (
        cd /opt/moonlight-web
        while true; do
            echo "[$(date -Iseconds)] Starting Moonlight Web..."
            ./moonlight-web
            EXIT_CODE=$?
            echo "[$(date -Iseconds)] ⚠️  Moonlight Web exited with code $EXIT_CODE, restarting in 2s..."
            sleep 2
        done
    ) 2>&1 | sed -u 's/^/[MOONLIGHT] /' &
    echo "✅ Moonlight Web started with auto-restart"

    # Start Moonlight Web RevDial client with auto-restart (if HELIX_API_URL is set)
    if [ -n "$HELIX_API_URL" ]; then
        echo "🔗 Starting Moonlight Web RevDial client with auto-restart..."
        (
            while true; do
                echo "[$(date -Iseconds)] Starting Moonlight Web RevDial client..."
                /usr/local/bin/revdial-client \
                    -server "$HELIX_API_URL/api/v1/revdial" \
                    -runner-id "moonlight-${WOLF_INSTANCE_ID:-local}" \
                    -token "${RUNNER_TOKEN:-}" \
                    -local "127.0.0.1:8080"
                EXIT_CODE=$?
                echo "[$(date -Iseconds)] ⚠️  Moonlight Web RevDial client exited with code $EXIT_CODE, restarting in 2s..."
                sleep 2
            done
        ) 2>&1 | sed -u 's/^/[MOONLIGHT-REVDIAL] /' &
        echo "✅ Moonlight Web RevDial client started with auto-restart"
    fi

    # Start auto-pairing in background (gives Moonlight Web time to fully initialize)
    (sleep 3 && /opt/moonlight-web/auto-pair.sh) 2>&1 | sed -u 's/^/[PAIRING] /' &

    MOONLIGHT_STARTED=true
}

# Function to check if we should restart (rate limiting)
should_restart() {
    local NOW=$(date +%s)

    # Remove old timestamps outside the window
    local NEW_TIMESTAMPS=()
    for TS in "${RESTART_TIMESTAMPS[@]}"; do
        if [ $((NOW - TS)) -lt $RESTART_WINDOW ]; then
            NEW_TIMESTAMPS+=("$TS")
        fi
    done
    RESTART_TIMESTAMPS=("${NEW_TIMESTAMPS[@]}")

    # Check if we've exceeded max restarts in window
    if [ ${#RESTART_TIMESTAMPS[@]} -ge $MAX_RESTARTS ]; then
        echo "❌ Wolf has crashed $MAX_RESTARTS times in the last $RESTART_WINDOW seconds"
        echo "   Giving up to prevent crash loop. Check logs for root cause."
        return 1
    fi

    # Record this restart
    RESTART_TIMESTAMPS+=("$NOW")
    return 0
}

# Initial Wolf start
start_wolf
wait_for_wolf

# Start Moonlight Web after Wolf is ready
start_moonlight_web

# Main supervision loop - restart Wolf if it crashes
while true; do
    wait $WOLF_PID
    EXIT_CODE=$?

    echo "⚠️  Wolf exited with code $EXIT_CODE at $(date -Iseconds)"

    # Check if we should restart
    if ! should_restart; then
        echo "🛑 Too many restarts, exiting container"
        exit 1
    fi

    WOLF_RESTART_COUNT=$((WOLF_RESTART_COUNT + 1))
    echo "🔄 Restarting Wolf (restart #$WOLF_RESTART_COUNT)..."

    # Brief pause before restart
    sleep 2

    # Restart Wolf
    start_wolf
    wait_for_wolf || echo "⚠️  Wolf may not be fully ready, continuing supervision..."
done
EOF
RUN chmod +x /opt/gow/startup-app.sh

# ====================================================================
# Wolf environment variables (from wolf.Dockerfile lines 207-225)
# ====================================================================

ENV GST_GL_API=gles2 \
    GST_GL_PLATFORM=egl \
    GST_GL_WINDOW=surfaceless \
    WOLF_USE_ZERO_COPY=TRUE \
    WOLF_LOG_LEVEL=INFO \
    WOLF_CFG_FILE=$WOLF_CFG_FOLDER/config.toml \
    WOLF_PRIVATE_KEY_FILE=$WOLF_CFG_FOLDER/key.pem \
    WOLF_PRIVATE_CERT_FILE=$WOLF_CFG_FOLDER/cert.pem \
    WOLF_PULSE_IMAGE=ghcr.io/games-on-whales/pulseaudio:master \
    WOLF_RENDER_NODE=/dev/dri/renderD128 \
    WOLF_STOP_CONTAINER_ON_EXIT=TRUE \
    WOLF_DOCKER_SOCKET=/var/run/docker.sock \
    RUST_BACKTRACE=full \
    RUST_LOG=WARN \
    HOST_APPS_STATE_FOLDER=/etc/wolf \
    GST_DEBUG=2 \
    PUID=0 \
    PGID=0 \
    UNAME="root"

# Helix sandbox environment variables
ENV HELIX_API_URL="" \
    WOLF_INSTANCE_ID="" \
    RUNNER_TOKEN="" \
    GPU_TYPE="nvidia" \
    MAX_SANDBOXES="10" \
    HELIX_DEV_MODE="false" \
    ZED_IMAGE="helix-sway:latest" \
    TURN_PUBLIC_IP="" \
    TURN_PASSWORD="" \
    HELIX_HOSTNAME="" \
    MOONLIGHT_CREDENTIALS="helix" \
    HYDRA_ENABLED="true" \
    HYDRA_PRIVILEGED_MODE_ENABLED="false"

# XDG_RUNTIME_DIR (creates volume when starting container)
VOLUME /run/user/wolf/
ENV XDG_RUNTIME_DIR=/run/user/wolf

# ====================================================================
# Expose ports (Wolf + Moonlight Web)
# ====================================================================

# Moonlight protocol (Wolf)
EXPOSE 47984/tcp 47989/tcp 48010/tcp 47415/udp 47999/udp 48100/udp 48200/udp
# Moonlight Web UI + WebRTC
EXPOSE 8080/tcp 40000-40100/udp

# ====================================================================
# Labels
# ====================================================================

LABEL org.opencontainers.image.source="https://github.com/helixml/helix"
LABEL org.opencontainers.image.description="Helix Sandbox: Wolf + Moonlight Web + RevDial + DinD"

# ====================================================================
# Entrypoint (from GOW base-app, runs cont-init.d scripts then startup-app.sh)
# ====================================================================

ENTRYPOINT ["/entrypoint.sh"]<|MERGE_RESOLUTION|>--- conflicted
+++ resolved
@@ -612,8 +612,7 @@
 fi
 
 WOLF_INSTANCE_ID=${WOLF_INSTANCE_ID:-local}
-<<<<<<< HEAD
-echo "💓 Starting Wolf heartbeat service for instance: $WOLF_INSTANCE_ID"
+echo "💓 Starting Wolf heartbeat daemon for instance: $WOLF_INSTANCE_ID"
 
 # Read desktop versions from embedded metadata (set at build time)
 SWAY_VERSION=""
@@ -649,23 +648,23 @@
 
         # Sleep for 30 seconds before next heartbeat
         sleep 30
-=======
-echo "💓 Starting Wolf heartbeat daemon for instance: $WOLF_INSTANCE_ID"
+    done
+) 2>&1 | sed -u 's/^/[HEARTBEAT] /' &
+
 
 # Start the Go heartbeat daemon with auto-restart supervisor loop
 # It monitors disk space on /var and / and reports to API
 # The daemon can be safely killed (e.g., by transfer-sway-to-sandbox for version reload)
 # and will automatically restart within 2 seconds
-(
-    while true; do
-        echo "[$(date -Iseconds)] Starting heartbeat daemon..."
-        /usr/local/bin/sandbox-heartbeat
-        EXIT_CODE=$?
-        echo "[$(date -Iseconds)] ⚠️  Heartbeat daemon exited with code $EXIT_CODE, restarting in 2s..."
-        sleep 2
->>>>>>> 6ad9d2e5
-    done
-) 2>&1 | sed -u 's/^/[HEARTBEAT] /' &
+# (
+#     while true; do
+#         echo "[$(date -Iseconds)] Starting heartbeat daemon..."
+#         /usr/local/bin/sandbox-heartbeat
+#         EXIT_CODE=$?
+#         echo "[$(date -Iseconds)] ⚠️  Heartbeat daemon exited with code $EXIT_CODE, restarting in 2s..."
+#         sleep 2
+#     done
+# ) 2>&1 | sed -u 's/^/[HEARTBEAT] /' &
 
 HEARTBEAT_PID=$!
 echo "✅ Wolf heartbeat daemon started with auto-restart (wrapper PID: $HEARTBEAT_PID)"
