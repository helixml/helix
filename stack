--- conflicted
+++ resolved
@@ -333,24 +333,8 @@
     return 1
   fi
 
-<<<<<<< HEAD
-  # Create output directory
-=======
-  # Source cargo environment if it exists (rustup installation)
-  if [ -f "$HOME/.cargo/env" ]; then
-    source "$HOME/.cargo/env"
-  fi
-
-  # Check if Rust is installed
-  if ! command -v cargo &> /dev/null; then
-    echo "❌ Rust/Cargo not found. Please install Rust first."
-    echo "Install Rust: https://rustup.rs/"
-    return 1
-  fi
-
   # Create output directory and ensure we own it
   # (Docker bind mounts may have created it as root on fresh installs)
->>>>>>> 7280fbf5
   mkdir -p "$ZED_OUTPUT_DIR"
   if [ ! -w "$ZED_OUTPUT_DIR" ]; then
     echo "⚠️  $ZED_OUTPUT_DIR exists but is not writable"
@@ -1019,9 +1003,8 @@
     echo "✅ Using existing Zed binary at ./zed-build/zed (dev mode)"
   fi
 
-<<<<<<< HEAD
-=======
   # Prepare qwen-code build directory from local fork
+  # This is used by ALL desktop images (sway, zorin, ubuntu, xfce)
   echo "🔨 Preparing qwen-code build from local repository..."
 
   if [ ! -d "$HOME/pm/qwen-code" ]; then
@@ -1068,11 +1051,6 @@
   # Log qwen-code commit for Docker cache busting (hash already computed above)
   echo "📌 qwen-code commit: ${QWEN_CODE_HASH:0:8}"
 
-  # Build the custom Sway image with image tags
-  local COMMIT_HASH=$(git rev-parse --short HEAD)
-  local GIT_TAG=$(git describe --exact-match --tags HEAD 2>/dev/null || echo "")
-
->>>>>>> 7280fbf5
   # Capture image hash BEFORE build to detect if it actually changed
   local IMAGE_HASH_BEFORE=$(docker images "${IMAGE_NAME}:latest" --format '{{.ID}}' 2>/dev/null || echo "")
   local COMMIT_HASH=$(git rev-parse --short HEAD)
@@ -1081,13 +1059,14 @@
   # Build the desktop image
   # Use --provenance=false to get stable image IDs when layers are cached
   # (BuildKit attestation manifests change each build, causing ID changes)
-<<<<<<< HEAD
+  # Pass QWEN_CODE_HASH as build arg to bust cache when qwen-code changes
   echo "🔨 Building ${IMAGE_NAME}:latest..."
 
   # Registry tagging only for sway (primary production image)
   if [ "$DESKTOP_NAME" = "sway" ] && [ -n "$GIT_TAG" ]; then
     echo "🏷️  Git tag detected: ${GIT_TAG}"
     docker build --provenance=false -f "$DOCKERFILE" \
+      --build-arg QWEN_CODE_HASH="${QWEN_CODE_HASH}" \
       -t "${IMAGE_NAME}:latest" \
       -t "${IMAGE_NAME}:${COMMIT_HASH}" \
       -t "registry.helixml.tech/helix/zed-agent:${COMMIT_HASH}" \
@@ -1095,31 +1074,15 @@
       .
   elif [ "$DESKTOP_NAME" = "sway" ]; then
     docker build --provenance=false -f "$DOCKERFILE" \
+      --build-arg QWEN_CODE_HASH="${QWEN_CODE_HASH}" \
       -t "${IMAGE_NAME}:latest" \
       -t "${IMAGE_NAME}:${COMMIT_HASH}" \
-=======
-  # Pass QWEN_CODE_HASH as build arg to bust cache when qwen-code changes
-  local BUILD_SUCCESS=0
-  if [ -n "$GIT_TAG" ]; then
-    echo "🏷️  Git tag detected: ${GIT_TAG}"
-    docker build --provenance=false -f Dockerfile.sway-helix \
-      --build-arg QWEN_CODE_HASH="${QWEN_CODE_HASH}" \
-      -t helix-sway:latest \
-      -t "helix-sway:${COMMIT_HASH}" \
-      -t "registry.helixml.tech/helix/zed-agent:${COMMIT_HASH}" \
-      -t "registry.helixml.tech/helix/zed-agent:${GIT_TAG}" \
-      . || BUILD_SUCCESS=1
-  else
-    docker build --provenance=false -f Dockerfile.sway-helix \
-      --build-arg QWEN_CODE_HASH="${QWEN_CODE_HASH}" \
-      -t helix-sway:latest \
-      -t "helix-sway:${COMMIT_HASH}" \
->>>>>>> 7280fbf5
       -t "registry.helixml.tech/helix/zed-agent:${COMMIT_HASH}" \
       .
   else
-    # Non-sway desktops: just latest and commit hash tags
+    # Non-sway desktops: just latest and commit hash tags (also with qwen-code)
     docker build --provenance=false -f "$DOCKERFILE" \
+      --build-arg QWEN_CODE_HASH="${QWEN_CODE_HASH}" \
       -t "${IMAGE_NAME}:latest" \
       -t "${IMAGE_NAME}:${COMMIT_HASH}" \
       .
