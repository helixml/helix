#!/usr/bin/env bash
set -euo pipefail
IFS=$'\n\t'

export DIR="$( cd "$( dirname "${BASH_SOURCE[0]}" )" && pwd )"
export HELIX_HOST_HOME="$DIR"
export TMUX_SESSION=${TMUX_SESSION:="helix"}
export WITH_RUNNER=${WITH_RUNNER:=""}
export WITH_DEMOS=${WITH_DEMOS:=""}
export STOP_KEYCLOAK=${STOP_KEYCLOAK:=""}
export STOP_POSTGRES=${STOP_POSTGRES:=""}
export STOP_PGVECTOR=${STOP_PGVECTOR:=""}
export WIPE_SLOTS=${WIPE_SLOTS:="0"}
export COMPOSE_PROFILES=${COMPOSE_PROFILES:=""}

# Helper function to check for GPU and set appropriate runner profile
function setup_runner_profile() {
  export FORCE_CPU=${FORCE_CPU:=""}

  if [[ -n "$FORCE_CPU" ]]; then
    # Forced CPU mode
    echo "💻 FORCE_CPU is set, forcing CPU mode regardless of GPU detection"
    export RUNNER_CONTAINER="runner"
    export RUNNER_PROFILE="--profile runner"
    export DEV_CPU_ONLY_CMD="DEVELOPMENT_CPU_ONLY=true "
    export VLLM_ENV_VARS="VLLM_DEVICE=cpu VLLM_LOGGING_LEVEL=DEBUG"
  elif command -v nvidia-smi &> /dev/null && nvidia-smi &> /dev/null; then
    # NVIDIA GPU mode
    echo "🚀 NVIDIA GPU detected, using GPU support"
    export RUNNER_CONTAINER="runner_gpu"
    export RUNNER_PROFILE="--profile runner_gpu"
    export DEV_CPU_ONLY_CMD=""
    export VLLM_ENV_VARS=""
  elif [[ -e "/dev/kfd" ]] && [[ -d "/dev/dri" ]] && command -v lspci &> /dev/null && lspci | grep -iE "(VGA|3D|Display).*AMD" &> /dev/null; then
    # AMD GPU mode (ROCm)
    echo "🚀 AMD GPU detected (ROCm), using AMD GPU support"
    export RUNNER_CONTAINER="runner_gpu_amd"
    export RUNNER_PROFILE="--profile runner_gpu_amd"
    export DEV_CPU_ONLY_CMD=""
    export VLLM_ENV_VARS=""
  else
    # CPU mode (fallback)
    echo "❌ No supported GPU detected, running without GPU support"
    export RUNNER_CONTAINER="runner"
    export RUNNER_PROFILE="--profile runner"
    export DEV_CPU_ONLY_CMD="DEVELOPMENT_CPU_ONLY=true "
    export VLLM_ENV_VARS="VLLM_DEVICE=cpu VLLM_LOGGING_LEVEL=DEBUG"
  fi
}

# Helper function to detect GPU type and set appropriate sandbox profile
# Sets COMPOSE_PROFILES to include 'code' (NVIDIA) or 'code-amd' (AMD/Intel) if not already set
function setup_sandbox_profile() {
  # Load existing .env if present
  if [[ -f "$DIR/.env" ]]; then
    source "$DIR/.env"
  fi

  # Stop conflicting sandbox containers before starting
  # All sandbox variants use the same static IP (172.19.0.50), so only one can run at a time
  # Silently remove any sandbox containers that might conflict with the one we're about to start
  local current_profile="${COMPOSE_PROFILES:-}"
  if [[ "$current_profile" == *"code-software"* ]]; then
    # Starting software sandbox - stop GPU sandboxes
    docker rm -f helix-sandbox-1 helix-sandbox-amd-1 2>/dev/null || true
  elif [[ "$current_profile" == *"code-amd"* ]]; then
    # Starting AMD sandbox - stop other sandboxes
    docker rm -f helix-sandbox-1 helix-sandbox-software-1 2>/dev/null || true
  else
    # Starting NVIDIA sandbox (default) - stop other sandboxes
    docker rm -f helix-sandbox-software-1 helix-sandbox-amd-1 2>/dev/null || true
  fi

  # If COMPOSE_PROFILES already contains 'code', don't override
  if [[ "${COMPOSE_PROFILES:-}" == *"code"* ]]; then
    echo "🎮 Using existing sandbox profile from .env: $COMPOSE_PROFILES"
    return
  fi

  # Auto-detect GPU type
  local gpu_profile=""

  # Check for NVIDIA GPU first
  if command -v nvidia-smi &> /dev/null && nvidia-smi &> /dev/null; then
    gpu_profile="code"
    echo "🎮 NVIDIA GPU detected, using 'code' sandbox profile"
  # Check for AMD GPU (ROCm)
  elif [[ -e "/dev/kfd" ]] && [[ -d "/dev/dri" ]] && command -v lspci &> /dev/null && lspci | grep -iE "(VGA|3D|Display).*AMD" &> /dev/null; then
    gpu_profile="code-amd"
    echo "🎮 AMD GPU detected (ROCm), using 'code-amd' sandbox profile"
  # Check for Intel GPU (or generic /dev/dri)
  elif [[ -d "/dev/dri" ]] && [[ -n "$(ls -A /dev/dri 2>/dev/null)" ]]; then
    gpu_profile="code-amd"  # Intel uses same profile as AMD (no nvidia runtime)
    echo "🎮 Intel/Generic GPU detected, using 'code-amd' sandbox profile"
  else
    echo "⚠️  No GPU detected, sandbox features may not work"
    return
  fi

  # Add to COMPOSE_PROFILES if we detected a GPU
  if [[ -n "$gpu_profile" ]]; then
    if [[ -n "${COMPOSE_PROFILES:-}" ]]; then
      export COMPOSE_PROFILES="${COMPOSE_PROFILES},${gpu_profile}"
    else
      export COMPOSE_PROFILES="$gpu_profile"
    fi
    echo "📋 COMPOSE_PROFILES set to: $COMPOSE_PROFILES"
  fi
}

function mock-runner() {
  echo "🔨 Building helix-runner binary for mock runner..."
  build-runner || return 1

  echo "🚀 Starting mock runner..."
  ./helix-runner \
    --mock-runner \
    --server-port 8090 \
    --api-host http://localhost:8080 \
    --api-token oh-hallo-insecure-token \
    --memory 24GB \
    --runner-id mock \
    --label gpu=4090 "$@"
}


function build() {
  # First detect GPU and set variables
  setup_runner_profile

  if [[ -n "$WITH_RUNNER" ]]; then
    # Check for Zed dependency and build if needed
    if [ ! -d "../zed" ]; then
      echo "❌ ERROR: Zed source code not found at ../zed/"
      echo ""
      echo "The Zed runner requires the Zed source code to be checked out alongside Helix."
      echo ""
      echo "Please run:"
      echo "  cd .."
      echo "  git clone https://github.com/helixml/zed.git"
      echo "  cd helix"
      echo "  WITH_RUNNER=1 ./stack build"
      exit 1
    fi

    if [ ! -f "./zed-build/zed" ]; then
      echo "🔨 Zed binary not found, building automatically..."
      build-zed || {
        echo "❌ Failed to build Zed. Please check the error messages above."
        echo "Note: Rust/Cargo is required to build Zed. Install from: https://rustup.rs/"
        exit 1
      }
    fi

    echo "🔨 Building runner: $RUNNER_CONTAINER"
    docker compose -f docker-compose.dev.yaml --profile "$RUNNER_CONTAINER" build
    return
  fi

  if [[ -n "$WITH_DEMOS" ]]; then
    echo "🔨 Building demos"
    docker compose -f docker-compose.dev.yaml --profile demos build
    return
  fi

  # No profiles specified, just build everything
  echo "🔨 Building all services"
  docker compose -f docker-compose.dev.yaml build
}

function static-compile() {
  export CGO_ENABLED=0
  go build -ldflags '-extldflags "-static"' -o helix .
}

function build-runner() {
  echo "🔨 Building helix-runner binary..."
  export CGO_ENABLED=1
  local APP_VERSION=${APP_VERSION:-"v0.0.0+dev"}

  if go build -buildvcs=false -tags '!rocm' -ldflags '-s -w -X github.com/helixml/helix/api/pkg/data.Version='$APP_VERSION -o helix-runner ./runner-cmd/helix-runner; then
    echo "✅ Successfully built helix-runner binary"
  else
    echo "❌ Failed to build helix-runner binary"
    return 1
  fi
}

function build-runner-image() {
  echo "🐳 Building runner Docker image..."
  local IMAGE_TAG="${1:-test}"
  local APP_VERSION=$(git rev-parse HEAD 2>/dev/null || echo "v0.0.0+dev")
  # Base image tag - default to latest-empty for fast test builds (skips ~16GB download)
  # Use 'latest-small' for production builds that need full base image
  local BASE_TAG="${2:-latest-empty}"

  echo "  Output: registry.helixml.tech/helix/runner:$IMAGE_TAG"
  echo "  Base: registry.helixml.tech/helix/runner-base:$BASE_TAG"
  echo "  Version: $APP_VERSION"
  echo "  Note: ROCm vLLM build takes ~10 minutes"
  echo ""

  docker build \
    -f Dockerfile.runner \
    --build-arg TAG="$BASE_TAG" \
    --build-arg APP_VERSION="$APP_VERSION" \
    -t "registry.helixml.tech/helix/runner:$IMAGE_TAG" \
    .
}

function build-zed() {
  echo "🔨 Building Zed with External WebSocket Thread Sync..."

  local ZED_SOURCE_DIR="../zed"
  local ZED_OUTPUT_DIR="./zed-build"
  local BUILD_TYPE="${1:-dev}"

  # Validate build type
  if [[ "$BUILD_TYPE" != "dev" && "$BUILD_TYPE" != "release" ]]; then
    echo "❌ Error: BUILD_TYPE must be 'dev' or 'release'"
    echo "Usage: ./stack build-zed [dev|release]"
    echo ""
    echo "Build types:"
    echo "  dev     - Fast incremental builds with debug symbols (default)"
    echo "  release - Optimized production builds (slower, ~3-5 minutes)"
    return 1
  fi

  # Check if Zed source directory exists
  if [ ! -d "$ZED_SOURCE_DIR" ]; then
    echo "❌ Zed source directory not found at: $ZED_SOURCE_DIR"
    echo "Expected directory structure:"
    echo "  helix/                 (current directory)"
    echo "  zed/                   (Zed fork with external_websocket_sync)"
    return 1
  fi

  # Check if external_websocket_sync exists in Zed source
  if [ ! -d "$ZED_SOURCE_DIR/crates/external_websocket_sync" ]; then
    echo "❌ external_websocket_sync crate not found in Zed source"
    echo "Make sure you're using the Zed fork with External WebSocket Thread Sync"
    return 1
  fi

  # Check if Rust is installed
  if ! command -v cargo &> /dev/null; then
    echo "❌ Rust/Cargo not found. Please install Rust first."
    echo "Install Rust: https://rustup.rs/"
    return 1
  fi

  # Create output directory
  mkdir -p "$ZED_OUTPUT_DIR"

  # Change to Zed source directory
  cd "$ZED_SOURCE_DIR"

  echo "🔨 Building Zed with External WebSocket Thread Sync..."
  echo "Source directory: $(pwd)"
  echo "Build type: $BUILD_TYPE"

  # Build Zed based on build type
  if [ "$BUILD_TYPE" = "release" ]; then
    echo "🔨 Building in release mode (optimized, stripped, slower build)..."
    # Use RUSTFLAGS to enable stripping during build (better than post-build strip)
    if RUSTFLAGS="-C link-arg=-s" RUST_LOG=info cargo build --release --features external_websocket_sync; then
      BINARY_PATH="target/release/zed"
    else
      echo "❌ Zed release build failed"
      cd - > /dev/null
      return 1
    fi
  else
    echo "🔨 Building in dev mode (fast incremental builds with debug symbols)..."
    if RUST_LOG=info cargo build --features external_websocket_sync; then
      BINARY_PATH="target/debug/zed"
    else
      echo "❌ Zed dev build failed"
      cd - > /dev/null
      return 1
    fi
  fi

  # Check if build was successful
  if [ ! -f "$BINARY_PATH" ]; then
    echo "❌ Build failed: Binary not found at $BINARY_PATH"
    cd - > /dev/null
    return 1
  fi

  echo "✅ Zed compilation completed successfully"

  # Copy binary to output directory (atomic rename to avoid "text file busy")
  cd - > /dev/null
  cp "$ZED_SOURCE_DIR/$BINARY_PATH" "$ZED_OUTPUT_DIR/zed.new"
  chmod +x "$ZED_OUTPUT_DIR/zed.new"

  # Atomic rename (works even if old binary is in use by running containers)
  if [ -f "$ZED_OUTPUT_DIR/zed" ]; then
    mv "$ZED_OUTPUT_DIR/zed" "$ZED_OUTPUT_DIR/zed.old" 2>/dev/null || true
  fi
  mv "$ZED_OUTPUT_DIR/zed.new" "$ZED_OUTPUT_DIR/zed"
  rm -f "$ZED_OUTPUT_DIR/zed.old" 2>/dev/null || true

  # Get binary info
  local BINARY_SIZE=$(du -h "$ZED_OUTPUT_DIR/zed" | cut -f1)

  echo "✅ Zed binary copied to: $ZED_OUTPUT_DIR/zed"
  echo "📦 Binary size: $BINARY_SIZE"

  # Verify external WebSocket sync is included
  if strings "$ZED_OUTPUT_DIR/zed" | grep -q "external_websocket_sync"; then
    echo "✅ External WebSocket Thread Sync detected in binary"
  else
    echo "⚠️  External WebSocket Thread Sync not clearly detectable (this might be normal)"
  fi

  # Note: Release builds are already stripped via RUSTFLAGS during compilation
  if [ "$BUILD_TYPE" = "release" ]; then
    echo "✅ Binary built with symbols stripped (via linker flags)"
  fi

  # Create test configuration
  cat > "$ZED_OUTPUT_DIR/test-settings.json" << EOF
{
  "external_websocket_sync": {
    "enabled": true,
    "server": {
      "enabled": true,
      "host": "127.0.0.1",
      "port": 3030
    },
    "websocket_sync": {
      "enabled": true,
      "external_url": "localhost:8080",
      "use_tls": false,
      "auto_reconnect": true
    }
  }
}
EOF

  echo "✅ Created test configuration: $ZED_OUTPUT_DIR/test-settings.json"
  echo "🎉 Zed build completed successfully!"
  echo ""
  echo "Next steps:"
  echo "  1. Test the binary: cd $ZED_OUTPUT_DIR && ./zed --version"
  echo "  2. Build Sway container with Zed: ./stack build-sway"
  echo "  3. Start services: ./stack start"
}

function start() {
  if tmux has-session -t "$TMUX_SESSION" 2>/dev/null; then
    echo "📺 Session $TMUX_SESSION already exists. Attaching..."
    sleep 1
    tmux -2 attach -t $TMUX_SESSION
    exit 0;
  fi

  # Check for Zed dependency and build if needed
  if [ ! -d "../zed" ]; then
    echo "❌ ERROR: Zed source code not found at ../zed/"
    echo ""
    echo "The Zed runner requires the Zed source code to be checked out alongside Helix."
    echo ""
    echo "Please run:"
    echo "  cd .."
    echo "  git clone https://github.com/helixml/zed.git"
    echo "  cd helix"
    echo "  ./stack start"
    exit 1
  fi

  if [ ! -f "./zed-build/zed" ]; then
    echo "🔨 Zed binary not found, building automatically..."
    build-zed || {
      echo "❌ Failed to build Zed. Please check the error messages above."
      exit 1
    }
  fi

  # Check if Wolf container exists, build if needed
  if ! docker image inspect wolf:helix-fixed &> /dev/null; then
    echo "🐺 Wolf container not found, building automatically..."
    build-wolf || {
      echo "❌ Failed to build Wolf. Please check the error messages above."
      exit 1
    }
  fi

  # Check if Moonlight Web container exists, build if needed
  if ! docker image inspect helix-moonlight-web:helix-fixed &> /dev/null; then
    echo "🌙 Moonlight Web container not found, building automatically..."
    build-moonlight-web || {
      echo "❌ Failed to build Moonlight Web. Please check the error messages above."
      exit 1
    }
  fi

  export MANUALRUN=1
  export LOG_LEVEL=debug

  # Clean Wolf and Moonlight Web pairing state for fresh startup
  echo "🧹 Cleaning Wolf and Moonlight Web pairing state..."

  # Stop sandbox if running (Wolf + Moonlight Web are unified in sandbox now)
  docker compose -f docker-compose.dev.yaml stop sandbox 2>/dev/null || true

  # Remove state files to force fresh pairing on startup
  # These are bind-mounted into the sandbox container
  rm -f "$DIR/wolf/config.toml" "$DIR/moonlight-web-config/data.json" 2>/dev/null || true
  echo "✅ Pairing state cleaned (will auto-pair on startup)"

  echo "🐳 Starting docker compose"

  # Setup runner profiles first
  setup_runner_profile

  # Setup sandbox profile based on GPU detection
  setup_sandbox_profile

  # Start services based on enabled profiles
  if [[ -n "$WITH_RUNNER" ]]; then
    if [[ -n "$WITH_DEMOS" ]]; then
      # Both runner and demos
      echo "🚀 Starting services with runner ($RUNNER_CONTAINER) and demos profiles"
      docker compose -f docker-compose.dev.yaml --profile "$RUNNER_CONTAINER" --profile demos up -d
    else
      # Just runner
      echo "🚀 Starting services with runner ($RUNNER_CONTAINER) profile"
      docker compose -f docker-compose.dev.yaml --profile "$RUNNER_CONTAINER" up -d
    fi
  elif [[ -n "$WITH_DEMOS" ]]; then
    # Just demos
    echo "🚀 Starting services with demos profile"
    docker compose -f docker-compose.dev.yaml --profile demos up -d
  else
    # No special profiles
    echo "🚀 Starting base services"
    docker compose -f docker-compose.dev.yaml up -d
  fi

  sleep 2

  # Wait for postgres to be ready before trying to wipe slots
  echo "⏳ Waiting for postgres to be ready..."
  timeout=60
  while ! docker compose -f docker-compose.dev.yaml exec postgres pg_isready -h localhost -p 5432 >/dev/null 2>&1; do
    timeout=$((timeout - 1))
    if [[ $timeout -eq 0 ]]; then
      echo "⚠️ Warning: Postgres not ready after 60 seconds, continuing anyway"
      break
    fi
    echo "⏳ Waiting for postgres... ($timeout seconds remaining)"
    sleep 1
  done

  # Check if WIPE_SLOTS is set and wipe slots if requested
  if [[ -n "$WIPE_SLOTS" ]]; then
    echo "🧹 WIPE_SLOTS is set, wiping slots from database..."
    if ! wipe-slots; then
      echo "⚠️ Warning: Failed to wipe slots, but continuing startup..."
    fi
  fi

  echo "📺 Creating tmux session $TMUX_SESSION with 3x2 grid layout + full-width hacking terminal..."
  tmux -2 new-session -d -s "$TMUX_SESSION"

  # Create a 3x2 grid layout with full-width hacking terminal at bottom
  # First create top and middle rows for logs
  tmux split-window -v -d
  tmux split-window -v -d

  # Split the top row into 3 columns (Frontend, API, Haystack)
  tmux select-pane -t 0
  tmux split-window -h -d
  tmux select-pane -t 1
  tmux split-window -h -d

  # Split the middle row into 3 columns (Zed Agent, Zed Process, GPU Runner)
  tmux select-pane -t 3
  tmux split-window -h -d
  tmux select-pane -t 4
  tmux split-window -h -d

  # Bottom pane (6) stays full-width for hacking terminal

  # Set pane titles and start processes in 3x2 + full-width layout
  # Top row (0-2): Frontend, API, Haystack
  tmux select-pane -t 0 -T "Frontend Logs"
  tmux send-keys -t 0 'docker compose -f docker-compose.dev.yaml logs -f frontend' C-m

  tmux select-pane -t 1 -T "API Logs"
  tmux send-keys -t 1 'docker compose -f docker-compose.dev.yaml logs -f api' C-m

  tmux select-pane -t 2 -T "Haystack Logs"
  tmux send-keys -t 2 'docker compose -f docker-compose.dev.yaml logs -f haystack' C-m

  # Middle row (3-5): Context-aware based on WITH_RUNNER
  if [[ -n "$WITH_RUNNER" ]]; then
    # WITH_RUNNER mode: Sandbox logs in pane 3
    tmux select-pane -t 3 -T "Sandbox Logs (Wolf + Moonlight)"
    tmux send-keys -t 3 'docker compose -f docker-compose.dev.yaml logs -f sandbox' C-m

    tmux select-pane -t 4 -T "🔨 HACKING TERMINAL"
    tmux send-keys -t 4 'echo "🔨 Hacking terminal ready!" && echo "💡 Tip: Use this for development, debugging, and building"' C-m

    # GPU runner logs with air hot reloading
    tmux select-pane -t 5 -T "GPU Runner ($RUNNER_CONTAINER)"
    tmux send-keys -t 5 'echo "Monitoring GPU Runner logs (with air hot reloading)..." && sleep 3 && docker compose -f docker-compose.dev.yaml --profile '"$RUNNER_CONTAINER"' logs -f '"$RUNNER_CONTAINER" C-m
  else
    # WITHOUT_RUNNER mode: Unified sandbox logs (Wolf + Moonlight Web in one container)
    tmux select-pane -t 3 -T "Sandbox Logs (Wolf + Moonlight)"
    tmux send-keys -t 3 'docker compose -f docker-compose.dev.yaml logs -f sandbox' C-m

    tmux select-pane -t 4 -T "🔨 HACKING TERMINAL"
    tmux send-keys -t 4 'echo "🔨 Hacking terminal ready!" && echo "💡 Tip: Use this for development, debugging, and building"' C-m

    # Middle right pane (5) - contextual based on demos
    if [[ -n "$WITH_DEMOS" ]]; then
      # Demos interactive session
      tmux select-pane -t 5 -T "Demos"
      tmux send-keys -t 5 'docker compose -f docker-compose.dev.yaml --profile demos exec demos bash' C-m
    else
      # Hacking terminal
      tmux select-pane -t 5 -T "🔨 HACKING TERMINAL"
      tmux send-keys -t 5 'echo "🔨 Hacking terminal ready!" && echo "💡 Tip: Use this for development, debugging, and building"' C-m
    fi
  fi

  # Bottom full-width pane (6) - HACKING TERMINAL! 🔨
  tmux select-pane -t 6 -T "🔨 HACKING TERMINAL"
  tmux send-keys -t 6 'echo "🔨 Full-width hacking terminal ready!" && echo "💡 Tip: Use this for development, debugging, and building"' C-m

  if [[ -n "$WITH_DEMOS" && -n "$WITH_RUNNER" ]]; then
    echo "Note: Both GPU runner and demos enabled - demos available in background. Run manually with: docker compose -f docker-compose.dev.yaml --profile demos exec demos bash"
  fi

  # Enable pane titles display
  tmux set-option -g pane-border-status top
  tmux set-option -g pane-border-format "#{pane_index}: #{pane_title}"

  # Make all panes equal size
  tmux select-layout even-horizontal
  tmux select-layout tiled

  tmux -2 attach-session -t $TMUX_SESSION
}

function stop() {
  echo "🛑 Stopping docker containers and tmux session..."

  # Clean up Wolf config and certificates to ensure fresh start next time
  if [ -f "wolf/config.toml" ]; then
    echo "🗑️  Removing Wolf config.toml (will be regenerated from template on next start)"
    rm -f wolf/config.toml
  fi
  if [ -f "wolf/cert.pem" ] || [ -f "wolf/key.pem" ]; then
    echo "🗑️  Removing Wolf SSL certificates (will be regenerated on next start)"
    rm -f wolf/cert.pem wolf/key.pem
  fi

  # Clean up Moonlight Web pairing data to ensure fresh pairing with Wolf's new certs
  if [ -f "moonlight-web-config/data.json" ]; then
    echo "🗑️  Removing Moonlight Web pairing data (will re-pair with Wolf on next start)"
    rm -f moonlight-web-config/data.json
  fi

  # Build exclude pattern for services that should not be stopped
  local exclude_services=()
  [[ -z "$STOP_KEYCLOAK" ]] && exclude_services+=("keycloak")
  [[ -z "$STOP_POSTGRES" ]] && exclude_services+=("postgres")
  [[ -z "$STOP_PGVECTOR" ]] && exclude_services+=("pgvector")

  # Setup runner profiles first
  setup_runner_profile

  if [[ ${#exclude_services[@]} -eq 0 ]]; then
    echo "🗑️ Removing all docker containers"

    # Stop containers based on enabled profiles
    if [[ -n "$WITH_RUNNER" ]]; then
      if [[ -n "$WITH_DEMOS" ]]; then
        # Both runner and demos
        echo "🔄 Stopping services with runner ($RUNNER_CONTAINER) and demos profiles"
        docker compose -f docker-compose.dev.yaml --profile "$RUNNER_CONTAINER" --profile demos down -t 1 || echo "⚠️  Some services may not exist"
      else
        # Just runner
        echo "🔄 Stopping services with runner ($RUNNER_CONTAINER) profile"
        docker compose -f docker-compose.dev.yaml --profile "$RUNNER_CONTAINER" down -t 1 || echo "⚠️  Some services may not exist"
      fi
    elif [[ -n "$WITH_DEMOS" ]]; then
      # Just demos
      echo "🔄 Stopping services with demos profile"
      docker compose -f docker-compose.dev.yaml --profile demos down -t 1 || echo "⚠️  Some services may not exist"
    else
      # Include all profiles when no environment variables are set
      echo "🔄 Stopping all services (all profiles)"
      docker compose -f docker-compose.dev.yaml --profile runner --profile runner_gpu --profile demos down -t 1 || echo "⚠️  Some services may not exist"
    fi
  else
    # Create exclude list for display and grep pattern
    local exclude_list=$(IFS=', '; echo "${exclude_services[*]}")
    local exclude_pattern=$(IFS='|'; echo "${exclude_services[*]}")
    echo "🗑️ Removing docker containers (except: $exclude_list)"

    # Get list of services to stop (excluding the ones we want to keep)
    if [[ -n "$WITH_RUNNER" ]]; then
      if [[ -n "$WITH_DEMOS" ]]; then
        echo "🔄 Stopping services with runner ($RUNNER_CONTAINER) and demos profiles (except: $exclude_list)"
        local services=$(docker compose -f docker-compose.dev.yaml --profile "$RUNNER_CONTAINER" --profile demos config --services 2>/dev/null | grep -v -E "$exclude_pattern" || true)
      else
        echo "🔄 Stopping services with runner ($RUNNER_CONTAINER) profile (except: $exclude_list)"
        local services=$(docker compose -f docker-compose.dev.yaml --profile "$RUNNER_CONTAINER" config --services 2>/dev/null | grep -v -E "$exclude_pattern" || true)
      fi
    elif [[ -n "$WITH_DEMOS" ]]; then
      echo "🔄 Stopping services with demos profile (except: $exclude_list)"
      local services=$(docker compose -f docker-compose.dev.yaml --profile demos config --services 2>/dev/null | grep -v -E "$exclude_pattern" || true)
    else
      echo "🔄 Stopping all services (all profiles, except: $exclude_list)"
      local services=$(docker compose -f docker-compose.dev.yaml --profile runner --profile runner_gpu --profile demos config --services 2>/dev/null | grep -v -E "$exclude_pattern" || true)
    fi

    # Stop only the non-excluded services
    if [[ -n "$services" ]]; then
      echo "🗑️ Going to remove containers: $(echo $services | tr '\n' ' ')"
      # Stop and remove containers using a while loop to avoid xargs command line length issues
      while IFS= read -r service; do
        if [[ -n "$service" ]]; then
          echo "🗑️ Stopping and removing: $service"
          docker compose -f docker-compose.dev.yaml stop "$service" 2>/dev/null && \
          docker compose -f docker-compose.dev.yaml rm -f "$service" 2>/dev/null || \
          echo "⚠️  Could not stop/remove $service"
        fi
      done <<< "$services"
    else
      echo "✨ No services to stop (all are excluded)"
    fi
  fi

  echo "📺 Stopping tmux session $TMUX_SESSION..."
  if tmux has-session -t $TMUX_SESSION 2>/dev/null; then
    tmux kill-session -t $TMUX_SESSION || echo "⚠️  Failed to kill tmux session, but continuing..."
  else
    echo "📺 Tmux session $TMUX_SESSION not found"
  fi

  echo "✨ Stop completed successfully!"
}

function up() {
  # Check if Wolf source code exists, if not clone it
  if [ ! -d "../wolf" ]; then
    echo "🐺 Wolf source code not found at ../wolf/"
    echo "📥 Cloning Wolf repository..."
    cd ..
    git clone https://github.com/games-on-whales/wolf.git
    cd helix
    echo "✅ Wolf repository cloned successfully"
  fi

  # Setup sandbox profile based on GPU detection (if not already in .env)
  setup_sandbox_profile

  # Sandbox services are enabled via COMPOSE_PROFILES in .env or auto-detected above
  # Profile 'code' = NVIDIA GPU, 'code-amd' = AMD/Intel GPU

  docker compose -f docker-compose.dev.yaml up -d $@
}

function build-zed-agent() {
  echo "🔨 Building Zed agent Docker image..."

  # Build the Docker image using the Zed binary we built
  if [ ! -f "./zed-build/zed" ]; then
    echo "❌ Zed binary not found. Run './stack build-zed' first."
    return 1
  fi

  docker build -t helix-sway:latest -f Dockerfile.sway-helix .

  if [ $? -eq 0 ]; then
    echo "✅ Zed agent Docker image built successfully"
  else
    echo "❌ Failed to build Zed agent Docker image"
    return 1
  fi
}

function zed-agent-up() {
  echo "Starting Zed agent services..."

  # Build Zed if binary doesn't exist
  if [ ! -f "./zed-build/zed" ]; then
    echo "Zed binary not found, building first..."
    build-zed || return 1
  fi

  # Check if image doesn't exist
  if ! docker image inspect helix/zed-agent:latest &> /dev/null; then
    echo "Zed agent image not found, building first..."
    build-zed-agent || return 1
  fi

  docker compose -f docker-compose.zed-agent.yaml up -d

  echo "✅ Zed agent services started"
  echo "📋 Services running:"
  echo "  - Helix API: http://localhost:8080"
  echo "  - Zed HTTP API: http://localhost:3030"
  echo "  - VNC Web Client: http://localhost:6080"
  echo ""
  echo "🧪 Test commands:"
  echo "  curl http://localhost:8080/health    # Helix API"
  echo "  curl http://localhost:3030/health    # Zed integration API"
}

function zed-agent-down() {
  echo "Stopping Zed agent services..."
  docker compose -f docker-compose.zed-agent.yaml down
}

function zed-agent-logs() {
  docker compose -f docker-compose.zed-agent.yaml logs -f "${1:-zed-agent-runner}"
}

function rebuild() {
  docker compose -f docker-compose.dev.yaml up -d --build $@
}

# Helper function to build image tags string (commit hash + git tag if available)
function get_image_tags() {
  local OLD_IFS=$IFS
  IFS=' '  # Temporarily use space as IFS for proper word splitting

  local IMAGE_BASE=$1
  local COMMIT_HASH=$(git rev-parse --short HEAD)
  local GIT_TAG=$(git describe --exact-match --tags HEAD 2>/dev/null || echo "")

  local TAG_STRING="-t ${IMAGE_BASE}:${COMMIT_HASH}"

  if [ -n "$GIT_TAG" ]; then
    TAG_STRING="${TAG_STRING} -t ${IMAGE_BASE}:${GIT_TAG}"
    echo "🏷️  Git tag detected: ${GIT_TAG}" >&2
  fi

  printf "%s" "${TAG_STRING}"  # Use printf to avoid trailing newline issues

  IFS=$OLD_IFS
}

# Helper function to push all image tags
function push_image_tags() {
  local IMAGE_BASE=$1
  local COMMIT_HASH=$(git rev-parse --short HEAD)
  # Use exported GIT_TAG if available (from build-and-push-helix-code), otherwise detect from git
  local GIT_TAG="${GIT_TAG:-$(git describe --exact-match --tags HEAD 2>/dev/null || echo "")}"

  # Always push commit hash tag
  echo "📤 Pushing ${IMAGE_BASE}:${COMMIT_HASH}"
  if ! docker push "${IMAGE_BASE}:${COMMIT_HASH}"; then
    echo "⚠️  Failed to push ${IMAGE_BASE}:${COMMIT_HASH}"
    return 1
  fi

  # Also push git tag if available
  if [ -n "$GIT_TAG" ]; then
    echo "📤 Pushing ${IMAGE_BASE}:${GIT_TAG}"
    if ! docker push "${IMAGE_BASE}:${GIT_TAG}"; then
      echo "⚠️  Failed to push ${IMAGE_BASE}:${GIT_TAG}"
      return 1
    fi
  fi

  return 0
}

function build-wolf() {
  echo "🐺 Building Wolf container with latest source code..."

  # Check if Wolf source directory exists
  if [ ! -d "../wolf" ]; then
    echo "❌ ERROR: Wolf source code not found at ../wolf/"
    echo ""
    echo "The Wolf integration requires the Wolf source code to be checked out alongside Helix."
    echo ""
    echo "Please run:"
    echo "  cd .."
    echo "  git clone https://github.com/games-on-whales/wolf.git"
    echo "  cd helix"
    echo "  ./stack build-wolf"
    exit 1
  fi

  # Build Wolf container with image tags
  local COMMIT_HASH=$(git rev-parse --short HEAD)
  local GIT_TAG=$(git describe --exact-match --tags HEAD 2>/dev/null || echo "")

  echo "🔨 Building Wolf container from source..."
  cd ../wolf

  if [ -n "$GIT_TAG" ]; then
    echo "🏷️  Git tag detected: ${GIT_TAG}"
    docker build -f docker/wolf.Dockerfile \
      -t wolf:helix-fixed \
      -t "registry.helixml.tech/helix/wolf:${COMMIT_HASH}" \
      -t "registry.helixml.tech/helix/wolf:${GIT_TAG}" \
      .
  else
    docker build -f docker/wolf.Dockerfile \
      -t wolf:helix-fixed \
      -t "registry.helixml.tech/helix/wolf:${COMMIT_HASH}" \
      .
  fi

  if [ $? -eq 0 ]; then
    echo "✅ Wolf container built successfully"
  else
    echo "❌ Failed to build Wolf container"
    cd - > /dev/null
    return 1
  fi
  cd - > /dev/null

  # Note: Wolf image is an intermediate build artifact, embedded in helix-sandbox
  # It's not pushed to registry separately - only the sandbox container is pushed
  # Wolf runs inside the sandbox container now, not as a standalone service
}

function build-xfce() {
  echo "🖥️  Building custom XFCE container with passwordless sudo..."

  # Build the custom XFCE image
  echo "🔨 Building helix-xfce:latest container..."
  if docker build -f Dockerfile.xfce-helix -t helix-xfce:latest .; then
    echo "✅ XFCE container built successfully"
    echo "🖥️  Custom XFCE image ready: helix-xfce:latest"
    echo ""
    echo "Features added:"
    echo "  - Passwordless sudo for retro and user accounts"
    echo "  - Proper work directory permissions"
  else
    echo "❌ Failed to build XFCE container"
    exit 1
  fi
}

# warning - if you run this it won't correctly update the hash file
# inside the sandbox container - the heartbeat daemon inside the sandbox container uses the hash file
# to report back to the API which version of the image we trigger wolf to start
function build-sway() {
  echo "🪟  Building custom Sway container for Personal Dev Environments..."

  # Production mode: Always rebuild Zed from latest source in release mode
  if [ -n "${SKIP_DEV_RESTART:-}" ]; then
    echo "🔨 Production mode: Building fresh Zed release from latest source..."
    if ! build-zed release; then
      echo "❌ Failed to build Zed binary"
      exit 1
    fi
  # Dev mode: Only build if binary doesn't exist
  elif [ ! -f "./zed-build/zed" ]; then
    echo "❌ Zed binary not found. Building in release mode first..."
    if ! build-zed release; then
      echo "❌ Failed to build Zed binary"
      exit 1
    fi
  else
    echo "✅ Using existing Zed binary at ./zed-build/zed (dev mode)"
  fi

  # Build the custom Sway image with image tags
  local COMMIT_HASH=$(git rev-parse --short HEAD)
  local GIT_TAG=$(git describe --exact-match --tags HEAD 2>/dev/null || echo "")

  echo "🔨 Building helix-sway:latest container with Zed..."

  if [ -n "$GIT_TAG" ]; then
    echo "🏷️  Git tag detected: ${GIT_TAG}"
    docker build -f Dockerfile.sway-helix \
      -t helix-sway:latest \
      -t "helix-sway:${COMMIT_HASH}" \
      -t "registry.helixml.tech/helix/zed-agent:${COMMIT_HASH}" \
      -t "registry.helixml.tech/helix/zed-agent:${GIT_TAG}" \
      .
  else
    docker build -f Dockerfile.sway-helix \
      -t helix-sway:latest \
      -t "helix-sway:${COMMIT_HASH}" \
      -t "registry.helixml.tech/helix/zed-agent:${COMMIT_HASH}" \
      .
  fi

  if [ $? -eq 0 ]; then
    echo "✅ Sway container built successfully"
    echo "🪟  Custom Sway image ready: helix-sway:latest"
    echo ""
    echo "Features added:"
    echo "  - Sway tiling window manager with waybar"
    echo "  - Zed editor with External WebSocket Thread Sync"
    echo "  - Firefox, Ghostty terminal, OnlyOffice"
    echo "  - Screenshot server (grim-based) for Moonlight streaming"
    echo "  - Passwordless sudo for development"
    echo "  - Docker CLI for container-in-container workflows"
  else
    echo "❌ Failed to build Sway container"
    exit 1
  fi

  echo "✅ Sway container build completed"
  echo "📦 Note: helix-sway is embedded in helix-sandbox (not pushed separately to registry)"

  # Export tarball and version files (for bind-mounted dev workflow)
  # These are bind-mounted into sandbox in docker-compose.dev.yaml
  echo "📦 Exporting helix-sway tarball for bind-mount..."
  local COMMIT_HASH=$(git rev-parse --short HEAD)
  local IMAGE_HASH=$(docker images helix-sway:latest --format '{{.ID}}')
  docker tag helix-sway:latest helix-sway:${COMMIT_HASH}
  docker save helix-sway:latest helix-sway:${COMMIT_HASH} > helix-sway.tar
  echo "$IMAGE_HASH" > helix-sway.tar.hash
  echo "${COMMIT_HASH}" > helix-sway.version
  TARBALL_SIZE=$(du -h helix-sway.tar | cut -f1)
  echo "✅ Tarball created: helix-sway.tar ($TARBALL_SIZE) version=${COMMIT_HASH}"

  # Transfer helix-sway image to sandbox's dockerd (Wolf runs inside sandbox container)
  # Only transfer if sandbox is already running (hot reload during development)
  # Skip if called from build-sandbox (which restarts sandbox with embedded tarball)
  if [ -z "${SKIP_SWAY_TRANSFER:-}" ]; then
    transfer-sway-to-sandbox
  fi
}

function transfer-sway-to-sandbox() {
  # Transfer helix-sway image from host to sandbox's isolated dockerd
  # This is required because sandbox runs its own dockerd (DinD) and doesn't have access to host images

  # Check if sandbox container is running
  if ! docker compose -f docker-compose.dev.yaml ps sandbox | grep -q "Up"; then
    echo "ℹ️  Sandbox container not running, skipping image transfer (will transfer on next start)"
    return 0
  fi

  # Check if helix-sway image exists on host
  if ! docker images helix-sway:latest -q | grep -q .; then
    echo "⚠️  helix-sway:latest not found on host, skipping transfer"
    return 0
  fi

<<<<<<< HEAD
  echo "📦 Transferring helix-sway:latest to sandbox's dockerd..."
  if docker save helix-sway:latest | docker exec -i helix-sandbox-1 docker load 2>/dev/null; then
    echo "✅ helix-sway:latest transferred to sandbox's dockerd"

    # CRITICAL: Also update version file inside sandbox so heartbeat reports correct version
    # Without this, heartbeat reports stale version from embedded tarball
    COMMIT_HASH=$(git rev-parse --short HEAD)
    if docker exec helix-sandbox-1 bash -c "echo '$COMMIT_HASH' > /opt/images/helix-sway.version" 2>/dev/null; then
      echo "✅ Updated /opt/images/helix-sway.version to $COMMIT_HASH"
    else
      echo "⚠️  Could not update version file inside sandbox"
    fi
  else
    echo "ℹ️  Could not transfer image to sandbox (container may be starting/restarting)"
    echo "   Image will be loaded from embedded tarball when sandbox is ready"
  fi
}

function build-zorin() {
  echo "🖥️  Building custom Zorin container for Personal Dev Environments..."

  # Production mode: Always rebuild Zed from latest source in release mode
  if [ -n "${SKIP_DEV_RESTART:-}" ]; then
    echo "🔨 Production mode: Building fresh Zed release from latest source..."
    if ! build-zed release; then
      echo "❌ Failed to build Zed binary"
      exit 1
    fi
  # Dev mode: Only build if binary doesn't exist
  elif [ ! -f "./zed-build/zed" ]; then
    echo "❌ Zed binary not found. Building in release mode first..."
    if ! build-zed release; then
      echo "❌ Failed to build Zed binary"
      exit 1
    fi
  else
    echo "✅ Using existing Zed binary at ./zed-build/zed (dev mode)"
  fi

  # Build the custom Zorin image with image tags
  local COMMIT_HASH=$(git rev-parse --short HEAD)
  local GIT_TAG=$(git describe --exact-match --tags HEAD 2>/dev/null || echo "")

  echo "🔨 Building helix-zorin:latest container with Zed..."

  if [ -n "$GIT_TAG" ]; then
    echo "🏷️  Git tag detected: ${GIT_TAG}"
    docker build -f Dockerfile.zorin-helix \
      -t helix-zorin:latest \
      -t "registry.helixml.tech/helix/zorin-agent:${COMMIT_HASH}" \
      -t "registry.helixml.tech/helix/zorin-agent:${GIT_TAG}" \
      .
  else
    docker build -f Dockerfile.zorin-helix \
      -t helix-zorin:latest \
      -t "registry.helixml.tech/helix/zorin-agent:${COMMIT_HASH}" \
      .
  fi

  if [ $? -eq 0 ]; then
    echo "✅ Zorin container built successfully"
    echo "🖥️  Custom Zorin image ready: helix-zorin:latest"
    echo ""
    echo "Features added:"
    echo "  - Zorin OS GNOME/XFCE desktop environment"
    echo "  - Zed editor with External WebSocket Thread Sync"
    echo "  - Firefox browser"
    echo "  - Screenshot server for Moonlight streaming"
    echo "  - Passwordless sudo for development"
  else
    echo "❌ Failed to build Zorin container"
    exit 1
  fi

  echo "✅ Zorin container build completed"
  echo "📦 Note: helix-zorin is embedded in helix-sandbox (not pushed separately to registry)"

  # Transfer helix-zorin image to sandbox's dockerd (Wolf runs inside sandbox container)
  # Only transfer if sandbox is already running (hot reload during development)
  # Skip if called from build-sandbox (which restarts sandbox with embedded tarball)
  if [ -z "${SKIP_ZORIN_TRANSFER:-}" ]; then
    transfer-zorin-to-sandbox
  fi
}

function transfer-zorin-to-sandbox() {
  # Transfer helix-zorin image from host to sandbox's isolated dockerd
  # This is required because sandbox runs its own dockerd (DinD) and doesn't have access to host images

  # Check if sandbox container is running
  if ! docker compose -f docker-compose.dev.yaml ps sandbox | grep -q "Up"; then
    echo "ℹ️  Sandbox container not running, skipping image transfer (will transfer on next start)"
    return 0
  fi

  # Check if helix-zorin image exists on host
  if ! docker images helix-zorin:latest -q | grep -q .; then
    echo "⚠️  helix-zorin:latest not found on host, skipping transfer"
    return 0
  fi

  echo "📦 Transferring helix-zorin:latest to sandbox's dockerd..."
  if docker save helix-zorin:latest | docker exec -i helix-sandbox-1 docker load 2>/dev/null; then
    echo "✅ helix-zorin:latest transferred to sandbox's dockerd"

    # CRITICAL: Also update version file inside sandbox so heartbeat reports correct version
    # Without this, heartbeat reports stale version from embedded tarball
    COMMIT_HASH=$(git rev-parse --short HEAD)
    if docker exec helix-sandbox-1 bash -c "echo '$COMMIT_HASH' > /opt/images/helix-zorin.version" 2>/dev/null; then
      echo "✅ Updated /opt/images/helix-zorin.version to $COMMIT_HASH"
    else
      echo "⚠️  Could not update version file inside sandbox"
    fi
=======
  # Get commit hash BEFORE transfer (needed for tagging)
  local COMMIT_HASH=$(git rev-parse --short HEAD)
  local IMAGE_HASH=$(docker images helix-sway:latest --format '{{.ID}}')

  # Check if versioned tag exists on host
  local HAS_VERSIONED_TAG=""
  if docker images "helix-sway:${COMMIT_HASH}" -q | grep -q .; then
    HAS_VERSIONED_TAG="true"
  fi

  # Transfer image(s) to sandbox's dockerd
  local TRANSFER_SUCCESS=""
  if [ -n "$HAS_VERSIONED_TAG" ]; then
    # Transfer BOTH tags: latest and versioned (Wolf uses helix-sway:${version})
    echo "📦 Transferring helix-sway:latest and helix-sway:${COMMIT_HASH} to sandbox's dockerd..."
    if docker save helix-sway:latest "helix-sway:${COMMIT_HASH}" | docker exec -i helix-sandbox-1 docker load 2>/dev/null; then
      TRANSFER_SUCCESS="true"
      echo "✅ helix-sway images transferred to sandbox's dockerd"
    fi
  else
    # Only :latest exists - transfer and tag inside sandbox
    echo "📦 Transferring helix-sway:latest to sandbox's dockerd..."
    if docker save helix-sway:latest | docker exec -i helix-sandbox-1 docker load 2>/dev/null; then
      echo "✅ helix-sway:latest transferred to sandbox's dockerd"
      # Tag it with the version inside sandbox
      echo "🏷️  Tagging helix-sway:latest as helix-sway:${COMMIT_HASH} inside sandbox..."
      docker exec helix-sandbox-1 docker tag helix-sway:latest "helix-sway:${COMMIT_HASH}"
      TRANSFER_SUCCESS="true"
    fi
  fi

  if [ -n "$TRANSFER_SUCCESS" ]; then
    # Version files are bind-mounted from host (updated by build-sway)
    # Just restart heartbeat to pick up the new version
    echo "🔄 Restarting heartbeat daemon to report new version..."
    docker exec helix-sandbox-1 pkill -f sandbox-heartbeat 2>/dev/null || true
    echo "✅ Image transferred and heartbeat restarted"
>>>>>>> 6ad9d2e5
  else
    echo "ℹ️  Could not transfer image to sandbox (container may be starting/restarting)"
    echo "   Image will be loaded from embedded tarball when sandbox is ready"
  fi
}

function build-moonlight-web() {
  echo "🌙 Building Moonlight Web container..."

  # Check if moonlight-web source directory exists
  if [ ! -d "../moonlight-web-stream" ]; then
    echo "❌ ERROR: Moonlight Web source code not found at ../moonlight-web-stream/"
    echo ""
    echo "The Moonlight Web integration requires the source code to be checked out alongside Helix."
    echo ""
    echo "Please run:"
    echo "  cd .."
    echo "  git clone https://github.com/helixml/moonlight-web-stream.git"
    echo "  cd helix"
    echo "  ./stack build-moonlight-web"
    exit 1
  fi

  # Build Moonlight Web container with image tags (like Wolf)
  local COMMIT_HASH=$(git rev-parse --short HEAD)
  local GIT_TAG=$(git describe --exact-match --tags HEAD 2>/dev/null || echo "")

  # Determine build mode: always use release (fast, optimized)
  # Set BUILD_MODE=debug to override for debugging purposes
  local BUILD_MODE="${BUILD_MODE:-release}"
  if [ "$BUILD_MODE" = "release" ]; then
    echo "🔨 Building Moonlight Web container from source (RELEASE MODE)..."
  else
    echo "🔨 Building Moonlight Web container from source (DEBUG MODE)..."
  fi
  cd ../moonlight-web-stream

  if [ -n "$GIT_TAG" ]; then
    echo "🏷️  Git tag detected: ${GIT_TAG}"
    docker build -f Dockerfile \
      --build-arg BUILD_MODE=$BUILD_MODE \
      -t helix-moonlight-web:helix-fixed \
      -t "registry.helixml.tech/helix/moonlight-web:${COMMIT_HASH}" \
      -t "registry.helixml.tech/helix/moonlight-web:${GIT_TAG}" \
      .
  else
    docker build -f Dockerfile \
      --build-arg BUILD_MODE=$BUILD_MODE \
      -t helix-moonlight-web:helix-fixed \
      -t "registry.helixml.tech/helix/moonlight-web:${COMMIT_HASH}" \
      .
  fi

  if [ $? -eq 0 ]; then
    echo "✅ Moonlight Web container built successfully"
  else
    echo "❌ Failed to build Moonlight Web container"
    cd - > /dev/null
    return 1
  fi
  cd - > /dev/null

  # Note: Moonlight Web image is an intermediate build artifact, embedded in helix-sandbox
  # It's not pushed to registry separately - only the sandbox container is pushed
  # Moonlight Web runs inside the sandbox container now, not as a standalone service
}

function build-sandbox() {
  echo "📦 Building unified Helix Sandbox container (Wolf + Moonlight Web + RevDial + DinD)..."
  echo ""
  echo "This builds a unified container with:"
  echo "  • Wolf streaming platform (from ~/pm/wolf)"
  echo "  • Moonlight Web (from ~/pm/moonlight-web-stream)"
  echo "  • RevDial client (built from source)"
  echo "  • Docker-in-Docker with NVIDIA runtime"
  echo "  • helix-sway image (pre-loaded into Wolf's dockerd)"
  echo "  • GOW base-app init system (cont-init.d + entrypoint.sh)"
  echo ""

  local COMMIT_HASH=$(git rev-parse --short HEAD)
  # Use exported GIT_TAG if available (from build-and-push-helix-code), otherwise detect from git
  local GIT_TAG="${GIT_TAG:-$(git describe --exact-match --tags HEAD 2>/dev/null || echo "")}"

  # Step 0: Build Wolf and Moonlight Web (fast if unchanged due to Docker cache)
  echo "━━━━━━━━━━━━━━━━━━━━━━━━━━━━━━━━━━━━━━━━━━━━━━━━━━━━━━━━━━━━━━━━━━━━━━━━"
  echo "📝 [0/4] Building Wolf and Moonlight Web dependencies..."
  echo "━━━━━━━━━━━━━━━━━━━━━━━━━━━━━━━━━━━━━━━━━━━━━━━━━━━━━━━━━━━━━━━━━━━━━━━━"

  # Build Wolf (skip container restart - we'll restart sandbox instead)
  echo "🐺 Building Wolf..."
  if ! SKIP_DEV_RESTART=1 build-wolf; then
    echo "❌ Failed to build Wolf"
    return 1
  fi

  # Build Moonlight Web (skip container restart - we'll restart sandbox instead)
  echo "🌙 Building Moonlight Web..."
  if ! SKIP_DEV_RESTART=1 build-moonlight-web; then
    echo "❌ Failed to build Moonlight Web"
    return 1
  fi
  echo ""

  # Step 1: Build Zed if needed (required for helix-sway)
  echo "━━━━━━━━━━━━━━━━━━━━━━━━━━━━━━━━━━━━━━━━━━━━━━━━━━━━━━━━━━━━━━━━━━━━━━━━"
  echo "📝 [1/4] Checking Zed binary..."
  echo "━━━━━━━━━━━━━━━━━━━━━━━━━━━━━━━━━━━━━━━━━━━━━━━━━━━━━━━━━━━━━━━━━━━━━━━━"
  if [ ! -f "./zed-build/zed" ] || [ -n "${SKIP_DEV_RESTART:-}" ]; then
    echo "Building Zed in release mode..."
    if ! build-zed release; then
      echo "❌ Failed to build Zed"
      return 1
    fi
  else
    echo "✅ Using existing Zed binary"
  fi
  echo ""

  # Step 2: Build helix-sway and export as tarball
  echo "━━━━━━━━━━━━━━━━━━━━━━━━━━━━━━━━━━━━━━━━━━━━━━━━━━━━━━━━━━━━━━━━━━━━━━━━"
  echo "📝 [2/4] Building helix-sway and exporting tarball..."
  echo "━━━━━━━━━━━━━━━━━━━━━━━━━━━━━━━━━━━━━━━━━━━━━━━━━━━━━━━━━━━━━━━━━━━━━━━━"

  # Build helix-sway image and export tarball (build-sway now handles tarball export)
  # Skip image transfer since we'll restart sandbox with new embedded tarball
  if ! SKIP_SWAY_TRANSFER=1 build-sway; then
    echo "❌ Failed to build helix-sway"
    return 1
  fi

  # Verify tarball was created (build-sway exports it)
  if [ ! -f helix-sway.tar ]; then
    echo "❌ helix-sway.tar not found after build-sway - this shouldn't happen"
    return 1
  fi

  # Remove old compressed tarball if it exists (migrating to uncompressed)
  [ -f helix-sway.tar.gz ] && rm -f helix-sway.tar.gz helix-sway.tar.gz.hash

  TARBALL_SIZE=$(du -h helix-sway.tar | cut -f1)
  echo "✅ Using helix-sway.tar ($TARBALL_SIZE) version=$(cat helix-sway.version)"
  echo ""

  # Step 3: Build unified sandbox container with embedded tarball
  echo "━━━━━━━━━━━━━━━━━━━━━━━━━━━━━━━━━━━━━━━━━━━━━━━━━━━━━━━━━━━━━━━━━━━━━━━━"
  echo "📝 [3/4] Building helix-sandbox container..."
  echo "━━━━━━━━━━━━━━━━━━━━━━━━━━━━━━━━━━━━━━━━━━━━━━━━━━━━━━━━━━━━━━━━━━━━━━━━"

  # Build sandbox with tarball embedded
  if [ -n "$GIT_TAG" ]; then
    echo "🏷️  Git tag detected: ${GIT_TAG}"
    docker build -f Dockerfile.sandbox \
      -t helix-sandbox:latest \
      -t "registry.helixml.tech/helix/helix-sandbox:${COMMIT_HASH}" \
      -t "registry.helixml.tech/helix/helix-sandbox:${GIT_TAG}" \
      .
  else
    docker build -f Dockerfile.sandbox \
      -t helix-sandbox:latest \
      -t "registry.helixml.tech/helix/helix-sandbox:${COMMIT_HASH}" \
      .
  fi

  if [ $? -ne 0 ]; then
    echo "❌ Failed to build helix-sandbox container"
    rm -f helix-sway.tar
    return 1
  fi

  # Keep tarball for future builds (enables fast rebuilds when helix-sway is cached)
  # Only cleanup on failure or when explicitly requested
  echo "✅ helix-sandbox container built successfully (kept helix-sway.tar for next build)"
  echo ""

  # Step 4: Restart sandbox and transfer fresh image
  echo "━━━━━━━━━━━━━━━━━━━━━━━━━━━━━━━━━━━━━━━━━━━━━━━━━━━━━━━━━━━━━━━━━━━━━━━━"
  echo "📝 [4/4] Restarting sandbox container..."
  echo "━━━━━━━━━━━━━━━━━━━━━━━━━━━━━━━━━━━━━━━━━━━━━━━━━━━━━━━━━━━━━━━━━━━━━━━━"

  # Restart to pick up new image (handled by existing code below)

  # Push to registry in production mode
  if [ -n "${PUSH_TO_REGISTRY:-}" ]; then
    echo "📤 Pushing sandbox image to registry..."

    # Push helix-sandbox (contains Wolf + Moonlight Web + helix-sway tarball)
    local SANDBOX_BASE="registry.helixml.tech/helix/helix-sandbox"
    if push_image_tags "$SANDBOX_BASE"; then
      echo "✅ Sandbox images pushed successfully"
    else
      echo "⚠️  Failed to push sandbox images"
      return 1
    fi

    echo "📦 Registry images pushed (helix-sway is embedded, not pushed separately)"
  fi

  # Restart sandbox in dev mode
  if [ -z "${SKIP_DEV_RESTART:-}" ]; then
    echo "🔄 Restarting sandbox container with updated image..."
    docker compose -f docker-compose.dev.yaml rm -f sandbox
    docker compose -f docker-compose.dev.yaml up -d sandbox

    echo "✅ Sandbox container rebuilt and restarted successfully"
  fi

  echo ""
  echo "📦 Unified sandbox ready: helix-sandbox:latest"
  echo ""
  echo "Components included:"
  echo "  • Wolf (streaming platform)"
  echo "  • Moonlight Web (WebRTC browser streaming)"
  echo "  • RevDial client (control plane connection)"
  echo "  • Docker-in-Docker (Wolf's isolated dockerd)"
  echo "  • helix-sway image (pre-loaded tarball: $TARBALL_SIZE)"
  echo ""
  echo "Services managed by GOW's init system:"
  echo "  • 04-start-dockerd.sh - starts Wolf's dockerd + loads helix-sway"
  echo "  • 05-init-wolf-config.sh - initializes Wolf config"
  echo "  • 06-init-moonlight-config.sh - initializes Moonlight Web"
  echo "  • 07-start-moonlight-web.sh - starts Moonlight Web daemon"
  echo "  • 08-start-revdial-client.sh - starts RevDial daemon (if configured)"
  echo "  • startup-app.sh - starts Wolf as main process"
  echo ""
  echo "🎉 Sandbox build completed successfully!"
}

# NOTE: This function requires specific branches to be checked out in dependency repositories:
# - wolf: wolf-ui-working (adds client_unique_id for secure auto-join)
# - moonlight-web-stream: feature/kickoff (threads Wolf client_id through stack)
# - zed: feature/external-thread-sync (external agent WebSocket sync support)
# Verify branches before running: cd ../wolf && git branch --show-current
function build-and-push-helix-code() {
  # Optional: pass a tag override as first argument to force tagging even if commit doesn't match
  local TAG_OVERRIDE="${1:-}"

  echo "🚀 Building and pushing Helix Code components for production deployment"
  echo "========================================================================"
  echo ""
  echo "Note: API and Frontend are built by CI - this builds Wolf, Zed Agent, Moonlight Web, and Sandbox"
  echo ""

  # Enable image pushing to registry for production builds
  export PUSH_TO_REGISTRY=1
  # Skip dev service restarts during production builds
  export SKIP_DEV_RESTART=1

  local COMMIT_HASH=$(git rev-parse --short HEAD)
  local GIT_TAG=$(git describe --exact-match --tags HEAD 2>/dev/null || echo "")
  local BUILD_START=$(date +%s)
  local FAILED_BUILDS=()

  # Allow tag override for building specific tags even if commit doesn't exactly match
  if [ -n "$TAG_OVERRIDE" ]; then
    echo "⚠️  Tag override: ${TAG_OVERRIDE} (ignoring git tag check)"
    GIT_TAG="$TAG_OVERRIDE"
  fi

  # Export GIT_TAG so build-sandbox and other functions can use it
  export GIT_TAG

  echo "📝 Commit hash: ${COMMIT_HASH}"
  if [ -n "$GIT_TAG" ]; then
    echo "🏷️  Git tag: ${GIT_TAG}"
  fi
  echo "📅 Build started: $(date)"
  echo ""

  # Track build status
  # Note: helix-sway (Zed agent) is built as part of build-sandbox, not separately
  local TOTAL_BUILDS=3
  local COMPLETED_BUILDS=0

  # 1. Build Wolf
  echo "━━━━━━━━━━━━━━━━━━━━━━━━━━━━━━━━━━━━━━━━━━━━━━━━━━━━━━━━━━━━━━━━━━━━━━━━"
  echo "📦 [1/$TOTAL_BUILDS] Building Wolf streaming platform..."
  echo "━━━━━━━━━━━━━━━━━━━━━━━━━━━━━━━━━━━━━━━━━━━━━━━━━━━━━━━━━━━━━━━━━━━━━━━━"
  if build-wolf; then
    echo "✅ Wolf built and pushed successfully"
    COMPLETED_BUILDS=$((COMPLETED_BUILDS + 1))
  else
    echo "❌ Failed to build Wolf"
    FAILED_BUILDS+=("wolf")
  fi
  echo ""

  # 2. Build Moonlight Web
  echo "━━━━━━━━━━━━━━━━━━━━━━━━━━━━━━━━━━━━━━━━━━━━━━━━━━━━━━━━━━━━━━━━━━━━━━━━"
  echo "📦 [2/$TOTAL_BUILDS] Building Moonlight Web..."
  echo "━━━━━━━━━━━━━━━━━━━━━━━━━━━━━━━━━━━━━━━━━━━━━━━━━━━━━━━━━━━━━━━━━━━━━━━━"
  if build-moonlight-web; then
    echo "✅ Moonlight Web built and pushed successfully"
    COMPLETED_BUILDS=$((COMPLETED_BUILDS + 1))
  else
    echo "❌ Failed to build Moonlight Web"
    FAILED_BUILDS+=("moonlight-web")
  fi
  echo ""

  # 3. Build unified Sandbox (Wolf + Moonlight Web + Sway/Zed + RevDial + DinD)
  # Note: This also builds helix-sway (Zed agent) and embeds it as a tarball
  echo "━━━━━━━━━━━━━━━━━━━━━━━━━━━━━━━━━━━━━━━━━━━━━━━━━━━━━━━━━━━━━━━━━━━━━━━━"
  echo "📦 [3/$TOTAL_BUILDS] Building unified Sandbox container (includes Sway/Zed)..."
  echo "━━━━━━━━━━━━━━━━━━━━━━━━━━━━━━━━━━━━━━━━━━━━━━━━━━━━━━━━━━━━━━━━━━━━━━━━"
  if build-sandbox; then
    echo "✅ Sandbox built and pushed successfully"
    COMPLETED_BUILDS=$((COMPLETED_BUILDS + 1))
  else
    echo "❌ Failed to build Sandbox"
    FAILED_BUILDS+=("sandbox")
  fi
  echo ""

  # Build summary
  local BUILD_END=$(date +%s)
  local BUILD_DURATION=$((BUILD_END - BUILD_START))
  local BUILD_MINUTES=$((BUILD_DURATION / 60))
  local BUILD_SECONDS=$((BUILD_DURATION % 60))

  echo "=========================================================================="
  echo "🎉 Build Summary"
  echo "=========================================================================="
  echo "📊 Completed: ${COMPLETED_BUILDS}/${TOTAL_BUILDS} builds"
  echo "⏱️  Duration: ${BUILD_MINUTES}m ${BUILD_SECONDS}s"
  echo "📝 Commit: ${COMMIT_HASH}"
  echo "🏷️  Registry: registry.helixml.tech/helix/"
  echo ""

  if [ ${#FAILED_BUILDS[@]} -eq 0 ]; then
    echo "✅ All images built and pushed successfully!"
    echo ""
    echo "📦 Production images ready (commit: ${COMMIT_HASH}):"
    echo "   • registry.helixml.tech/helix/helix-sandbox:${COMMIT_HASH}"
    echo ""
    echo "📝 Note: helix-sandbox contains Wolf + Moonlight Web + helix-sway (all embedded)"
    if [ -n "$GIT_TAG" ]; then
      echo ""
      echo "📦 Also tagged with git tag (${GIT_TAG}):"
      echo "   • registry.helixml.tech/helix/helix-sandbox:${GIT_TAG}"
    fi
    echo ""
    echo "🚀 Ready for production deployment!"
    echo ""
    echo "Note: API and Frontend images are built by CI and available at:"
    echo "   • registry.helixml.tech/helix/api:${COMMIT_HASH}"
    echo "   • registry.helixml.tech/helix/frontend:${COMMIT_HASH}"
    return 0
  else
    echo "⚠️  Some builds failed:"
    for failed in "${FAILED_BUILDS[@]}"; do
      echo "   ✗ ${failed}"
    done
    echo ""
    echo "Please review the errors above and retry failed builds individually."
    return 1
  fi
}

function db() {
  local subcommand="${1-cli}"
  shift
  local containername="${1-postgres}"
  shift
  if [[ "$subcommand" == "cli" ]]; then
    docker compose -f docker-compose.dev.yaml exec $containername psql --user postgres "$@"
  elif [[ "$subcommand" == "pipe" ]]; then
    docker compose -f docker-compose.dev.yaml exec -T $containername psql --user postgres "$@"
  fi
}

# Regenerate test mocks
function generate() {
  go generate ./...
}

function psql() {
  db cli postgres "$@"
}

function psql_pipe() {
  db pipe postgres "$@"
}

function pgvector() {
  db cli pgvector "$@"
}

function pgvector_pipe() {
  db pipe pgvector "$@"
}

function list-slots() {
  echo "SELECT * FROM runner_slots ORDER BY created DESC;" | db pipe postgres
}

function slots() {
  echo "Formatted view of all slots:"
  echo "SELECT
    id,
    runner_id,
    model,
    runtime,
    active,
    ready,
    status,
    created::timestamp(0) as created,
    updated::timestamp(0) as updated
  FROM runner_slots
  ORDER BY created DESC;" | db pipe postgres
}

function active-slots() {
  echo "Active slots only:"
  echo "SELECT
    id,
    runner_id,
    model,
    runtime,
    status,
    created::timestamp(0) as created
  FROM runner_slots
  WHERE active = true
  ORDER BY created DESC;" | db pipe postgres
}

function slot-stats() {
  echo "Slot statistics:"
  echo "SELECT
    runner_id,
    COUNT(*) as total_slots,
    COUNT(CASE WHEN active = true THEN 1 END) as active_slots,
    COUNT(CASE WHEN active = false THEN 1 END) as inactive_slots
  FROM runner_slots
  GROUP BY runner_id
  ORDER BY total_slots DESC;" | db pipe postgres
}

function wipe-slots() {
  echo "🧹 Wiping all slots from database..."
  echo "DELETE FROM runner_slots;" | db pipe postgres
  echo "✅ All slots have been deleted from the database."
}

function install() {
  go install ./api/..
}

function update_openapi() {
	echo "🔄 Installing swag..."
	go install github.com/swaggo/swag/cmd/swag@v1.16.4 || {
		echo "❌ Failed to install swag"
		return 1
	}

	echo "🔄 Generating swagger documentation..."
	swag init -g api/pkg/server/swagger.go \
		--parseDependency --parseInternal --parseDepth 3 \
		-o api/pkg/server || {
		echo "❌ CRITICAL: Swagger generation FAILED"
		echo "Check for ParseComment errors above"
		return 1
	}

	# Verify swagger files were created
	if [[ ! -f "api/pkg/server/swagger.json" ]]; then
		echo "❌ CRITICAL: swagger.json was not generated"
		return 1
	fi

	echo "✅ Swagger generated successfully"
	echo "📋 Copying swagger to frontend..."
	cp -r api/pkg/server/swagger.yaml frontend/swagger/ || {
		echo "❌ Failed to copy swagger.yaml"
		return 1
	}

	echo "🔄 Generating TypeScript client..."
	npx swagger-typescript-api@13.0.23 -p ./frontend/swagger/swagger.yaml -o ./frontend/src/api --axios -n api.ts || {
		echo "❌ TypeScript client generation FAILED"
		return 1
	}

	echo "✅ OpenAPI update complete"
}

function lint() {
        golangci-lint run
}

# Before running this, ensure Postgres port is open (5432) for local connections
# and that API server is stopped (if you started it with ./stack up)
function test-integration() {
  cd integration-test/api && go test -v "$@"
}

# Examples:
# Run all tests:                    ./stack test
# Run specific tests:               ./stack test ./api/pkg/oauth_test
# Run a single test:                ./stack test ./api/pkg/oauth_test -run TestOAuthAppIDPropagationProduction

function ollama-sync() {
  local OLLAMA_PATH="../ollama"
  local TARGET_DIR="api/pkg/ollamav11"

  # Check if we're in the right directory (should have api/ subdirectory)
  if [[ ! -d "api" ]]; then
    echo "Error: Must run from the root of the helix repository"
    echo "Expected to find 'api/' directory in current path"
    exit 1
  fi

  if [[ ! -d "$OLLAMA_PATH" ]]; then
    echo "Error: Ollama repository not found at $OLLAMA_PATH"
    echo "Expected ollama to be checked out as a sibling directory to helix"
    exit 1
  fi

  # Check that ollama is on a release tag
  echo "Checking Ollama version..."
  if [[ ! -d "$OLLAMA_PATH/.git" ]]; then
    echo "Error: $OLLAMA_PATH is not a git repository"
    exit 1
  fi

  local OLLAMA_TAG=$(cd "$OLLAMA_PATH" && git describe --exact-match --tags HEAD 2>/dev/null)
  if [[ -z "$OLLAMA_TAG" ]]; then
    local CURRENT_COMMIT=$(cd "$OLLAMA_PATH" && git rev-parse --short HEAD)
    echo "Error: Ollama is not checked out on a release tag"
    echo "Current commit: $CURRENT_COMMIT"
    echo "Please checkout a specific release tag (e.g., v0.11.4) before syncing"
    echo "Example: cd $OLLAMA_PATH && git checkout v0.11.4"
    exit 1
  fi

  echo "✅ Ollama is on release tag: $OLLAMA_TAG"
  echo "Syncing Ollama memory estimation files..."

  # Clean out target directory first to avoid stale files
  if [[ -d "$TARGET_DIR" ]]; then
    echo "Cleaning existing target directory..."
    rm -rf "$TARGET_DIR"
  fi

  # Create target directory
  mkdir -p "$TARGET_DIR"

  # Copy core memory estimation files
  echo "Copying memory estimation files..."
  cp "$OLLAMA_PATH/llm/memory.go" "$TARGET_DIR/"

  # Copy GGML/GGUF parsing files
  echo "Copying GGML/GGUF files..."
  cp -r "$OLLAMA_PATH/fs/ggml" "$TARGET_DIR/"
  cp -r "$OLLAMA_PATH/fs/gguf" "$TARGET_DIR/"

  # Copy supporting files
  echo "Copying supporting files..."
  cp -r "$OLLAMA_PATH/discover" "$TARGET_DIR/"
  cp "$OLLAMA_PATH/api/types.go" "$TARGET_DIR/api_types.go"
  cp "$OLLAMA_PATH/envconfig/config.go" "$TARGET_DIR/envconfig.go"
  cp "$OLLAMA_PATH/format/bytes.go" "$TARGET_DIR/format.go"
  cp -r "$OLLAMA_PATH/fs/util" "$TARGET_DIR/"

  # Transform imports to use local versions
  echo "Transforming imports for local use..."

  # Transform package declarations to avoid import cycle
  sed -i 's|package llm|package ollamav11|g' "$TARGET_DIR/memory.go"
  sed -i 's|package api|package ollamav11|g' "$TARGET_DIR/api_types.go"
  sed -i 's|package envconfig|package ollamav11|g' "$TARGET_DIR/envconfig.go"
  sed -i 's|package format|package ollamav11|g' "$TARGET_DIR/format.go"

  # Transform imports in memory.go - avoid self-imports by removing local package imports
  sed -i 's|"github.com/ollama/ollama/api"|.|g' "$TARGET_DIR/memory.go"
  sed -i 's|"github.com/ollama/ollama/discover"|"github.com/helixml/helix/api/pkg/ollamav11/discover"|g' "$TARGET_DIR/memory.go"
  sed -i 's|"github.com/ollama/ollama/envconfig"|.|g' "$TARGET_DIR/memory.go"
  sed -i 's|"github.com/ollama/ollama/format"|.|g' "$TARGET_DIR/memory.go"
  sed -i 's|"github.com/ollama/ollama/fs/ggml"|"github.com/helixml/helix/api/pkg/ollamav11/ggml"|g' "$TARGET_DIR/memory.go"

  # Remove the dot imports that were created (they'll use local functions)
  sed -i '/^\s*\.\s*$/d' "$TARGET_DIR/memory.go"

  # Transform imports in subdirectories
  find "$TARGET_DIR/ggml" -name "*.go" -exec sed -i 's|"github.com/ollama/ollama/fs/gguf"|"github.com/helixml/helix/api/pkg/ollamav11/gguf"|g' {} \;
  find "$TARGET_DIR/ggml" -name "*.go" -exec sed -i 's|"github.com/ollama/ollama/fs/util/bufioutil"|"github.com/helixml/helix/api/pkg/ollamav11/util/bufioutil"|g' {} \;
  find "$TARGET_DIR/gguf" -name "*.go" -exec sed -i 's|"github.com/ollama/ollama/fs/ggml"|"github.com/helixml/helix/api/pkg/ollamav11/ggml"|g' {} \;
  find "$TARGET_DIR/discover" -name "*.go" -exec sed -i 's|"github.com/ollama/ollama/envconfig"|"github.com/helixml/helix/api/pkg/ollamav11"|g' {} \;
  find "$TARGET_DIR/discover" -name "*.go" -exec sed -i 's|"github.com/ollama/ollama/format"|"github.com/helixml/helix/api/pkg/ollamav11"|g' {} \;

  echo "Import transformations complete. You can now create type adapters manually."

  # Create sync info file
  cat > "$TARGET_DIR/SYNC_INFO.md" << EOF
# Ollama Memory Estimation Sync

**Synced from:** $OLLAMA_PATH
**Ollama version:** $OLLAMA_TAG
**Sync date:** $(date -u +"%Y-%m-%d %H:%M:%S UTC")

## Files synced:
- llm/memory.go → memory.go
- fs/ggml/ → ggml/
- fs/gguf/ → gguf/
- discover/ → discover/
- api/types.go → api_types.go
- envconfig/config.go → envconfig.go
- format/bytes.go → format.go
- fs/util/ → util/

## Next steps:
1. Create type adapters to convert Helix types to Ollama types
2. Modify imports in copied files to use local versions
3. Use exact Ollama EstimateGPULayers function with adapted types

## Important:
This sync was done against Ollama $OLLAMA_TAG. If Ollama is updated,
re-run './stack ollama-sync' to get the latest memory estimation algorithms.
EOF

  echo "✅ Ollama files synced to $TARGET_DIR"
  echo "📄 See $TARGET_DIR/SYNC_INFO.md for details"
  echo ""
  echo "Next steps:"
  echo "1. Create type adapters in api/pkg/memory/ollama_wrapper.go"
  echo "2. Update imports in copied files to use local versions"
  echo "3. Test with exact Ollama memory estimation algorithm"
}

function test() {
  # Ingest env variables from .env file
  set -a
  source .env
  set +a

  # Check whether environment variables are set. If not, error
  if [[ -z "$TOGETHER_API_KEY" ]]; then
    echo "TOGETHER_API_KEY is not set"
    exit 1
  fi
  if [[ -z "$TOGETHER_BASE_URL" ]]; then
    echo "TOGETHER_BASE_URL is not set"
    exit 1
  fi

  # Ensure postgres, tika, typesense and chrome are running
  docker compose -f docker-compose.dev.yaml up -d postgres tika typesense chrome pgvector keycloak

  # Database config (running in a sidecar)
  export POSTGRES_USER=postgres
  export POSTGRES_PASSWORD=postgres
  export POSTGRES_DATABASE=postgres
  export POSTGRES_HOST=localhost

  export KEYCLOAK_USER=admin
  export KEYCLOAK_PASSWORD=oh-hallo-insecure-password

  export PGVECTOR_USER=postgres
  export PGVECTOR_PASSWORD=postgres
  export PGVECTOR_DATABASE=postgres
  export PGVECTOR_HOST=localhost
  export PGVECTOR_PORT=5433

  export TYPESENSE_URL=http://localhost:8108
  export TYPESENSE_API_KEY=typesense
  export TEXT_EXTRACTION_TIKA_URL=http://localhost:9998
  export RAG_CRAWLER_LAUNCHER_URL=http://localhost:7317

  # To debug test hangs, try this:
  # Run tests one at a time and show which test is running

  # If a test path is provided, run tests from that path,
  # otherwise run all tests
  if [[ $# -gt 0 ]]; then
    echo "Running tests from path: $1"
    go test -v -p 1 "$@" 2>&1 | sed -u 's/^/[TEST] /'
  else
    echo "Running all tests"
    go test -v -p 1 ./... 2>&1 | sed -u 's/^/[TEST] /'
  fi
}

function zed-test() {
  echo "Testing Zed with External WebSocket Thread Sync..."

  if [ ! -f "./zed-build/zed" ]; then
    echo "❌ Zed binary not found. Run: ./stack build-zed"
    return 1
  fi

  echo "🧪 Running basic tests..."

  # Test 1: Binary execution
  if ./zed-build/zed --version > /dev/null 2>&1; then
    echo "✅ Zed binary executes successfully"
  else
    echo "❌ Zed binary failed to execute"
    return 1
  fi

  # Test 2: Check for external sync feature
  if strings ./zed-build/zed | grep -q "external_websocket_sync"; then
    echo "✅ External WebSocket Thread Sync feature detected"
  else
    echo "⚠️  External WebSocket Thread Sync not clearly detectable"
  fi

  echo "🎉 Basic Zed tests passed!"
  echo ""
  echo "For full integration testing:"
  echo "  1. Start Zed: RUST_LOG=external_websocket_sync=debug ./zed-build/zed"
  echo "  2. Open a project folder"
  echo "  3. Test API: curl http://localhost:3030/health"
}

function help() {
  echo "Helix Stack Management Tool"
  echo ""
  echo "Available commands:"
  echo "  build              - Build docker containers (optionally with WITH_RUNNER or WITH_DEMOS)"
  echo "  build-runner       - Build the helix-runner binary locally"
  echo "  build-runner-image - Build the runner Docker image (includes ROCm vLLM)"
  echo "  static-compile     - Build static Go binary"
  echo "  start              - Start the development environment with tmux"
  echo "  stop               - Stop docker containers"
  echo "  mock-runner        - Start a mock runner for testing"
  echo "  up [services]      - Start specific docker services"
  echo "  rebuild [services] - Rebuild and start specific docker services"
  echo ""
  echo "Production build commands:"
  echo "  build-and-push-helix-code [tag] - Build ALL Helix Code images and push to registry (optional tag override)"
  echo "  build-sandbox      - Build unified sandbox container (Wolf + Moonlight Web + RevDial + DinD)"
  echo "  build-wolf         - Build Wolf container with latest source code"
  echo "  build-xfce         - Build custom XFCE container with passwordless sudo"
  echo "  build-sway         - Build Sway+Zed container image (builds Zed if needed)"
  echo "  build-zorin        - Build Zorin+Zed container image (builds Zed if needed)"
  echo "  build-moonlight-web - Build Moonlight Web container and push to registry"
  echo ""
  echo "Zed Agent commands:"
  echo "  build-zed [dev|release] - Build Zed binary (stripped in release mode)"
  echo "  build-zed-agent    - Build Zed agent Docker image"
  echo "  zed-agent-up       - Start Zed agent services"
  echo "  zed-agent-down     - Stop Zed agent services"
  echo "  zed-agent-logs [service] - View Zed agent logs"
  echo "  zed-test           - Test Zed binary functionality"
  echo ""
  echo "Database commands:"
  echo "  db [cli|pipe] [postgres|pgvector] - Access database"
  echo "  psql               - PostgreSQL CLI"
  echo "  pgvector           - PGVector CLI"
  echo "  list-slots         - List all runner slots"
  echo "  slots              - Formatted view of all slots"
  echo "  active-slots       - Show only active slots"
  echo "  slot-stats         - Show slot statistics"
  echo "  wipe-slots         - Delete all slots from database"
  echo ""
  echo "Development commands:"
  echo "  generate           - Generate test mocks"
  echo "  update_openapi     - Update OpenAPI documentation"
  echo "  lint               - Run linter"
  echo "  test [path]        - Run tests"
  echo "  test-integration   - Run integration tests"
  echo "  ollama-sync        - Sync Ollama memory estimation files"
  echo ""
  echo "Environment variables:"
  echo "  WITH_RUNNER=1      - Include runner containers"
  echo "  WITH_DEMOS=1       - Include demo containers"
  echo "  FORCE_CPU=1        - Force CPU-only mode"
  echo "  WIPE_SLOTS=1       - Wipe database slots on start"
  echo "  STOP_KEYCLOAK=1    - Stop Keycloak when stopping"
  echo "  STOP_POSTGRES=1    - Stop PostgreSQL when stopping"
  echo "  STOP_PGVECTOR=1    - Stop PGVector when stopping"
}

# Show help if no arguments provided
if [[ $# -eq 0 ]]; then
  help
  exit 0
fi

eval "$@"<|MERGE_RESOLUTION|>--- conflicted
+++ resolved
@@ -946,7 +946,6 @@
     return 0
   fi
 
-<<<<<<< HEAD
   echo "📦 Transferring helix-sway:latest to sandbox's dockerd..."
   if docker save helix-sway:latest | docker exec -i helix-sandbox-1 docker load 2>/dev/null; then
     echo "✅ helix-sway:latest transferred to sandbox's dockerd"
@@ -964,6 +963,44 @@
     echo "   Image will be loaded from embedded tarball when sandbox is ready"
   fi
 }
+
+# # Get commit hash BEFORE transfer (needed for tagging)
+# local COMMIT_HASH=$(git rev-parse --short HEAD)
+# local IMAGE_HASH=$(docker images helix-sway:latest --format '{{.ID}}')
+
+# # Check if versioned tag exists on host
+# local HAS_VERSIONED_TAG=""
+# if docker images "helix-sway:${COMMIT_HASH}" -q | grep -q .; then
+#   HAS_VERSIONED_TAG="true"
+# fi
+
+# # Transfer image(s) to sandbox's dockerd
+# local TRANSFER_SUCCESS=""
+# if [ -n "$HAS_VERSIONED_TAG" ]; then
+#   # Transfer BOTH tags: latest and versioned (Wolf uses helix-sway:${version})
+#   echo "📦 Transferring helix-sway:latest and helix-sway:${COMMIT_HASH} to sandbox's dockerd..."
+#   if docker save helix-sway:latest "helix-sway:${COMMIT_HASH}" | docker exec -i helix-sandbox-1 docker load 2>/dev/null; then
+#     TRANSFER_SUCCESS="true"
+#     echo "✅ helix-sway images transferred to sandbox's dockerd"
+#   fi
+# else
+#   # Only :latest exists - transfer and tag inside sandbox
+#   echo "📦 Transferring helix-sway:latest to sandbox's dockerd..."
+#   if docker save helix-sway:latest | docker exec -i helix-sandbox-1 docker load 2>/dev/null; then
+#     echo "✅ helix-sway:latest transferred to sandbox's dockerd"
+#     # Tag it with the version inside sandbox
+#     echo "🏷️  Tagging helix-sway:latest as helix-sway:${COMMIT_HASH} inside sandbox..."
+#     docker exec helix-sandbox-1 docker tag helix-sway:latest "helix-sway:${COMMIT_HASH}"
+#     TRANSFER_SUCCESS="true"
+#   fi
+# fi
+
+# if [ -n "$TRANSFER_SUCCESS" ]; then
+#   # Version files are bind-mounted from host (updated by build-sway)
+#   # Just restart heartbeat to pick up the new version
+#   echo "🔄 Restarting heartbeat daemon to report new version..."
+#   docker exec helix-sandbox-1 pkill -f sandbox-heartbeat 2>/dev/null || true
+#   echo "✅ Image transferred and heartbeat restarted"
 
 function build-zorin() {
   echo "🖥️  Building custom Zorin container for Personal Dev Environments..."
@@ -1060,45 +1097,6 @@
     else
       echo "⚠️  Could not update version file inside sandbox"
     fi
-=======
-  # Get commit hash BEFORE transfer (needed for tagging)
-  local COMMIT_HASH=$(git rev-parse --short HEAD)
-  local IMAGE_HASH=$(docker images helix-sway:latest --format '{{.ID}}')
-
-  # Check if versioned tag exists on host
-  local HAS_VERSIONED_TAG=""
-  if docker images "helix-sway:${COMMIT_HASH}" -q | grep -q .; then
-    HAS_VERSIONED_TAG="true"
-  fi
-
-  # Transfer image(s) to sandbox's dockerd
-  local TRANSFER_SUCCESS=""
-  if [ -n "$HAS_VERSIONED_TAG" ]; then
-    # Transfer BOTH tags: latest and versioned (Wolf uses helix-sway:${version})
-    echo "📦 Transferring helix-sway:latest and helix-sway:${COMMIT_HASH} to sandbox's dockerd..."
-    if docker save helix-sway:latest "helix-sway:${COMMIT_HASH}" | docker exec -i helix-sandbox-1 docker load 2>/dev/null; then
-      TRANSFER_SUCCESS="true"
-      echo "✅ helix-sway images transferred to sandbox's dockerd"
-    fi
-  else
-    # Only :latest exists - transfer and tag inside sandbox
-    echo "📦 Transferring helix-sway:latest to sandbox's dockerd..."
-    if docker save helix-sway:latest | docker exec -i helix-sandbox-1 docker load 2>/dev/null; then
-      echo "✅ helix-sway:latest transferred to sandbox's dockerd"
-      # Tag it with the version inside sandbox
-      echo "🏷️  Tagging helix-sway:latest as helix-sway:${COMMIT_HASH} inside sandbox..."
-      docker exec helix-sandbox-1 docker tag helix-sway:latest "helix-sway:${COMMIT_HASH}"
-      TRANSFER_SUCCESS="true"
-    fi
-  fi
-
-  if [ -n "$TRANSFER_SUCCESS" ]; then
-    # Version files are bind-mounted from host (updated by build-sway)
-    # Just restart heartbeat to pick up the new version
-    echo "🔄 Restarting heartbeat daemon to report new version..."
-    docker exec helix-sandbox-1 pkill -f sandbox-heartbeat 2>/dev/null || true
-    echo "✅ Image transferred and heartbeat restarted"
->>>>>>> 6ad9d2e5
   else
     echo "ℹ️  Could not transfer image to sandbox (container may be starting/restarting)"
     echo "   Image will be loaded from embedded tarball when sandbox is ready"
