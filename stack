--- conflicted
+++ resolved
@@ -942,22 +942,16 @@
   # Build the desktop image
   # Use --provenance=false to get stable image IDs when layers are cached
   # (BuildKit attestation manifests change each build, causing ID changes)
-<<<<<<< HEAD
   echo "🔨 Building ${IMAGE_NAME}:latest..."
 
   # Registry tagging only for sway (primary production image)
   if [ "$DESKTOP_NAME" = "sway" ] && [ -n "$GIT_TAG" ]; then
-=======
-  local BUILD_SUCCESS=0
-  if [ -n "$GIT_TAG" ]; then
->>>>>>> 0a488310
     echo "🏷️  Git tag detected: ${GIT_TAG}"
     docker build --provenance=false -f "$DOCKERFILE" \
       -t "${IMAGE_NAME}:latest" \
       -t "${IMAGE_NAME}:${COMMIT_HASH}" \
       -t "registry.helixml.tech/helix/zed-agent:${COMMIT_HASH}" \
       -t "registry.helixml.tech/helix/zed-agent:${GIT_TAG}" \
-<<<<<<< HEAD
       .
   elif [ "$DESKTOP_NAME" = "sway" ]; then
     docker build --provenance=false -f "$DOCKERFILE" \
@@ -980,44 +974,6 @@
 
   # Capture image hash AFTER build
   local IMAGE_HASH_AFTER=$(docker images "${IMAGE_NAME}:latest" --format '{{.ID}}')
-=======
-      . || BUILD_SUCCESS=1
-  else
-    docker build --provenance=false -f Dockerfile.sway-helix \
-      -t helix-sway:latest \
-      -t "helix-sway:${COMMIT_HASH}" \
-      -t "registry.helixml.tech/helix/zed-agent:${COMMIT_HASH}" \
-      . || BUILD_SUCCESS=1
-  fi
-
-  if [ $BUILD_SUCCESS -ne 0 ]; then
-    echo "❌ Failed to build Sway container"
-    exit 1
-  fi
-
-  # Verify image was actually created
-  if ! docker image inspect helix-sway:latest &>/dev/null; then
-    echo "❌ helix-sway:latest not found after build - something went wrong"
-    exit 1
-  fi
-
-  # Capture image hash AFTER build
-  local IMAGE_HASH_AFTER=$(docker images helix-sway:latest --format '{{.ID}}')
-
-  echo "✅ Sway container built successfully"
-  echo "🪟  Custom Sway image ready: helix-sway:latest"
-  echo ""
-  echo "Features added:"
-  echo "  - Sway tiling window manager with waybar"
-  echo "  - Zed editor with External WebSocket Thread Sync"
-  echo "  - Firefox, Ghostty terminal, OnlyOffice"
-  echo "  - Screenshot server (grim-based) for Moonlight streaming"
-  echo "  - Passwordless sudo for development"
-  echo "  - Docker CLI for container-in-container workflows"
-
-  echo "✅ Sway container build completed"
-  echo "📦 Note: helix-sway is embedded in helix-sandbox (not pushed separately to registry)"
->>>>>>> 0a488310
 
   # Get Docker image hash (content-addressable, survives save/load)
   local IMAGE_HASH_FULL=$(echo "$IMAGE_HASH_AFTER" | sed 's/sha256://')
@@ -1048,40 +1004,10 @@
     return 0
   fi
 
-<<<<<<< HEAD
   # Export tarball for embedding in sandbox
   # Include both :latest and :${IMAGE_TAG} tags so docker ps shows proper image names
   echo "📦 Exporting ${DESKTOP_NAME} tarball..."
   mkdir -p sandbox-images
-=======
-  echo "📦 Exporting helix-sway tarball for bind-mount..."
-
-  # Verify image exists before attempting to save
-  if ! docker image inspect helix-sway:latest &>/dev/null; then
-    echo "❌ helix-sway:latest image not found - build-sway must have failed"
-    return 1
-  fi
-
-  docker tag helix-sway:latest helix-sway:${COMMIT_HASH}
-  if ! docker save helix-sway:latest helix-sway:${COMMIT_HASH} > helix-sway.tar; then
-    echo "❌ docker save failed"
-    rm -f helix-sway.tar
-    return 1
-  fi
-
-  # Validate tarball is non-empty (docker save can create empty files on failure)
-  TARBALL_SIZE_BYTES=$(stat -c%s helix-sway.tar 2>/dev/null || echo "0")
-  if [ "$TARBALL_SIZE_BYTES" -lt 1000000 ]; then
-    echo "❌ Tarball is suspiciously small (${TARBALL_SIZE_BYTES} bytes) - likely corrupted"
-    rm -f helix-sway.tar
-    return 1
-  fi
-
-  echo "$IMAGE_HASH_AFTER" > helix-sway.tar.hash
-  echo "${COMMIT_HASH}" > helix-sway.version
-  TARBALL_SIZE=$(du -h helix-sway.tar | cut -f1)
-  echo "✅ Tarball created: helix-sway.tar ($TARBALL_SIZE) version=${COMMIT_HASH}"
->>>>>>> 0a488310
 
   # Tag with IMAGE_TAG before saving (Wolf uses helix-${desktop}:${tag} to run containers)
   echo "🏷️  Tagging ${IMAGE_NAME}:latest as ${IMAGE_NAME}:${IMAGE_TAG}..."
