#!/usr/bin/env bash
set -euo pipefail
IFS=$'\n\t'

export DIR="$( cd "$( dirname "${BASH_SOURCE[0]}" )" && pwd )"
export HELIX_HOST_HOME="$DIR"
export TMUX_SESSION=${TMUX_SESSION:="helix"}
export WITH_RUNNER=${WITH_RUNNER:=""}
export WITH_DEMOS=${WITH_DEMOS:=""}
export STOP_KEYCLOAK=${STOP_KEYCLOAK:=""}
export STOP_POSTGRES=${STOP_POSTGRES:=""}
export STOP_PGVECTOR=${STOP_PGVECTOR:=""}
export WIPE_SLOTS=${WIPE_SLOTS:="0"}
export COMPOSE_PROFILES=${COMPOSE_PROFILES:=""}

# Helper function to check for GPU and set appropriate runner profile
function setup_runner_profile() {
  export FORCE_CPU=${FORCE_CPU:=""}

  if [[ -n "$FORCE_CPU" ]]; then
    # Forced CPU mode
    echo "💻 FORCE_CPU is set, forcing CPU mode regardless of GPU detection"
    export RUNNER_CONTAINER="runner"
    export RUNNER_PROFILE="--profile runner"
    export DEV_CPU_ONLY_CMD="DEVELOPMENT_CPU_ONLY=true "
    export VLLM_ENV_VARS="VLLM_DEVICE=cpu VLLM_LOGGING_LEVEL=DEBUG"
  elif command -v nvidia-smi &> /dev/null && nvidia-smi &> /dev/null; then
    # NVIDIA GPU mode
    echo "🚀 NVIDIA GPU detected, using GPU support"
    export RUNNER_CONTAINER="runner_gpu"
    export RUNNER_PROFILE="--profile runner_gpu"
    export DEV_CPU_ONLY_CMD=""
    export VLLM_ENV_VARS=""
  elif [[ -e "/dev/kfd" ]] && [[ -d "/dev/dri" ]] && command -v lspci &> /dev/null && lspci | grep -iE "(VGA|3D|Display).*AMD" &> /dev/null; then
    # AMD GPU mode (ROCm)
    echo "🚀 AMD GPU detected (ROCm), using AMD GPU support"
    export RUNNER_CONTAINER="runner_gpu_amd"
    export RUNNER_PROFILE="--profile runner_gpu_amd"
    export DEV_CPU_ONLY_CMD=""
    export VLLM_ENV_VARS=""
  else
    # CPU mode (fallback)
    echo "❌ No supported GPU detected, running without GPU support"
    export RUNNER_CONTAINER="runner"
    export RUNNER_PROFILE="--profile runner"
    export DEV_CPU_ONLY_CMD="DEVELOPMENT_CPU_ONLY=true "
    export VLLM_ENV_VARS="VLLM_DEVICE=cpu VLLM_LOGGING_LEVEL=DEBUG"
  fi
}

# Helper function to determine sandbox service and container names based on COMPOSE_PROFILES
# Sets SANDBOX_SERVICE (docker-compose service name) and SANDBOX_CONTAINER (docker container name)
function get_sandbox_names() {
  local profile="${COMPOSE_PROFILES:-}"
  if [[ "$profile" == *"code-software"* ]]; then
    export SANDBOX_SERVICE="sandbox-software"
    export SANDBOX_CONTAINER="helix-sandbox-software-1"
  elif [[ "$profile" == *"code-amd-intel"* ]]; then
    export SANDBOX_SERVICE="sandbox-amd-intel"
    export SANDBOX_CONTAINER="helix-sandbox-amd-intel-1"
  else
    # Default to NVIDIA (code-nvidia profile)
    export SANDBOX_SERVICE="sandbox-nvidia"
    export SANDBOX_CONTAINER="helix-sandbox-nvidia-1"
  fi
}

# Helper function to detect GPU type and set appropriate sandbox profile
# Sets COMPOSE_PROFILES to include 'code-nvidia' (NVIDIA) or 'code-amd-intel' (AMD/Intel) if not already set
function setup_sandbox_profile() {
  # Check if COMPOSE_PROFILES was set in environment BEFORE sourcing .env (even if empty)
  # ${var+x} expands to "x" if var is set, nothing if unset
  local env_was_set=""
  if [[ -n "${COMPOSE_PROFILES+x}" ]]; then
    env_was_set="true"
  fi

  # Load existing .env if present
  if [[ -f "$DIR/.env" ]]; then
    source "$DIR/.env"
  fi

  # Stop conflicting sandbox containers before starting
  # All sandbox variants use the same static IP (172.19.0.50), so only one can run at a time
  # Silently remove any sandbox containers that might conflict with the one we're about to start
  local current_profile="${COMPOSE_PROFILES:-}"
  if [[ "$current_profile" == *"code-software"* ]]; then
    # Starting software sandbox - stop GPU sandboxes
    docker rm -f helix-sandbox-nvidia-1 helix-sandbox-amd-intel-1 2>/dev/null || true
  elif [[ "$current_profile" == *"code-amd-intel"* ]]; then
    # Starting AMD/Intel sandbox - stop other sandboxes
    docker rm -f helix-sandbox-nvidia-1 helix-sandbox-software-1 2>/dev/null || true
  else
    # Starting NVIDIA sandbox (default) - stop other sandboxes
    docker rm -f helix-sandbox-software-1 helix-sandbox-amd-intel-1 2>/dev/null || true
  fi

  # If COMPOSE_PROFILES was set in environment before .env (even to empty), respect it
  if [[ "$env_was_set" == "true" ]]; then
    echo "🎮 Using COMPOSE_PROFILES from environment: '${COMPOSE_PROFILES:-<empty>}'"
    get_sandbox_names
    return
  fi

  # If COMPOSE_PROFILES is explicitly set in .env (even to empty), respect it
  if [[ -f "$DIR/.env" ]] && grep -q "^COMPOSE_PROFILES=" "$DIR/.env"; then
    echo "🎮 Using COMPOSE_PROFILES from .env: '${COMPOSE_PROFILES:-<empty>}'"
    get_sandbox_names
    return
  fi

  # Auto-detect GPU type
  local gpu_profile=""

  # Check for NVIDIA GPU first
  if command -v nvidia-smi &> /dev/null && nvidia-smi &> /dev/null; then
    gpu_profile="code-nvidia"
    echo "🎮 NVIDIA GPU detected, using 'code-nvidia' sandbox profile"
  # Check for AMD GPU (ROCm)
  elif [[ -e "/dev/kfd" ]] && [[ -d "/dev/dri" ]] && command -v lspci &> /dev/null && lspci | grep -iE "(VGA|3D|Display).*AMD" &> /dev/null; then
    gpu_profile="code-amd-intel"
    echo "🎮 AMD GPU detected (ROCm), using 'code-amd-intel' sandbox profile"
  # Check for Intel GPU (or generic /dev/dri)
  elif [[ -d "/dev/dri" ]] && [[ -n "$(ls -A /dev/dri 2>/dev/null)" ]]; then
    gpu_profile="code-amd-intel"  # Intel uses same profile as AMD (no nvidia runtime)
    echo "🎮 Intel/Generic GPU detected, using 'code-amd-intel' sandbox profile"
  else
    echo "⚠️  No GPU detected, sandbox features may not work"
    get_sandbox_names
    return
  fi

  # Add to COMPOSE_PROFILES if we detected a GPU
  if [[ -n "$gpu_profile" ]]; then
    if [[ -n "${COMPOSE_PROFILES:-}" ]]; then
      export COMPOSE_PROFILES="${COMPOSE_PROFILES},${gpu_profile}"
    else
      export COMPOSE_PROFILES="$gpu_profile"
    fi
    echo "📋 COMPOSE_PROFILES set to: $COMPOSE_PROFILES"
  fi

  # Set sandbox service/container names based on profile
  get_sandbox_names
}

function mock-runner() {
  echo "🔨 Building helix-runner binary for mock runner..."
  build-runner || return 1

  echo "🚀 Starting mock runner..."
  ./helix-runner \
    --mock-runner \
    --server-port 8090 \
    --api-host http://localhost:8080 \
    --api-token oh-hallo-insecure-token \
    --memory 24GB \
    --runner-id mock \
    --label gpu=4090 "$@"
}


function build() {
  # First detect GPU and set variables
  setup_runner_profile

  if [[ -n "$WITH_RUNNER" ]]; then
    # Check for Zed dependency and build if needed
    if [ ! -d "../zed" ]; then
      echo "❌ ERROR: Zed source code not found at ../zed/"
      echo ""
      echo "The Zed runner requires the Zed source code to be checked out alongside Helix."
      echo ""
      echo "Please run:"
      echo "  cd .."
      echo "  git clone https://github.com/helixml/zed.git"
      echo "  cd helix"
      echo "  WITH_RUNNER=1 ./stack build"
      exit 1
    fi

    if [ ! -f "./zed-build/zed" ]; then
      echo "🔨 Zed binary not found, building automatically..."
      build-zed || {
        echo "❌ Failed to build Zed. Please check the error messages above."
        echo "Note: Rust/Cargo is required to build Zed. Install from: https://rustup.rs/"
        exit 1
      }
    fi

    echo "🔨 Building runner: $RUNNER_CONTAINER"
    docker compose -f docker-compose.dev.yaml --profile "$RUNNER_CONTAINER" build
    return
  fi

  if [[ -n "$WITH_DEMOS" ]]; then
    echo "🔨 Building demos"
    docker compose -f docker-compose.dev.yaml --profile demos build
    return
  fi

  # No profiles specified, just build everything
  echo "🔨 Building all services"
  docker compose -f docker-compose.dev.yaml build
}

function static-compile() {
  export CGO_ENABLED=0
  go build -ldflags '-extldflags "-static"' -o helix .
}

function build-runner() {
  echo "🔨 Building helix-runner binary..."
  export CGO_ENABLED=1
  local APP_VERSION=${APP_VERSION:-"v0.0.0+dev"}

  if go build -buildvcs=false -tags '!rocm' -ldflags '-s -w -X github.com/helixml/helix/api/pkg/data.Version='$APP_VERSION -o helix-runner ./runner-cmd/helix-runner; then
    echo "✅ Successfully built helix-runner binary"
  else
    echo "❌ Failed to build helix-runner binary"
    return 1
  fi
}

function build-runner-image() {
  echo "🐳 Building runner Docker image..."
  local IMAGE_TAG="${1:-test}"
  local APP_VERSION=$(git rev-parse HEAD 2>/dev/null || echo "v0.0.0+dev")
  # Base image tag - default to latest-empty for fast test builds (skips ~16GB download)
  # Use 'latest-small' for production builds that need full base image
  local BASE_TAG="${2:-latest-empty}"

  echo "  Output: registry.helixml.tech/helix/runner:$IMAGE_TAG"
  echo "  Base: registry.helixml.tech/helix/runner-base:$BASE_TAG"
  echo "  Version: $APP_VERSION"
  echo "  Note: ROCm vLLM build takes ~10 minutes"
  echo ""

  docker build \
    -f Dockerfile.runner \
    --build-arg TAG="$BASE_TAG" \
    --build-arg APP_VERSION="$APP_VERSION" \
    -t "registry.helixml.tech/helix/runner:$IMAGE_TAG" \
    .
}

function build-zed() {
  echo "🔨 Building Zed with External WebSocket Thread Sync..."

  local ZED_SOURCE_DIR="../zed"
  local ZED_OUTPUT_DIR="./zed-build"
  local BUILD_TYPE="${1:-dev}"

  # Validate build type
  if [[ "$BUILD_TYPE" != "dev" && "$BUILD_TYPE" != "release" ]]; then
    echo "❌ Error: BUILD_TYPE must be 'dev' or 'release'"
    echo "Usage: ./stack build-zed [dev|release]"
    echo ""
    echo "Build types:"
    echo "  dev     - Fast incremental builds with debug symbols (default)"
    echo "  release - Optimized production builds (slower, ~3-5 minutes)"
    return 1
  fi

  # Check if Zed source directory exists
  if [ ! -d "$ZED_SOURCE_DIR" ]; then
    echo "❌ Zed source directory not found at: $ZED_SOURCE_DIR"
    echo "Expected directory structure:"
    echo "  helix/                 (current directory)"
    echo "  zed/                   (Zed fork with external_websocket_sync)"
    return 1
  fi

  # Check if external_websocket_sync exists in Zed source
  if [ ! -d "$ZED_SOURCE_DIR/crates/external_websocket_sync" ]; then
    echo "❌ external_websocket_sync crate not found in Zed source"
    echo "Make sure you're using the Zed fork with External WebSocket Thread Sync"
    return 1
  fi

  # Check if Rust is installed
  if ! command -v cargo &> /dev/null; then
    echo "❌ Rust/Cargo not found. Please install Rust first."
    echo "Install Rust: https://rustup.rs/"
    return 1
  fi

  # Create output directory
  mkdir -p "$ZED_OUTPUT_DIR"

  # Change to Zed source directory
  cd "$ZED_SOURCE_DIR"

  echo "🔨 Building Zed with External WebSocket Thread Sync..."
  echo "Source directory: $(pwd)"
  echo "Build type: $BUILD_TYPE"

  # Build Zed based on build type
  if [ "$BUILD_TYPE" = "release" ]; then
    echo "🔨 Building in release mode (optimized, stripped, slower build)..."
    # Use RUSTFLAGS to enable stripping during build (better than post-build strip)
    if RUSTFLAGS="-C link-arg=-s" RUST_LOG=info cargo build --release --features external_websocket_sync; then
      BINARY_PATH="target/release/zed"
    else
      echo "❌ Zed release build failed"
      cd - > /dev/null
      return 1
    fi
  else
    echo "🔨 Building in dev mode (fast incremental builds with debug symbols)..."
    if RUST_LOG=info cargo build --features external_websocket_sync; then
      BINARY_PATH="target/debug/zed"
    else
      echo "❌ Zed dev build failed"
      cd - > /dev/null
      return 1
    fi
  fi

  # Check if build was successful
  if [ ! -f "$BINARY_PATH" ]; then
    echo "❌ Build failed: Binary not found at $BINARY_PATH"
    cd - > /dev/null
    return 1
  fi

  echo "✅ Zed compilation completed successfully"

  # Copy binary to output directory (atomic rename to avoid "text file busy")
  cd - > /dev/null
  cp "$ZED_SOURCE_DIR/$BINARY_PATH" "$ZED_OUTPUT_DIR/zed.new"
  chmod +x "$ZED_OUTPUT_DIR/zed.new"

  # Atomic rename (works even if old binary is in use by running containers)
  if [ -f "$ZED_OUTPUT_DIR/zed" ]; then
    mv "$ZED_OUTPUT_DIR/zed" "$ZED_OUTPUT_DIR/zed.old" 2>/dev/null || true
  fi
  mv "$ZED_OUTPUT_DIR/zed.new" "$ZED_OUTPUT_DIR/zed"
  rm -f "$ZED_OUTPUT_DIR/zed.old" 2>/dev/null || true

  # Get binary info
  local BINARY_SIZE=$(du -h "$ZED_OUTPUT_DIR/zed" | cut -f1)

  echo "✅ Zed binary copied to: $ZED_OUTPUT_DIR/zed"
  echo "📦 Binary size: $BINARY_SIZE"

  # Verify external WebSocket sync is included
  if strings "$ZED_OUTPUT_DIR/zed" | grep -q "external_websocket_sync"; then
    echo "✅ External WebSocket Thread Sync detected in binary"
  else
    echo "⚠️  External WebSocket Thread Sync not clearly detectable (this might be normal)"
  fi

  # Note: Release builds are already stripped via RUSTFLAGS during compilation
  if [ "$BUILD_TYPE" = "release" ]; then
    echo "✅ Binary built with symbols stripped (via linker flags)"
  fi

  # Create test configuration
  cat > "$ZED_OUTPUT_DIR/test-settings.json" << EOF
{
  "external_websocket_sync": {
    "enabled": true,
    "server": {
      "enabled": true,
      "host": "127.0.0.1",
      "port": 3030
    },
    "websocket_sync": {
      "enabled": true,
      "external_url": "localhost:8080",
      "use_tls": false,
      "auto_reconnect": true
    }
  }
}
EOF

  echo "✅ Created test configuration: $ZED_OUTPUT_DIR/test-settings.json"
  echo "🎉 Zed build completed successfully!"
  echo ""
  echo "Next steps:"
  echo "  1. Test the binary: cd $ZED_OUTPUT_DIR && ./zed --version"
  echo "  2. Build Sway container with Zed: ./stack build-sway"
  echo "  3. Start services: ./stack start"
}

function start() {
  if tmux has-session -t "$TMUX_SESSION" 2>/dev/null; then
    echo "📺 Session $TMUX_SESSION already exists. Attaching..."
    sleep 1
    tmux -2 attach -t $TMUX_SESSION
    exit 0;
  fi

  # Check for Zed dependency and build if needed
  if [ ! -d "../zed" ]; then
    echo "❌ ERROR: Zed source code not found at ../zed/"
    echo ""
    echo "The Zed runner requires the Zed source code to be checked out alongside Helix."
    echo ""
    echo "Please run:"
    echo "  cd .."
    echo "  git clone https://github.com/helixml/zed.git"
    echo "  cd helix"
    echo "  ./stack start"
    exit 1
  fi

  if [ ! -f "./zed-build/zed" ]; then
    echo "🔨 Zed binary not found, building automatically..."
    build-zed || {
      echo "❌ Failed to build Zed. Please check the error messages above."
      exit 1
    }
  fi

  # Check if Wolf container exists, build if needed
  if ! docker image inspect wolf:helix-fixed &> /dev/null; then
    echo "🐺 Wolf container not found, building automatically..."
    build-wolf || {
      echo "❌ Failed to build Wolf. Please check the error messages above."
      exit 1
    }
  fi

  # Check if Moonlight Web container exists, build if needed
  if ! docker image inspect helix-moonlight-web:helix-fixed &> /dev/null; then
    echo "🌙 Moonlight Web container not found, building automatically..."
    build-moonlight-web || {
      echo "❌ Failed to build Moonlight Web. Please check the error messages above."
      exit 1
    }
  fi

  export MANUALRUN=1
  export LOG_LEVEL=debug

  echo "🐳 Starting docker compose"

  # Setup runner profiles first
  setup_runner_profile

  # Setup sandbox profile based on GPU detection
  setup_sandbox_profile

  # Clean Wolf and Moonlight Web pairing state for fresh startup
  echo "🧹 Cleaning Wolf and Moonlight Web pairing state..."

  # Stop sandbox if running (Wolf + Moonlight Web are unified in sandbox now)
  docker compose -f docker-compose.dev.yaml stop "$SANDBOX_SERVICE" 2>/dev/null || true

  # Remove state files to force fresh pairing on startup
  # These are bind-mounted into the sandbox container
  rm -f "$DIR/wolf/config.toml" "$DIR/moonlight-web-config/data.json" 2>/dev/null || true
  echo "✅ Pairing state cleaned (will auto-pair on startup)"

  # Start services based on enabled profiles
  if [[ -n "$WITH_RUNNER" ]]; then
    if [[ -n "$WITH_DEMOS" ]]; then
      # Both runner and demos
      echo "🚀 Starting services with runner ($RUNNER_CONTAINER) and demos profiles"
      docker compose -f docker-compose.dev.yaml --profile "$RUNNER_CONTAINER" --profile demos up -d
    else
      # Just runner
      echo "🚀 Starting services with runner ($RUNNER_CONTAINER) profile"
      docker compose -f docker-compose.dev.yaml --profile "$RUNNER_CONTAINER" up -d
    fi
  elif [[ -n "$WITH_DEMOS" ]]; then
    # Just demos
    echo "🚀 Starting services with demos profile"
    docker compose -f docker-compose.dev.yaml --profile demos up -d
  else
    # No special profiles
    echo "🚀 Starting base services"
    docker compose -f docker-compose.dev.yaml up -d
  fi

  sleep 2

  # Wait for postgres to be ready before trying to wipe slots
  echo "⏳ Waiting for postgres to be ready..."
  timeout=60
  while ! docker compose -f docker-compose.dev.yaml exec postgres pg_isready -h localhost -p 5432 >/dev/null 2>&1; do
    timeout=$((timeout - 1))
    if [[ $timeout -eq 0 ]]; then
      echo "⚠️ Warning: Postgres not ready after 60 seconds, continuing anyway"
      break
    fi
    echo "⏳ Waiting for postgres... ($timeout seconds remaining)"
    sleep 1
  done

  # Check if WIPE_SLOTS is set and wipe slots if requested
  if [[ -n "$WIPE_SLOTS" ]]; then
    echo "🧹 WIPE_SLOTS is set, wiping slots from database..."
    if ! wipe-slots; then
      echo "⚠️ Warning: Failed to wipe slots, but continuing startup..."
    fi
  fi

  echo "📺 Creating tmux session $TMUX_SESSION with 3x2 grid layout + full-width hacking terminal..."
  tmux -2 new-session -d -s "$TMUX_SESSION"

  # Create a 3x2 grid layout with full-width hacking terminal at bottom
  # First create top and middle rows for logs
  tmux split-window -v -d
  tmux split-window -v -d

  # Split the top row into 3 columns (Frontend, API, Haystack)
  tmux select-pane -t 0
  tmux split-window -h -d
  tmux select-pane -t 1
  tmux split-window -h -d

  # Split the middle row into 3 columns (Zed Agent, Zed Process, GPU Runner)
  tmux select-pane -t 3
  tmux split-window -h -d
  tmux select-pane -t 4
  tmux split-window -h -d

  # Bottom pane (6) stays full-width for hacking terminal

  # Set pane titles and start processes in 3x2 + full-width layout
  # Top row (0-2): Frontend, API, Haystack
  tmux select-pane -t 0 -T "Frontend Logs"
  tmux send-keys -t 0 'docker compose -f docker-compose.dev.yaml logs -f frontend' C-m

  tmux select-pane -t 1 -T "API Logs"
  tmux send-keys -t 1 'docker compose -f docker-compose.dev.yaml logs -f api' C-m

  tmux select-pane -t 2 -T "Haystack Logs"
  tmux send-keys -t 2 'docker compose -f docker-compose.dev.yaml logs -f haystack' C-m

  # Middle row (3-5): Context-aware based on WITH_RUNNER
  if [[ -n "$WITH_RUNNER" ]]; then
    # WITH_RUNNER mode: Sandbox logs in pane 3
    tmux select-pane -t 3 -T "Sandbox Logs (Wolf + Moonlight)"
    tmux send-keys -t 3 "docker compose -f docker-compose.dev.yaml logs -f $SANDBOX_SERVICE" C-m

    tmux select-pane -t 4 -T "🔨 HACKING TERMINAL"
    tmux send-keys -t 4 'echo "🔨 Hacking terminal ready!" && echo "💡 Tip: Use this for development, debugging, and building"' C-m

    # GPU runner logs with air hot reloading
    tmux select-pane -t 5 -T "GPU Runner ($RUNNER_CONTAINER)"
    tmux send-keys -t 5 'echo "Monitoring GPU Runner logs (with air hot reloading)..." && sleep 3 && docker compose -f docker-compose.dev.yaml --profile '"$RUNNER_CONTAINER"' logs -f '"$RUNNER_CONTAINER" C-m
  else
    # WITHOUT_RUNNER mode: Unified sandbox logs (Wolf + Moonlight Web in one container)
    tmux select-pane -t 3 -T "Sandbox Logs (Wolf + Moonlight)"
    tmux send-keys -t 3 "docker compose -f docker-compose.dev.yaml logs -f $SANDBOX_SERVICE" C-m

    tmux select-pane -t 4 -T "🔨 HACKING TERMINAL"
    tmux send-keys -t 4 'echo "🔨 Hacking terminal ready!" && echo "💡 Tip: Use this for development, debugging, and building"' C-m

    # Middle right pane (5) - contextual based on demos
    if [[ -n "$WITH_DEMOS" ]]; then
      # Demos interactive session
      tmux select-pane -t 5 -T "Demos"
      tmux send-keys -t 5 'docker compose -f docker-compose.dev.yaml --profile demos exec demos bash' C-m
    else
      # Hacking terminal
      tmux select-pane -t 5 -T "🔨 HACKING TERMINAL"
      tmux send-keys -t 5 'echo "🔨 Hacking terminal ready!" && echo "💡 Tip: Use this for development, debugging, and building"' C-m
    fi
  fi

  # Bottom full-width pane (6) - HACKING TERMINAL! 🔨
  tmux select-pane -t 6 -T "🔨 HACKING TERMINAL"
  tmux send-keys -t 6 'echo "🔨 Full-width hacking terminal ready!" && echo "💡 Tip: Use this for development, debugging, and building"' C-m

  if [[ -n "$WITH_DEMOS" && -n "$WITH_RUNNER" ]]; then
    echo "Note: Both GPU runner and demos enabled - demos available in background. Run manually with: docker compose -f docker-compose.dev.yaml --profile demos exec demos bash"
  fi

  # Enable pane titles display
  tmux set-option -g pane-border-status top
  tmux set-option -g pane-border-format "#{pane_index}: #{pane_title}"

  # Make all panes equal size
  tmux select-layout even-horizontal
  tmux select-layout tiled

  tmux -2 attach-session -t $TMUX_SESSION
}

function stop() {
  echo "🛑 Stopping docker containers and tmux session..."

  # Clean up Wolf config and certificates to ensure fresh start next time
  if [ -f "wolf/config.toml" ]; then
    echo "🗑️  Removing Wolf config.toml (will be regenerated from template on next start)"
    rm -f wolf/config.toml
  fi
  if [ -f "wolf/cert.pem" ] || [ -f "wolf/key.pem" ]; then
    echo "🗑️  Removing Wolf SSL certificates (will be regenerated on next start)"
    rm -f wolf/cert.pem wolf/key.pem
  fi

  # Clean up Moonlight Web pairing data to ensure fresh pairing with Wolf's new certs
  if [ -f "moonlight-web-config/data.json" ]; then
    echo "🗑️  Removing Moonlight Web pairing data (will re-pair with Wolf on next start)"
    rm -f moonlight-web-config/data.json
  fi

  # Build exclude pattern for services that should not be stopped
  local exclude_services=()
  [[ -z "$STOP_KEYCLOAK" ]] && exclude_services+=("keycloak")
  [[ -z "$STOP_POSTGRES" ]] && exclude_services+=("postgres")
  [[ -z "$STOP_PGVECTOR" ]] && exclude_services+=("pgvector")

  # Setup runner profiles first
  setup_runner_profile

  if [[ ${#exclude_services[@]} -eq 0 ]]; then
    echo "🗑️ Removing all docker containers"

    # Stop containers based on enabled profiles
    if [[ -n "$WITH_RUNNER" ]]; then
      if [[ -n "$WITH_DEMOS" ]]; then
        # Both runner and demos
        echo "🔄 Stopping services with runner ($RUNNER_CONTAINER) and demos profiles"
        docker compose -f docker-compose.dev.yaml --profile "$RUNNER_CONTAINER" --profile demos down -t 1 || echo "⚠️  Some services may not exist"
      else
        # Just runner
        echo "🔄 Stopping services with runner ($RUNNER_CONTAINER) profile"
        docker compose -f docker-compose.dev.yaml --profile "$RUNNER_CONTAINER" down -t 1 || echo "⚠️  Some services may not exist"
      fi
    elif [[ -n "$WITH_DEMOS" ]]; then
      # Just demos
      echo "🔄 Stopping services with demos profile"
      docker compose -f docker-compose.dev.yaml --profile demos down -t 1 || echo "⚠️  Some services may not exist"
    else
      # Include all profiles when no environment variables are set
      echo "🔄 Stopping all services (all profiles)"
      docker compose -f docker-compose.dev.yaml --profile runner --profile runner_gpu --profile demos down -t 1 || echo "⚠️  Some services may not exist"
    fi
  else
    # Create exclude list for display and grep pattern
    local exclude_list=$(IFS=', '; echo "${exclude_services[*]}")
    local exclude_pattern=$(IFS='|'; echo "${exclude_services[*]}")
    echo "🗑️ Removing docker containers (except: $exclude_list)"

    # Get list of services to stop (excluding the ones we want to keep)
    if [[ -n "$WITH_RUNNER" ]]; then
      if [[ -n "$WITH_DEMOS" ]]; then
        echo "🔄 Stopping services with runner ($RUNNER_CONTAINER) and demos profiles (except: $exclude_list)"
        local services=$(docker compose -f docker-compose.dev.yaml --profile "$RUNNER_CONTAINER" --profile demos config --services 2>/dev/null | grep -v -E "$exclude_pattern" || true)
      else
        echo "🔄 Stopping services with runner ($RUNNER_CONTAINER) profile (except: $exclude_list)"
        local services=$(docker compose -f docker-compose.dev.yaml --profile "$RUNNER_CONTAINER" config --services 2>/dev/null | grep -v -E "$exclude_pattern" || true)
      fi
    elif [[ -n "$WITH_DEMOS" ]]; then
      echo "🔄 Stopping services with demos profile (except: $exclude_list)"
      local services=$(docker compose -f docker-compose.dev.yaml --profile demos config --services 2>/dev/null | grep -v -E "$exclude_pattern" || true)
    else
      echo "🔄 Stopping all services (all profiles, except: $exclude_list)"
      local services=$(docker compose -f docker-compose.dev.yaml --profile runner --profile runner_gpu --profile demos config --services 2>/dev/null | grep -v -E "$exclude_pattern" || true)
    fi

    # Stop only the non-excluded services
    if [[ -n "$services" ]]; then
      echo "🗑️ Going to remove containers: $(echo $services | tr '\n' ' ')"
      # Stop and remove containers using a while loop to avoid xargs command line length issues
      while IFS= read -r service; do
        if [[ -n "$service" ]]; then
          echo "🗑️ Stopping and removing: $service"
          docker compose -f docker-compose.dev.yaml stop "$service" 2>/dev/null && \
          docker compose -f docker-compose.dev.yaml rm -f "$service" 2>/dev/null || \
          echo "⚠️  Could not stop/remove $service"
        fi
      done <<< "$services"
    else
      echo "✨ No services to stop (all are excluded)"
    fi
  fi

  echo "📺 Stopping tmux session $TMUX_SESSION..."
  if tmux has-session -t $TMUX_SESSION 2>/dev/null; then
    tmux kill-session -t $TMUX_SESSION || echo "⚠️  Failed to kill tmux session, but continuing..."
  else
    echo "📺 Tmux session $TMUX_SESSION not found"
  fi

  echo "✨ Stop completed successfully!"
}

function up() {
  # Check if Wolf source code exists, if not clone it
  if [ ! -d "../wolf" ]; then
    echo "🐺 Wolf source code not found at ../wolf/"
    echo "📥 Cloning Wolf repository..."
    cd ..
    git clone https://github.com/games-on-whales/wolf.git
    cd helix
    echo "✅ Wolf repository cloned successfully"
  fi

  # Setup sandbox profile based on GPU detection (if not already in .env)
  setup_sandbox_profile

  # Sandbox services are enabled via COMPOSE_PROFILES in .env or auto-detected above
  # Profile 'code-nvidia' = NVIDIA GPU, 'code-amd-intel' = AMD/Intel GPU

  docker compose -f docker-compose.dev.yaml up -d $@
}

function build-zed-agent() {
  echo "🔨 Building Zed agent Docker image..."

  # Build the Docker image using the Zed binary we built
  if [ ! -f "./zed-build/zed" ]; then
    echo "❌ Zed binary not found. Run './stack build-zed' first."
    return 1
  fi

  docker build -t helix-sway:latest -f Dockerfile.sway-helix .

  if [ $? -eq 0 ]; then
    echo "✅ Zed agent Docker image built successfully"
  else
    echo "❌ Failed to build Zed agent Docker image"
    return 1
  fi
}

function zed-agent-up() {
  echo "Starting Zed agent services..."

  # Build Zed if binary doesn't exist
  if [ ! -f "./zed-build/zed" ]; then
    echo "Zed binary not found, building first..."
    build-zed || return 1
  fi

  # Check if image doesn't exist
  if ! docker image inspect helix/zed-agent:latest &> /dev/null; then
    echo "Zed agent image not found, building first..."
    build-zed-agent || return 1
  fi

  docker compose -f docker-compose.zed-agent.yaml up -d

  echo "✅ Zed agent services started"
  echo "📋 Services running:"
  echo "  - Helix API: http://localhost:8080"
  echo "  - Zed HTTP API: http://localhost:3030"
  echo "  - VNC Web Client: http://localhost:6080"
  echo ""
  echo "🧪 Test commands:"
  echo "  curl http://localhost:8080/health    # Helix API"
  echo "  curl http://localhost:3030/health    # Zed integration API"
}

function zed-agent-down() {
  echo "Stopping Zed agent services..."
  docker compose -f docker-compose.zed-agent.yaml down
}

function zed-agent-logs() {
  docker compose -f docker-compose.zed-agent.yaml logs -f "${1:-zed-agent-runner}"
}

function rebuild() {
  docker compose -f docker-compose.dev.yaml up -d --build $@
}

# Helper function to build image tags string (commit hash + git tag if available)
function get_image_tags() {
  local OLD_IFS=$IFS
  IFS=' '  # Temporarily use space as IFS for proper word splitting

  local IMAGE_BASE=$1
  local COMMIT_HASH=$(git rev-parse --short HEAD)
  local GIT_TAG=$(git describe --exact-match --tags HEAD 2>/dev/null || echo "")

  local TAG_STRING="-t ${IMAGE_BASE}:${COMMIT_HASH}"

  if [ -n "$GIT_TAG" ]; then
    TAG_STRING="${TAG_STRING} -t ${IMAGE_BASE}:${GIT_TAG}"
    echo "🏷️  Git tag detected: ${GIT_TAG}" >&2
  fi

  printf "%s" "${TAG_STRING}"  # Use printf to avoid trailing newline issues

  IFS=$OLD_IFS
}

# Helper function to push all image tags
function push_image_tags() {
  local IMAGE_BASE=$1
  local COMMIT_HASH=$(git rev-parse --short HEAD)
  # Use exported GIT_TAG if available (from build-and-push-helix-code), otherwise detect from git
  local GIT_TAG="${GIT_TAG:-$(git describe --exact-match --tags HEAD 2>/dev/null || echo "")}"

  # Always push commit hash tag
  echo "📤 Pushing ${IMAGE_BASE}:${COMMIT_HASH}"
  if ! docker push "${IMAGE_BASE}:${COMMIT_HASH}"; then
    echo "⚠️  Failed to push ${IMAGE_BASE}:${COMMIT_HASH}"
    return 1
  fi

  # Also push git tag if available
  if [ -n "$GIT_TAG" ]; then
    echo "📤 Pushing ${IMAGE_BASE}:${GIT_TAG}"
    if ! docker push "${IMAGE_BASE}:${GIT_TAG}"; then
      echo "⚠️  Failed to push ${IMAGE_BASE}:${GIT_TAG}"
      return 1
    fi
  fi

  return 0
}

function build-wolf() {
  echo "🐺 Building Wolf container with latest source code..."

  # Check if Wolf source directory exists
  if [ ! -d "../wolf" ]; then
    echo "❌ ERROR: Wolf source code not found at ../wolf/"
    echo ""
    echo "The Wolf integration requires the Wolf source code to be checked out alongside Helix."
    echo ""
    echo "Please run:"
    echo "  cd .."
    echo "  git clone https://github.com/games-on-whales/wolf.git"
    echo "  cd helix"
    echo "  ./stack build-wolf"
    exit 1
  fi

  # Build Wolf container with image tags
  local COMMIT_HASH=$(git rev-parse --short HEAD)
  local GIT_TAG=$(git describe --exact-match --tags HEAD 2>/dev/null || echo "")

  echo "🔨 Building Wolf container from source..."
  cd ../wolf

  if [ -n "$GIT_TAG" ]; then
    echo "🏷️  Git tag detected: ${GIT_TAG}"
    docker build -f docker/wolf.Dockerfile \
      -t wolf:helix-fixed \
      -t "registry.helixml.tech/helix/wolf:${COMMIT_HASH}" \
      -t "registry.helixml.tech/helix/wolf:${GIT_TAG}" \
      .
  else
    docker build -f docker/wolf.Dockerfile \
      -t wolf:helix-fixed \
      -t "registry.helixml.tech/helix/wolf:${COMMIT_HASH}" \
      .
  fi

  if [ $? -eq 0 ]; then
    echo "✅ Wolf container built successfully"
  else
    echo "❌ Failed to build Wolf container"
    cd - > /dev/null
    return 1
  fi
  cd - > /dev/null

  # Note: Wolf image is an intermediate build artifact, embedded in helix-sandbox
  # It's not pushed to registry separately - only the sandbox container is pushed
  # Wolf runs inside the sandbox container now, not as a standalone service
}

function build-xfce() {
  echo "🖥️  Building custom XFCE container with passwordless sudo..."

  # Build the custom XFCE image
  echo "🔨 Building helix-xfce:latest container..."
  if docker build -f Dockerfile.xfce-helix -t helix-xfce:latest .; then
    echo "✅ XFCE container built successfully"
    echo "🖥️  Custom XFCE image ready: helix-xfce:latest"
    echo ""
    echo "Features added:"
    echo "  - Passwordless sudo for retro and user accounts"
    echo "  - Proper work directory permissions"
  else
    echo "❌ Failed to build XFCE container"
    exit 1
  fi
}

# Generic desktop build function - builds any desktop (sway, zorin, ubuntu)
# Uses Docker image hashes for content-addressable versioning
function build-desktop() {
  local DESKTOP_NAME="$1"

  if [ -z "$DESKTOP_NAME" ]; then
    echo "Usage: ./stack build-desktop <name>"
    echo "Available: sway, zorin, ubuntu"
    exit 1
  fi

  local DOCKERFILE="Dockerfile.${DESKTOP_NAME}-helix"
  local IMAGE_NAME="helix-${DESKTOP_NAME}"

  # Validate Dockerfile exists
  if [ ! -f "$DOCKERFILE" ]; then
    echo "❌ Dockerfile not found: $DOCKERFILE"
    exit 1
  fi

  echo "🖥️  Building ${DESKTOP_NAME} desktop container..."

  # Production mode: Always rebuild Zed from latest source in release mode
  if [ -n "${SKIP_DEV_RESTART:-}" ]; then
    echo "🔨 Production mode: Building fresh Zed release from latest source..."
    if ! build-zed release; then
      echo "❌ Failed to build Zed binary"
      exit 1
    fi
  # Dev mode: Only build if binary doesn't exist
  elif [ ! -f "./zed-build/zed" ]; then
    echo "❌ Zed binary not found. Building in release mode first..."
    if ! build-zed release; then
      echo "❌ Failed to build Zed binary"
      exit 1
    fi
  else
    echo "✅ Using existing Zed binary at ./zed-build/zed (dev mode)"
  fi

<<<<<<< HEAD
  # Build the desktop image
  echo "🔨 Building ${IMAGE_NAME}:latest..."
  docker build -f "$DOCKERFILE" -t "${IMAGE_NAME}:latest" .

  if [ $? -ne 0 ]; then
    echo "❌ Failed to build ${DESKTOP_NAME} container"
=======
  # Build the custom Sway image with image tags
  local COMMIT_HASH=$(git rev-parse --short HEAD)
  local GIT_TAG=$(git describe --exact-match --tags HEAD 2>/dev/null || echo "")

  # Capture image hash BEFORE build to detect if it actually changed
  local IMAGE_HASH_BEFORE=$(docker images helix-sway:latest --format '{{.ID}}' 2>/dev/null || echo "")

  echo "🔨 Building helix-sway:latest container with Zed..."

  # Use --provenance=false to get stable image IDs when layers are cached
  # (BuildKit attestation manifests change each build, causing ID changes)
  if [ -n "$GIT_TAG" ]; then
    echo "🏷️  Git tag detected: ${GIT_TAG}"
    docker build --provenance=false -f Dockerfile.sway-helix \
      -t helix-sway:latest \
      -t "helix-sway:${COMMIT_HASH}" \
      -t "registry.helixml.tech/helix/zed-agent:${COMMIT_HASH}" \
      -t "registry.helixml.tech/helix/zed-agent:${GIT_TAG}" \
      .
  else
    docker build --provenance=false -f Dockerfile.sway-helix \
      -t helix-sway:latest \
      -t "helix-sway:${COMMIT_HASH}" \
      -t "registry.helixml.tech/helix/zed-agent:${COMMIT_HASH}" \
      .
  fi

  # Capture image hash AFTER build
  local IMAGE_HASH_AFTER=$(docker images helix-sway:latest --format '{{.ID}}')

  if [ $? -eq 0 ]; then
    echo "✅ Sway container built successfully"
    echo "🪟  Custom Sway image ready: helix-sway:latest"
    echo ""
    echo "Features added:"
    echo "  - Sway tiling window manager with waybar"
    echo "  - Zed editor with External WebSocket Thread Sync"
    echo "  - Firefox, Ghostty terminal, OnlyOffice"
    echo "  - Screenshot server (grim-based) for Moonlight streaming"
    echo "  - Passwordless sudo for development"
    echo "  - Docker CLI for container-in-container workflows"
  else
    echo "❌ Failed to build Sway container"
>>>>>>> 4c22de15
    exit 1
  fi

  # Get Docker image hash (content-addressable, survives save/load)
  local IMAGE_HASH=$(docker images "${IMAGE_NAME}:latest" --format '{{.ID}}' | sed 's/sha256://')

<<<<<<< HEAD
  echo "✅ ${DESKTOP_NAME} container built successfully"
  echo "📦 Image hash: ${IMAGE_HASH}"

  # Export tarball for embedding in sandbox
  echo "📦 Exporting ${DESKTOP_NAME} tarball..."
  docker save "${IMAGE_NAME}:latest" > "${IMAGE_NAME}.tar"
  echo "${IMAGE_HASH}" > "${IMAGE_NAME}.version"

  local TARBALL_SIZE=$(du -h "${IMAGE_NAME}.tar" | cut -f1)
  echo "✅ Tarball created: ${IMAGE_NAME}.tar ($TARBALL_SIZE) hash=${IMAGE_HASH}"
=======
  # Export tarball and version files (for bind-mounted dev workflow)
  # These are bind-mounted into sandbox in docker-compose.dev.yaml
  # Pass before/after hashes to detect if image actually changed
  export-sway-tarball "$IMAGE_HASH_BEFORE" "$IMAGE_HASH_AFTER"
}

# Export helix-sway tarball only if needed (image changed or tarball missing)
# Args: $1 = image hash before build, $2 = image hash after build
function export-sway-tarball() {
  local IMAGE_HASH_BEFORE="${1:-}"
  local IMAGE_HASH_AFTER="${2:-}"
  local COMMIT_HASH=$(git rev-parse --short HEAD)

  # Log image hash comparison for debugging cache behavior
  echo "🔍 Image cache check:"
  echo "   Before: ${IMAGE_HASH_BEFORE:-<not captured>}"
  echo "   After:  ${IMAGE_HASH_AFTER:-<not captured>}"
  if [ -f helix-sway.tar ]; then
    echo "   Tarball: exists ($(du -h helix-sway.tar | cut -f1))"
  else
    echo "   Tarball: missing"
  fi

  # Skip export if: image unchanged AND tarball exists
  if [ -n "$IMAGE_HASH_BEFORE" ] && [ "$IMAGE_HASH_BEFORE" = "$IMAGE_HASH_AFTER" ] && [ -f helix-sway.tar ]; then
    TARBALL_SIZE=$(du -h helix-sway.tar | cut -f1)
    echo "✅ Image unchanged, tarball up-to-date: helix-sway.tar ($TARBALL_SIZE) - skipping export"
    return 0
  fi

  echo "📦 Exporting helix-sway tarball for bind-mount..."
  docker tag helix-sway:latest helix-sway:${COMMIT_HASH}
  docker save helix-sway:latest helix-sway:${COMMIT_HASH} > helix-sway.tar
  echo "$IMAGE_HASH_AFTER" > helix-sway.tar.hash
  echo "${COMMIT_HASH}" > helix-sway.version
  TARBALL_SIZE=$(du -h helix-sway.tar | cut -f1)
  echo "✅ Tarball created: helix-sway.tar ($TARBALL_SIZE) version=${COMMIT_HASH}"
>>>>>>> 4c22de15

  # Transfer to running sandbox (hot-reload in development)
  # Skip if SKIP_DESKTOP_TRANSFER is set (called from build-sandbox)
  if [ -z "${SKIP_DESKTOP_TRANSFER:-}" ]; then
    transfer-desktop-to-sandbox "$DESKTOP_NAME"
  fi
}

# Generic transfer function - transfers any desktop image to sandbox's dockerd
function transfer-desktop-to-sandbox() {
  local DESKTOP_NAME="$1"
  local IMAGE_NAME="helix-${DESKTOP_NAME}"

  if [ -z "$DESKTOP_NAME" ]; then
    echo "Usage: transfer-desktop-to-sandbox <name>"
    return 1
  fi

  # Determine correct sandbox service/container based on GPU profile
  if [[ -f "$DIR/.env" ]]; then
    source "$DIR/.env"
  fi
  get_sandbox_names

  # Check if sandbox container is running
<<<<<<< HEAD
  if ! docker compose -f docker-compose.dev.yaml ps sandbox | grep -q "Up"; then
    echo "ℹ️  Sandbox container not running, skipping image transfer"
=======
  if ! docker compose -f docker-compose.dev.yaml ps "$SANDBOX_SERVICE" | grep -q "Up"; then
    echo "ℹ️  Sandbox container not running, skipping image transfer (will transfer on next start)"
>>>>>>> 4c22de15
    return 0
  fi

  # Check if image exists on host
  if ! docker images "${IMAGE_NAME}:latest" -q | grep -q .; then
    echo "⚠️  ${IMAGE_NAME}:latest not found on host, skipping transfer"
    return 0
  fi

<<<<<<< HEAD
  # Get image hash
  local IMAGE_HASH=$(docker images "${IMAGE_NAME}:latest" --format '{{.ID}}' | sed 's/sha256://')

  echo "📦 Transferring ${IMAGE_NAME}:latest to sandbox's dockerd..."
  if docker save "${IMAGE_NAME}:latest" | docker exec -i helix-sandbox-1 docker load 2>/dev/null; then
    echo "✅ ${IMAGE_NAME}:latest transferred to sandbox's dockerd"
    echo "📦 Image hash: ${IMAGE_HASH} (preserved through transfer)"

    # Version file is bind-mounted in dev mode, so it's already updated
    # Just log confirmation
    if [ -f "${IMAGE_NAME}.version" ]; then
      echo "✅ Version file ${IMAGE_NAME}.version contains: $(cat ${IMAGE_NAME}.version)"
    fi
=======
  # Get commit hash BEFORE transfer (needed for tagging)
  local COMMIT_HASH=$(git rev-parse --short HEAD)
  local IMAGE_HASH=$(docker images helix-sway:latest --format '{{.ID}}')

  # Check if versioned tag exists on host
  local HAS_VERSIONED_TAG=""
  if docker images "helix-sway:${COMMIT_HASH}" -q | grep -q .; then
    HAS_VERSIONED_TAG="true"
  fi

  # Transfer image(s) to sandbox's dockerd
  local TRANSFER_SUCCESS=""
  if [ -n "$HAS_VERSIONED_TAG" ]; then
    # Transfer BOTH tags: latest and versioned (Wolf uses helix-sway:${version})
    echo "📦 Transferring helix-sway:latest and helix-sway:${COMMIT_HASH} to sandbox's dockerd..."
    if docker save helix-sway:latest "helix-sway:${COMMIT_HASH}" | docker exec -i "$SANDBOX_CONTAINER" docker load 2>/dev/null; then
      TRANSFER_SUCCESS="true"
      echo "✅ helix-sway images transferred to sandbox's dockerd"
    fi
  else
    # Only :latest exists - transfer and tag inside sandbox
    echo "📦 Transferring helix-sway:latest to sandbox's dockerd..."
    if docker save helix-sway:latest | docker exec -i "$SANDBOX_CONTAINER" docker load 2>/dev/null; then
      echo "✅ helix-sway:latest transferred to sandbox's dockerd"
      # Tag it with the version inside sandbox
      echo "🏷️  Tagging helix-sway:latest as helix-sway:${COMMIT_HASH} inside sandbox..."
      docker exec "$SANDBOX_CONTAINER" docker tag helix-sway:latest "helix-sway:${COMMIT_HASH}"
      TRANSFER_SUCCESS="true"
    fi
  fi

  if [ -n "$TRANSFER_SUCCESS" ]; then
    # Version files are bind-mounted from host (updated by build-sway)
    # Just restart heartbeat to pick up the new version
    echo "🔄 Restarting heartbeat daemon to report new version..."
    docker exec "$SANDBOX_CONTAINER" pkill -f sandbox-heartbeat 2>/dev/null || true
    echo "✅ Image transferred and heartbeat restarted"
>>>>>>> 4c22de15
  else
    echo "ℹ️  Could not transfer image to sandbox (container may be starting/restarting)"
  fi
}

# Backward compatibility wrappers
function build-sway() {
  build-desktop sway
}

function transfer-sway-to-sandbox() {
  transfer-desktop-to-sandbox sway
}

function build-zorin() {
  build-desktop zorin
}

function transfer-zorin-to-sandbox() {
  transfer-desktop-to-sandbox zorin
}

function build-ubuntu() {
  build-desktop ubuntu
}

function transfer-ubuntu-to-sandbox() {
  transfer-desktop-to-sandbox ubuntu
}

function build-moonlight-web() {
  echo "🌙 Building Moonlight Web container..."

  # Check if moonlight-web source directory exists
  if [ ! -d "../moonlight-web-stream" ]; then
    echo "❌ ERROR: Moonlight Web source code not found at ../moonlight-web-stream/"
    echo ""
    echo "The Moonlight Web integration requires the source code to be checked out alongside Helix."
    echo ""
    echo "Please run:"
    echo "  cd .."
    echo "  git clone https://github.com/helixml/moonlight-web-stream.git"
    echo "  cd helix"
    echo "  ./stack build-moonlight-web"
    exit 1
  fi

  # Build Moonlight Web container with image tags (like Wolf)
  local COMMIT_HASH=$(git rev-parse --short HEAD)
  local GIT_TAG=$(git describe --exact-match --tags HEAD 2>/dev/null || echo "")

  # Determine build mode: always use release (fast, optimized)
  # Set BUILD_MODE=debug to override for debugging purposes
  local BUILD_MODE="${BUILD_MODE:-release}"
  if [ "$BUILD_MODE" = "release" ]; then
    echo "🔨 Building Moonlight Web container from source (RELEASE MODE)..."
  else
    echo "🔨 Building Moonlight Web container from source (DEBUG MODE)..."
  fi
  cd ../moonlight-web-stream

  if [ -n "$GIT_TAG" ]; then
    echo "🏷️  Git tag detected: ${GIT_TAG}"
    docker build -f Dockerfile \
      --build-arg BUILD_MODE=$BUILD_MODE \
      -t helix-moonlight-web:helix-fixed \
      -t "registry.helixml.tech/helix/moonlight-web:${COMMIT_HASH}" \
      -t "registry.helixml.tech/helix/moonlight-web:${GIT_TAG}" \
      .
  else
    docker build -f Dockerfile \
      --build-arg BUILD_MODE=$BUILD_MODE \
      -t helix-moonlight-web:helix-fixed \
      -t "registry.helixml.tech/helix/moonlight-web:${COMMIT_HASH}" \
      .
  fi

  if [ $? -eq 0 ]; then
    echo "✅ Moonlight Web container built successfully"
  else
    echo "❌ Failed to build Moonlight Web container"
    cd - > /dev/null
    return 1
  fi
  cd - > /dev/null

  # Note: Moonlight Web image is an intermediate build artifact, embedded in helix-sandbox
  # It's not pushed to registry separately - only the sandbox container is pushed
  # Moonlight Web runs inside the sandbox container now, not as a standalone service
}

function build-sandbox() {
  echo "📦 Building unified Helix Sandbox container (Wolf + Moonlight Web + RevDial + DinD)..."
  echo ""
  echo "This builds a unified container with:"
  echo "  • Wolf streaming platform (from ~/pm/wolf)"
  echo "  • Moonlight Web (from ~/pm/moonlight-web-stream)"
  echo "  • RevDial client (built from source)"
  echo "  • Docker-in-Docker with NVIDIA runtime"
  echo "  • helix-sway image (pre-loaded into Wolf's dockerd)"
  echo "  • helix-zorin image (pre-loaded into Wolf's dockerd)"
  echo "  • GOW base-app init system (cont-init.d + entrypoint.sh)"
  echo ""

  local COMMIT_HASH=$(git rev-parse --short HEAD)
  # Use exported GIT_TAG if available (from build-and-push-helix-code), otherwise detect from git
  local GIT_TAG="${GIT_TAG:-$(git describe --exact-match --tags HEAD 2>/dev/null || echo "")}"

  # Step 0: Build Wolf and Moonlight Web (fast if unchanged due to Docker cache)
  echo "━━━━━━━━━━━━━━━━━━━━━━━━━━━━━━━━━━━━━━━━━━━━━━━━━━━━━━━━━━━━━━━━━━━━━━━━"
  echo "📝 [0/6] Building Wolf and Moonlight Web dependencies..."
  echo "━━━━━━━━━━━━━━━━━━━━━━━━━━━━━━━━━━━━━━━━━━━━━━━━━━━━━━━━━━━━━━━━━━━━━━━━"

  # Build Wolf (skip container restart - we'll restart sandbox instead)
  echo "🐺 Building Wolf..."
  if ! SKIP_DEV_RESTART=1 build-wolf; then
    echo "❌ Failed to build Wolf"
    return 1
  fi

  # Build Moonlight Web (skip container restart - we'll restart sandbox instead)
  echo "🌙 Building Moonlight Web..."
  if ! SKIP_DEV_RESTART=1 build-moonlight-web; then
    echo "❌ Failed to build Moonlight Web"
    return 1
  fi
  echo ""

  # Step 1: Build Zed if needed (required for helix-sway and helix-zorin)
  echo "━━━━━━━━━━━━━━━━━━━━━━━━━━━━━━━━━━━━━━━━━━━━━━━━━━━━━━━━━━━━━━━━━━━━━━━━"
  echo "📝 [1/6] Checking Zed binary..."
  echo "━━━━━━━━━━━━━━━━━━━━━━━━━━━━━━━━━━━━━━━━━━━━━━━━━━━━━━━━━━━━━━━━━━━━━━━━"
  if [ ! -f "./zed-build/zed" ] || [ -n "${SKIP_DEV_RESTART:-}" ]; then
    echo "Building Zed in release mode..."
    if ! build-zed release; then
      echo "❌ Failed to build Zed"
      return 1
    fi
  else
    echo "✅ Using existing Zed binary"
  fi
  echo ""

  # Step 2: Build helix-sway and export as tarball
  echo "━━━━━━━━━━━━━━━━━━━━━━━━━━━━━━━━━━━━━━━━━━━━━━━━━━━━━━━━━━━━━━━━━━━━━━━━"
  echo "📝 [2/6] Building helix-sway and exporting tarball..."
  echo "━━━━━━━━━━━━━━━━━━━━━━━━━━━━━━━━━━━━━━━━━━━━━━━━━━━━━━━━━━━━━━━━━━━━━━━━"

  # Build helix-sway image and export tarball (build-desktop now handles tarball export)
  # Skip image transfer since we'll restart sandbox with new embedded tarball
  if ! SKIP_DESKTOP_TRANSFER=1 build-sway; then
    echo "❌ Failed to build helix-sway"
    return 1
  fi

  # Verify tarball was created (build-desktop exports it)
  if [ ! -f helix-sway.tar ]; then
    echo "❌ helix-sway.tar not found after build-sway - this shouldn't happen"
    return 1
  fi

  # Remove old compressed tarball if it exists (migrating to uncompressed)
  [ -f helix-sway.tar.gz ] && rm -f helix-sway.tar.gz helix-sway.tar.gz.hash

  TARBALL_SIZE=$(du -h helix-sway.tar | cut -f1)
  echo "✅ Using helix-sway.tar ($TARBALL_SIZE) version=$(cat helix-sway.version)"
  echo ""

  # Step 3: Build helix-zorin and export as tarball
  echo "━━━━━━━━━━━━━━━━━━━━━━━━━━━━━━━━━━━━━━━━━━━━━━━━━━━━━━━━━━━━━━━━━━━━━━━━"
  echo "📝 [3/6] Building helix-zorin and exporting tarball..."
  echo "━━━━━━━━━━━━━━━━━━━━━━━━━━━━━━━━━━━━━━━━━━━━━━━━━━━━━━━━━━━━━━━━━━━━━━━━"

  # Build helix-zorin image and export tarball (build-desktop now handles tarball export)
  # Skip image transfer since we'll restart sandbox with new embedded tarball
  if ! SKIP_DESKTOP_TRANSFER=1 build-zorin; then
    echo "❌ Failed to build helix-zorin"
    return 1
  fi

  # Verify tarball was created (build-desktop exports it)
  if [ ! -f helix-zorin.tar ]; then
    echo "❌ helix-zorin.tar not found after build-zorin - this shouldn't happen"
    return 1
  fi

  TARBALL_SIZE=$(du -h helix-zorin.tar | cut -f1)
  echo "✅ Using helix-zorin.tar ($TARBALL_SIZE) version=$(cat helix-zorin.version)"
  echo ""

  # Step 4: Build helix-ubuntu and export as tarball
  echo "━━━━━━━━━━━━━━━━━━━━━━━━━━━━━━━━━━━━━━━━━━━━━━━━━━━━━━━━━━━━━━━━━━━━━━━━"
  echo "📝 [4/6] Building helix-ubuntu and exporting tarball..."
  echo "━━━━━━━━━━━━━━━━━━━━━━━━━━━━━━━━━━━━━━━━━━━━━━━━━━━━━━━━━━━━━━━━━━━━━━━━"

  # Build helix-ubuntu image and export tarball (build-desktop now handles tarball export)
  # Skip image transfer since we'll restart sandbox with new embedded tarball
  if ! SKIP_DESKTOP_TRANSFER=1 build-ubuntu; then
    echo "❌ Failed to build helix-ubuntu"
    return 1
  fi

  # Verify tarball was created (build-desktop exports it)
  if [ ! -f helix-ubuntu.tar ]; then
    echo "❌ helix-ubuntu.tar not found after build-ubuntu - this shouldn't happen"
    return 1
  fi

  TARBALL_SIZE=$(du -h helix-ubuntu.tar | cut -f1)
  echo "✅ Using helix-ubuntu.tar ($TARBALL_SIZE) version=$(cat helix-ubuntu.version)"
  echo ""

  # Step 5: Build unified sandbox container with embedded tarballs
  echo "━━━━━━━━━━━━━━━━━━━━━━━━━━━━━━━━━━━━━━━━━━━━━━━━━━━━━━━━━━━━━━━━━━━━━━━━"
  echo "📝 [5/6] Building helix-sandbox container..."
  echo "━━━━━━━━━━━━━━━━━━━━━━━━━━━━━━━━━━━━━━━━━━━━━━━━━━━━━━━━━━━━━━━━━━━━━━━━"

  # Build sandbox with tarball embedded
  if [ -n "$GIT_TAG" ]; then
    echo "🏷️  Git tag detected: ${GIT_TAG}"
    docker build -f Dockerfile.sandbox \
      -t helix-sandbox:latest \
      -t "registry.helixml.tech/helix/helix-sandbox:${COMMIT_HASH}" \
      -t "registry.helixml.tech/helix/helix-sandbox:${GIT_TAG}" \
      .
  else
    docker build -f Dockerfile.sandbox \
      -t helix-sandbox:latest \
      -t "registry.helixml.tech/helix/helix-sandbox:${COMMIT_HASH}" \
      .
  fi

  if [ $? -ne 0 ]; then
    echo "❌ Failed to build helix-sandbox container"
    rm -f helix-sway.tar helix-zorin.tar helix-ubuntu.tar
    return 1
  fi

  # Keep tarballs for future builds (enables fast rebuilds when desktop images are cached)
  # Only cleanup on failure or when explicitly requested
  echo "✅ helix-sandbox container built successfully (kept tarballs for next build)"
  echo ""

  # Step 6: Restart sandbox and transfer fresh image
  echo "━━━━━━━━━━━━━━━━━━━━━━━━━━━━━━━━━━━━━━━━━━━━━━━━━━━━━━━━━━━━━━━━━━━━━━━━"
  echo "📝 [6/6] Restarting sandbox container..."
  echo "━━━━━━━━━━━━━━━━━━━━━━━━━━━━━━━━━━━━━━━━━━━━━━━━━━━━━━━━━━━━━━━━━━━━━━━━"

  # Restart to pick up new image (handled by existing code below)

  # Push to registry in production mode
  if [ -n "${PUSH_TO_REGISTRY:-}" ]; then
    echo "📤 Pushing sandbox image to registry..."

    # Push helix-sandbox (contains Wolf + Moonlight Web + helix-sway + helix-zorin + helix-ubuntu tarballs)
    local SANDBOX_BASE="registry.helixml.tech/helix/helix-sandbox"
    if push_image_tags "$SANDBOX_BASE"; then
      echo "✅ Sandbox images pushed successfully"
    else
      echo "⚠️  Failed to push sandbox images"
      return 1
    fi

    echo "📦 Registry images pushed (desktop images are embedded, not pushed separately)"
  fi

  # Restart sandbox in dev mode
  if [ -z "${SKIP_DEV_RESTART:-}" ]; then
    # Determine correct sandbox service based on GPU profile
    if [[ -f "$DIR/.env" ]]; then
      source "$DIR/.env"
    fi
    get_sandbox_names
    echo "🔄 Restarting sandbox container ($SANDBOX_SERVICE) with updated image..."
    docker compose -f docker-compose.dev.yaml rm -f "$SANDBOX_SERVICE"
    docker compose -f docker-compose.dev.yaml up -d "$SANDBOX_SERVICE"

    echo "✅ Sandbox container rebuilt and restarted successfully"
  fi

  echo ""
  echo "📦 Unified sandbox ready: helix-sandbox:latest"
  echo ""
  echo "Components included:"
  echo "  • Wolf (streaming platform)"
  echo "  • Moonlight Web (WebRTC browser streaming)"
  echo "  • RevDial client (control plane connection)"
  echo "  • Docker-in-Docker (Wolf's isolated dockerd)"
  echo "  • helix-sway image (pre-loaded tarball: $TARBALL_SIZE)"
  echo ""
  echo "Services managed by GOW's init system:"
  echo "  • 04-start-dockerd.sh - starts Wolf's dockerd + loads helix-sway"
  echo "  • 05-init-wolf-config.sh - initializes Wolf config"
  echo "  • 06-init-moonlight-config.sh - initializes Moonlight Web"
  echo "  • 07-start-moonlight-web.sh - starts Moonlight Web daemon"
  echo "  • 08-start-revdial-client.sh - starts RevDial daemon (if configured)"
  echo "  • startup-app.sh - starts Wolf as main process"
  echo ""
  echo "🎉 Sandbox build completed successfully!"
}

# NOTE: This function requires specific branches to be checked out in dependency repositories:
# - wolf: wolf-ui-working (adds client_unique_id for secure auto-join)
# - moonlight-web-stream: feature/kickoff (threads Wolf client_id through stack)
# - zed: feature/external-thread-sync (external agent WebSocket sync support)
# Verify branches before running: cd ../wolf && git branch --show-current
function build-and-push-helix-code() {
  # Optional: pass a tag override as first argument to force tagging even if commit doesn't match
  local TAG_OVERRIDE="${1:-}"

  echo "🚀 Building and pushing Helix Code components for production deployment"
  echo "========================================================================"
  echo ""
  echo "Note: API and Frontend are built by CI - this builds Wolf, Zed Agent, Moonlight Web, and Sandbox"
  echo ""

  # Enable image pushing to registry for production builds
  export PUSH_TO_REGISTRY=1
  # Skip dev service restarts during production builds
  export SKIP_DEV_RESTART=1

  local COMMIT_HASH=$(git rev-parse --short HEAD)
  local GIT_TAG=$(git describe --exact-match --tags HEAD 2>/dev/null || echo "")
  local BUILD_START=$(date +%s)
  local FAILED_BUILDS=()

  # Allow tag override for building specific tags even if commit doesn't exactly match
  if [ -n "$TAG_OVERRIDE" ]; then
    echo "⚠️  Tag override: ${TAG_OVERRIDE} (ignoring git tag check)"
    GIT_TAG="$TAG_OVERRIDE"
  fi

  # Export GIT_TAG so build-sandbox and other functions can use it
  export GIT_TAG

  echo "📝 Commit hash: ${COMMIT_HASH}"
  if [ -n "$GIT_TAG" ]; then
    echo "🏷️  Git tag: ${GIT_TAG}"
  fi
  echo "📅 Build started: $(date)"
  echo ""

  # Track build status
  # Note: helix-sway (Zed agent) is built as part of build-sandbox, not separately
  local TOTAL_BUILDS=3
  local COMPLETED_BUILDS=0

  # 1. Build Wolf
  echo "━━━━━━━━━━━━━━━━━━━━━━━━━━━━━━━━━━━━━━━━━━━━━━━━━━━━━━━━━━━━━━━━━━━━━━━━"
  echo "📦 [1/$TOTAL_BUILDS] Building Wolf streaming platform..."
  echo "━━━━━━━━━━━━━━━━━━━━━━━━━━━━━━━━━━━━━━━━━━━━━━━━━━━━━━━━━━━━━━━━━━━━━━━━"
  if build-wolf; then
    echo "✅ Wolf built and pushed successfully"
    COMPLETED_BUILDS=$((COMPLETED_BUILDS + 1))
  else
    echo "❌ Failed to build Wolf"
    FAILED_BUILDS+=("wolf")
  fi
  echo ""

  # 2. Build Moonlight Web
  echo "━━━━━━━━━━━━━━━━━━━━━━━━━━━━━━━━━━━━━━━━━━━━━━━━━━━━━━━━━━━━━━━━━━━━━━━━"
  echo "📦 [2/$TOTAL_BUILDS] Building Moonlight Web..."
  echo "━━━━━━━━━━━━━━━━━━━━━━━━━━━━━━━━━━━━━━━━━━━━━━━━━━━━━━━━━━━━━━━━━━━━━━━━"
  if build-moonlight-web; then
    echo "✅ Moonlight Web built and pushed successfully"
    COMPLETED_BUILDS=$((COMPLETED_BUILDS + 1))
  else
    echo "❌ Failed to build Moonlight Web"
    FAILED_BUILDS+=("moonlight-web")
  fi
  echo ""

  # 3. Build unified Sandbox (Wolf + Moonlight Web + Sway/Zed + RevDial + DinD)
  # Note: This also builds helix-sway (Zed agent) and embeds it as a tarball
  echo "━━━━━━━━━━━━━━━━━━━━━━━━━━━━━━━━━━━━━━━━━━━━━━━━━━━━━━━━━━━━━━━━━━━━━━━━"
  echo "📦 [3/$TOTAL_BUILDS] Building unified Sandbox container (includes Sway/Zed)..."
  echo "━━━━━━━━━━━━━━━━━━━━━━━━━━━━━━━━━━━━━━━━━━━━━━━━━━━━━━━━━━━━━━━━━━━━━━━━"
  if build-sandbox; then
    echo "✅ Sandbox built and pushed successfully"
    COMPLETED_BUILDS=$((COMPLETED_BUILDS + 1))
  else
    echo "❌ Failed to build Sandbox"
    FAILED_BUILDS+=("sandbox")
  fi
  echo ""

  # Build summary
  local BUILD_END=$(date +%s)
  local BUILD_DURATION=$((BUILD_END - BUILD_START))
  local BUILD_MINUTES=$((BUILD_DURATION / 60))
  local BUILD_SECONDS=$((BUILD_DURATION % 60))

  echo "=========================================================================="
  echo "🎉 Build Summary"
  echo "=========================================================================="
  echo "📊 Completed: ${COMPLETED_BUILDS}/${TOTAL_BUILDS} builds"
  echo "⏱️  Duration: ${BUILD_MINUTES}m ${BUILD_SECONDS}s"
  echo "📝 Commit: ${COMMIT_HASH}"
  echo "🏷️  Registry: registry.helixml.tech/helix/"
  echo ""

  if [ ${#FAILED_BUILDS[@]} -eq 0 ]; then
    echo "✅ All images built and pushed successfully!"
    echo ""
    echo "📦 Production images ready (commit: ${COMMIT_HASH}):"
    echo "   • registry.helixml.tech/helix/helix-sandbox:${COMMIT_HASH}"
    echo ""
    echo "📝 Note: helix-sandbox contains Wolf + Moonlight Web + helix-sway (all embedded)"
    if [ -n "$GIT_TAG" ]; then
      echo ""
      echo "📦 Also tagged with git tag (${GIT_TAG}):"
      echo "   • registry.helixml.tech/helix/helix-sandbox:${GIT_TAG}"
    fi
    echo ""
    echo "🚀 Ready for production deployment!"
    echo ""
    echo "Note: API and Frontend images are built by CI and available at:"
    echo "   • registry.helixml.tech/helix/api:${COMMIT_HASH}"
    echo "   • registry.helixml.tech/helix/frontend:${COMMIT_HASH}"
    return 0
  else
    echo "⚠️  Some builds failed:"
    for failed in "${FAILED_BUILDS[@]}"; do
      echo "   ✗ ${failed}"
    done
    echo ""
    echo "Please review the errors above and retry failed builds individually."
    return 1
  fi
}

function db() {
  local subcommand="${1-cli}"
  shift
  local containername="${1-postgres}"
  shift
  if [[ "$subcommand" == "cli" ]]; then
    docker compose -f docker-compose.dev.yaml exec $containername psql --user postgres "$@"
  elif [[ "$subcommand" == "pipe" ]]; then
    docker compose -f docker-compose.dev.yaml exec -T $containername psql --user postgres "$@"
  fi
}

# Regenerate test mocks
function generate() {
  go generate ./...
}

function psql() {
  db cli postgres "$@"
}

function psql_pipe() {
  db pipe postgres "$@"
}

function pgvector() {
  db cli pgvector "$@"
}

function pgvector_pipe() {
  db pipe pgvector "$@"
}

function list-slots() {
  echo "SELECT * FROM runner_slots ORDER BY created DESC;" | db pipe postgres
}

function slots() {
  echo "Formatted view of all slots:"
  echo "SELECT
    id,
    runner_id,
    model,
    runtime,
    active,
    ready,
    status,
    created::timestamp(0) as created,
    updated::timestamp(0) as updated
  FROM runner_slots
  ORDER BY created DESC;" | db pipe postgres
}

function active-slots() {
  echo "Active slots only:"
  echo "SELECT
    id,
    runner_id,
    model,
    runtime,
    status,
    created::timestamp(0) as created
  FROM runner_slots
  WHERE active = true
  ORDER BY created DESC;" | db pipe postgres
}

function slot-stats() {
  echo "Slot statistics:"
  echo "SELECT
    runner_id,
    COUNT(*) as total_slots,
    COUNT(CASE WHEN active = true THEN 1 END) as active_slots,
    COUNT(CASE WHEN active = false THEN 1 END) as inactive_slots
  FROM runner_slots
  GROUP BY runner_id
  ORDER BY total_slots DESC;" | db pipe postgres
}

function wipe-slots() {
  echo "🧹 Wiping all slots from database..."
  echo "DELETE FROM runner_slots;" | db pipe postgres
  echo "✅ All slots have been deleted from the database."
}

function install() {
  go install ./api/..
}

function update_openapi() {
	echo "🔄 Installing swag..."
	go install github.com/swaggo/swag/cmd/swag@v1.16.4 || {
		echo "❌ Failed to install swag"
		return 1
	}

	echo "🔄 Generating swagger documentation..."
	swag init -g api/pkg/server/swagger.go \
		--parseDependency --parseInternal --parseDepth 3 \
		-o api/pkg/server || {
		echo "❌ CRITICAL: Swagger generation FAILED"
		echo "Check for ParseComment errors above"
		return 1
	}

	# Verify swagger files were created
	if [[ ! -f "api/pkg/server/swagger.json" ]]; then
		echo "❌ CRITICAL: swagger.json was not generated"
		return 1
	fi

	echo "✅ Swagger generated successfully"
	echo "📋 Copying swagger to frontend..."
	cp -r api/pkg/server/swagger.yaml frontend/swagger/ || {
		echo "❌ Failed to copy swagger.yaml"
		return 1
	}

	echo "🔄 Generating TypeScript client..."
	npx swagger-typescript-api@13.0.23 -p ./frontend/swagger/swagger.yaml -o ./frontend/src/api --axios -n api.ts || {
		echo "❌ TypeScript client generation FAILED"
		return 1
	}

	echo "✅ OpenAPI update complete"
}

function lint() {
        golangci-lint run
}

# Before running this, ensure Postgres port is open (5432) for local connections
# and that API server is stopped (if you started it with ./stack up)
function test-integration() {
  cd integration-test/api && go test -v "$@"
}

# Examples:
# Run all tests:                    ./stack test
# Run specific tests:               ./stack test ./api/pkg/oauth_test
# Run a single test:                ./stack test ./api/pkg/oauth_test -run TestOAuthAppIDPropagationProduction

function ollama-sync() {
  local OLLAMA_PATH="../ollama"
  local TARGET_DIR="api/pkg/ollamav11"

  # Check if we're in the right directory (should have api/ subdirectory)
  if [[ ! -d "api" ]]; then
    echo "Error: Must run from the root of the helix repository"
    echo "Expected to find 'api/' directory in current path"
    exit 1
  fi

  if [[ ! -d "$OLLAMA_PATH" ]]; then
    echo "Error: Ollama repository not found at $OLLAMA_PATH"
    echo "Expected ollama to be checked out as a sibling directory to helix"
    exit 1
  fi

  # Check that ollama is on a release tag
  echo "Checking Ollama version..."
  if [[ ! -d "$OLLAMA_PATH/.git" ]]; then
    echo "Error: $OLLAMA_PATH is not a git repository"
    exit 1
  fi

  local OLLAMA_TAG=$(cd "$OLLAMA_PATH" && git describe --exact-match --tags HEAD 2>/dev/null)
  if [[ -z "$OLLAMA_TAG" ]]; then
    local CURRENT_COMMIT=$(cd "$OLLAMA_PATH" && git rev-parse --short HEAD)
    echo "Error: Ollama is not checked out on a release tag"
    echo "Current commit: $CURRENT_COMMIT"
    echo "Please checkout a specific release tag (e.g., v0.11.4) before syncing"
    echo "Example: cd $OLLAMA_PATH && git checkout v0.11.4"
    exit 1
  fi

  echo "✅ Ollama is on release tag: $OLLAMA_TAG"
  echo "Syncing Ollama memory estimation files..."

  # Clean out target directory first to avoid stale files
  if [[ -d "$TARGET_DIR" ]]; then
    echo "Cleaning existing target directory..."
    rm -rf "$TARGET_DIR"
  fi

  # Create target directory
  mkdir -p "$TARGET_DIR"

  # Copy core memory estimation files
  echo "Copying memory estimation files..."
  cp "$OLLAMA_PATH/llm/memory.go" "$TARGET_DIR/"

  # Copy GGML/GGUF parsing files
  echo "Copying GGML/GGUF files..."
  cp -r "$OLLAMA_PATH/fs/ggml" "$TARGET_DIR/"
  cp -r "$OLLAMA_PATH/fs/gguf" "$TARGET_DIR/"

  # Copy supporting files
  echo "Copying supporting files..."
  cp -r "$OLLAMA_PATH/discover" "$TARGET_DIR/"
  cp "$OLLAMA_PATH/api/types.go" "$TARGET_DIR/api_types.go"
  cp "$OLLAMA_PATH/envconfig/config.go" "$TARGET_DIR/envconfig.go"
  cp "$OLLAMA_PATH/format/bytes.go" "$TARGET_DIR/format.go"
  cp -r "$OLLAMA_PATH/fs/util" "$TARGET_DIR/"

  # Transform imports to use local versions
  echo "Transforming imports for local use..."

  # Transform package declarations to avoid import cycle
  sed -i 's|package llm|package ollamav11|g' "$TARGET_DIR/memory.go"
  sed -i 's|package api|package ollamav11|g' "$TARGET_DIR/api_types.go"
  sed -i 's|package envconfig|package ollamav11|g' "$TARGET_DIR/envconfig.go"
  sed -i 's|package format|package ollamav11|g' "$TARGET_DIR/format.go"

  # Transform imports in memory.go - avoid self-imports by removing local package imports
  sed -i 's|"github.com/ollama/ollama/api"|.|g' "$TARGET_DIR/memory.go"
  sed -i 's|"github.com/ollama/ollama/discover"|"github.com/helixml/helix/api/pkg/ollamav11/discover"|g' "$TARGET_DIR/memory.go"
  sed -i 's|"github.com/ollama/ollama/envconfig"|.|g' "$TARGET_DIR/memory.go"
  sed -i 's|"github.com/ollama/ollama/format"|.|g' "$TARGET_DIR/memory.go"
  sed -i 's|"github.com/ollama/ollama/fs/ggml"|"github.com/helixml/helix/api/pkg/ollamav11/ggml"|g' "$TARGET_DIR/memory.go"

  # Remove the dot imports that were created (they'll use local functions)
  sed -i '/^\s*\.\s*$/d' "$TARGET_DIR/memory.go"

  # Transform imports in subdirectories
  find "$TARGET_DIR/ggml" -name "*.go" -exec sed -i 's|"github.com/ollama/ollama/fs/gguf"|"github.com/helixml/helix/api/pkg/ollamav11/gguf"|g' {} \;
  find "$TARGET_DIR/ggml" -name "*.go" -exec sed -i 's|"github.com/ollama/ollama/fs/util/bufioutil"|"github.com/helixml/helix/api/pkg/ollamav11/util/bufioutil"|g' {} \;
  find "$TARGET_DIR/gguf" -name "*.go" -exec sed -i 's|"github.com/ollama/ollama/fs/ggml"|"github.com/helixml/helix/api/pkg/ollamav11/ggml"|g' {} \;
  find "$TARGET_DIR/discover" -name "*.go" -exec sed -i 's|"github.com/ollama/ollama/envconfig"|"github.com/helixml/helix/api/pkg/ollamav11"|g' {} \;
  find "$TARGET_DIR/discover" -name "*.go" -exec sed -i 's|"github.com/ollama/ollama/format"|"github.com/helixml/helix/api/pkg/ollamav11"|g' {} \;

  echo "Import transformations complete. You can now create type adapters manually."

  # Create sync info file
  cat > "$TARGET_DIR/SYNC_INFO.md" << EOF
# Ollama Memory Estimation Sync

**Synced from:** $OLLAMA_PATH
**Ollama version:** $OLLAMA_TAG
**Sync date:** $(date -u +"%Y-%m-%d %H:%M:%S UTC")

## Files synced:
- llm/memory.go → memory.go
- fs/ggml/ → ggml/
- fs/gguf/ → gguf/
- discover/ → discover/
- api/types.go → api_types.go
- envconfig/config.go → envconfig.go
- format/bytes.go → format.go
- fs/util/ → util/

## Next steps:
1. Create type adapters to convert Helix types to Ollama types
2. Modify imports in copied files to use local versions
3. Use exact Ollama EstimateGPULayers function with adapted types

## Important:
This sync was done against Ollama $OLLAMA_TAG. If Ollama is updated,
re-run './stack ollama-sync' to get the latest memory estimation algorithms.
EOF

  echo "✅ Ollama files synced to $TARGET_DIR"
  echo "📄 See $TARGET_DIR/SYNC_INFO.md for details"
  echo ""
  echo "Next steps:"
  echo "1. Create type adapters in api/pkg/memory/ollama_wrapper.go"
  echo "2. Update imports in copied files to use local versions"
  echo "3. Test with exact Ollama memory estimation algorithm"
}

function test() {
  # Ingest env variables from .env file
  set -a
  source .env
  set +a

  # Check whether environment variables are set. If not, error
  if [[ -z "$TOGETHER_API_KEY" ]]; then
    echo "TOGETHER_API_KEY is not set"
    exit 1
  fi
  if [[ -z "$TOGETHER_BASE_URL" ]]; then
    echo "TOGETHER_BASE_URL is not set"
    exit 1
  fi

  # Ensure postgres, tika, typesense and chrome are running
  docker compose -f docker-compose.dev.yaml up -d postgres tika typesense chrome pgvector keycloak

  # Database config (running in a sidecar)
  export POSTGRES_USER=postgres
  export POSTGRES_PASSWORD=postgres
  export POSTGRES_DATABASE=postgres
  export POSTGRES_HOST=localhost

  export KEYCLOAK_USER=admin
  export KEYCLOAK_PASSWORD=oh-hallo-insecure-password

  export PGVECTOR_USER=postgres
  export PGVECTOR_PASSWORD=postgres
  export PGVECTOR_DATABASE=postgres
  export PGVECTOR_HOST=localhost
  export PGVECTOR_PORT=5433

  export TYPESENSE_URL=http://localhost:8108
  export TYPESENSE_API_KEY=typesense
  export TEXT_EXTRACTION_TIKA_URL=http://localhost:9998
  export RAG_CRAWLER_LAUNCHER_URL=http://localhost:7317

  # To debug test hangs, try this:
  # Run tests one at a time and show which test is running

  # If a test path is provided, run tests from that path,
  # otherwise run all tests
  if [[ $# -gt 0 ]]; then
    echo "Running tests from path: $1"
    go test -v -p 1 "$@" 2>&1 | sed -u 's/^/[TEST] /'
  else
    echo "Running all tests"
    go test -v -p 1 ./... 2>&1 | sed -u 's/^/[TEST] /'
  fi
}

function zed-test() {
  echo "Testing Zed with External WebSocket Thread Sync..."

  if [ ! -f "./zed-build/zed" ]; then
    echo "❌ Zed binary not found. Run: ./stack build-zed"
    return 1
  fi

  echo "🧪 Running basic tests..."

  # Test 1: Binary execution
  if ./zed-build/zed --version > /dev/null 2>&1; then
    echo "✅ Zed binary executes successfully"
  else
    echo "❌ Zed binary failed to execute"
    return 1
  fi

  # Test 2: Check for external sync feature
  if strings ./zed-build/zed | grep -q "external_websocket_sync"; then
    echo "✅ External WebSocket Thread Sync feature detected"
  else
    echo "⚠️  External WebSocket Thread Sync not clearly detectable"
  fi

  echo "🎉 Basic Zed tests passed!"
  echo ""
  echo "For full integration testing:"
  echo "  1. Start Zed: RUST_LOG=external_websocket_sync=debug ./zed-build/zed"
  echo "  2. Open a project folder"
  echo "  3. Test API: curl http://localhost:3030/health"
}

function help() {
  echo "Helix Stack Management Tool"
  echo ""
  echo "Available commands:"
  echo "  build              - Build docker containers (optionally with WITH_RUNNER or WITH_DEMOS)"
  echo "  build-runner       - Build the helix-runner binary locally"
  echo "  build-runner-image - Build the runner Docker image (includes ROCm vLLM)"
  echo "  static-compile     - Build static Go binary"
  echo "  start              - Start the development environment with tmux"
  echo "  stop               - Stop docker containers"
  echo "  mock-runner        - Start a mock runner for testing"
  echo "  up [services]      - Start specific docker services"
  echo "  rebuild [services] - Rebuild and start specific docker services"
  echo ""
  echo "Production build commands:"
  echo "  build-and-push-helix-code [tag] - Build ALL Helix Code images and push to registry (optional tag override)"
  echo "  build-sandbox      - Build unified sandbox container (Wolf + Moonlight Web + RevDial + DinD)"
  echo "  build-wolf         - Build Wolf container with latest source code"
  echo "  build-xfce         - Build custom XFCE container with passwordless sudo"
  echo "  build-desktop <name> - Build desktop container (sway, zorin, ubuntu)"
  echo "  build-sway         - Build Sway+Zed container (alias for build-desktop sway)"
  echo "  build-zorin        - Build Zorin+Zed container (alias for build-desktop zorin)"
  echo "  build-ubuntu       - Build Ubuntu+Zed container (alias for build-desktop ubuntu)"
  echo "  build-moonlight-web - Build Moonlight Web container and push to registry"
  echo ""
  echo "Zed Agent commands:"
  echo "  build-zed [dev|release] - Build Zed binary (stripped in release mode)"
  echo "  build-zed-agent    - Build Zed agent Docker image"
  echo "  zed-agent-up       - Start Zed agent services"
  echo "  zed-agent-down     - Stop Zed agent services"
  echo "  zed-agent-logs [service] - View Zed agent logs"
  echo "  zed-test           - Test Zed binary functionality"
  echo ""
  echo "Database commands:"
  echo "  db [cli|pipe] [postgres|pgvector] - Access database"
  echo "  psql               - PostgreSQL CLI"
  echo "  pgvector           - PGVector CLI"
  echo "  list-slots         - List all runner slots"
  echo "  slots              - Formatted view of all slots"
  echo "  active-slots       - Show only active slots"
  echo "  slot-stats         - Show slot statistics"
  echo "  wipe-slots         - Delete all slots from database"
  echo ""
  echo "Development commands:"
  echo "  generate           - Generate test mocks"
  echo "  update_openapi     - Update OpenAPI documentation"
  echo "  lint               - Run linter"
  echo "  test [path]        - Run tests"
  echo "  test-integration   - Run integration tests"
  echo "  ollama-sync        - Sync Ollama memory estimation files"
  echo ""
  echo "Environment variables:"
  echo "  WITH_RUNNER=1      - Include runner containers"
  echo "  WITH_DEMOS=1       - Include demo containers"
  echo "  FORCE_CPU=1        - Force CPU-only mode"
  echo "  WIPE_SLOTS=1       - Wipe database slots on start"
  echo "  STOP_KEYCLOAK=1    - Stop Keycloak when stopping"
  echo "  STOP_POSTGRES=1    - Stop PostgreSQL when stopping"
  echo "  STOP_PGVECTOR=1    - Stop PGVector when stopping"
}

# Show help if no arguments provided
if [[ $# -eq 0 ]]; then
  help
  exit 0
fi

eval "$@"<|MERGE_RESOLUTION|>--- conflicted
+++ resolved
@@ -921,67 +921,73 @@
     echo "✅ Using existing Zed binary at ./zed-build/zed (dev mode)"
   fi
 
-<<<<<<< HEAD
+  # Capture image hash BEFORE build to detect if it actually changed
+  local IMAGE_HASH_BEFORE=$(docker images "${IMAGE_NAME}:latest" --format '{{.ID}}' 2>/dev/null || echo "")
+  local COMMIT_HASH=$(git rev-parse --short HEAD)
+  local GIT_TAG=$(git tag --points-at HEAD 2>/dev/null | head -1)
+
   # Build the desktop image
-  echo "🔨 Building ${IMAGE_NAME}:latest..."
-  docker build -f "$DOCKERFILE" -t "${IMAGE_NAME}:latest" .
-
-  if [ $? -ne 0 ]; then
-    echo "❌ Failed to build ${DESKTOP_NAME} container"
-=======
-  # Build the custom Sway image with image tags
-  local COMMIT_HASH=$(git rev-parse --short HEAD)
-  local GIT_TAG=$(git describe --exact-match --tags HEAD 2>/dev/null || echo "")
-
-  # Capture image hash BEFORE build to detect if it actually changed
-  local IMAGE_HASH_BEFORE=$(docker images helix-sway:latest --format '{{.ID}}' 2>/dev/null || echo "")
-
-  echo "🔨 Building helix-sway:latest container with Zed..."
-
   # Use --provenance=false to get stable image IDs when layers are cached
   # (BuildKit attestation manifests change each build, causing ID changes)
-  if [ -n "$GIT_TAG" ]; then
+  echo "🔨 Building ${IMAGE_NAME}:latest..."
+
+  # Registry tagging only for sway (primary production image)
+  if [ "$DESKTOP_NAME" = "sway" ] && [ -n "$GIT_TAG" ]; then
     echo "🏷️  Git tag detected: ${GIT_TAG}"
-    docker build --provenance=false -f Dockerfile.sway-helix \
-      -t helix-sway:latest \
-      -t "helix-sway:${COMMIT_HASH}" \
+    docker build --provenance=false -f "$DOCKERFILE" \
+      -t "${IMAGE_NAME}:latest" \
+      -t "${IMAGE_NAME}:${COMMIT_HASH}" \
       -t "registry.helixml.tech/helix/zed-agent:${COMMIT_HASH}" \
       -t "registry.helixml.tech/helix/zed-agent:${GIT_TAG}" \
       .
-  else
-    docker build --provenance=false -f Dockerfile.sway-helix \
-      -t helix-sway:latest \
-      -t "helix-sway:${COMMIT_HASH}" \
+  elif [ "$DESKTOP_NAME" = "sway" ]; then
+    docker build --provenance=false -f "$DOCKERFILE" \
+      -t "${IMAGE_NAME}:latest" \
+      -t "${IMAGE_NAME}:${COMMIT_HASH}" \
       -t "registry.helixml.tech/helix/zed-agent:${COMMIT_HASH}" \
       .
+  else
+    # Non-sway desktops: just latest and commit hash tags
+    docker build --provenance=false -f "$DOCKERFILE" \
+      -t "${IMAGE_NAME}:latest" \
+      -t "${IMAGE_NAME}:${COMMIT_HASH}" \
+      .
+  fi
+
+  if [ $? -ne 0 ]; then
+    echo "❌ Failed to build ${DESKTOP_NAME} container"
+    exit 1
   fi
 
   # Capture image hash AFTER build
-  local IMAGE_HASH_AFTER=$(docker images helix-sway:latest --format '{{.ID}}')
-
-  if [ $? -eq 0 ]; then
-    echo "✅ Sway container built successfully"
-    echo "🪟  Custom Sway image ready: helix-sway:latest"
-    echo ""
-    echo "Features added:"
-    echo "  - Sway tiling window manager with waybar"
-    echo "  - Zed editor with External WebSocket Thread Sync"
-    echo "  - Firefox, Ghostty terminal, OnlyOffice"
-    echo "  - Screenshot server (grim-based) for Moonlight streaming"
-    echo "  - Passwordless sudo for development"
-    echo "  - Docker CLI for container-in-container workflows"
-  else
-    echo "❌ Failed to build Sway container"
->>>>>>> 4c22de15
-    exit 1
-  fi
+  local IMAGE_HASH_AFTER=$(docker images "${IMAGE_NAME}:latest" --format '{{.ID}}')
 
   # Get Docker image hash (content-addressable, survives save/load)
-  local IMAGE_HASH=$(docker images "${IMAGE_NAME}:latest" --format '{{.ID}}' | sed 's/sha256://')
-
-<<<<<<< HEAD
+  local IMAGE_HASH=$(echo "$IMAGE_HASH_AFTER" | sed 's/sha256://')
+
   echo "✅ ${DESKTOP_NAME} container built successfully"
   echo "📦 Image hash: ${IMAGE_HASH}"
+
+  # Log image hash comparison for debugging cache behavior
+  echo "🔍 Image cache check:"
+  echo "   Before: ${IMAGE_HASH_BEFORE:-<not captured>}"
+  echo "   After:  ${IMAGE_HASH_AFTER:-<not captured>}"
+  if [ -f "${IMAGE_NAME}.tar" ]; then
+    echo "   Tarball: exists ($(du -h ${IMAGE_NAME}.tar | cut -f1))"
+  else
+    echo "   Tarball: missing"
+  fi
+
+  # Skip export if: image unchanged AND tarball exists
+  if [ -n "$IMAGE_HASH_BEFORE" ] && [ "$IMAGE_HASH_BEFORE" = "$IMAGE_HASH_AFTER" ] && [ -f "${IMAGE_NAME}.tar" ]; then
+    TARBALL_SIZE=$(du -h "${IMAGE_NAME}.tar" | cut -f1)
+    echo "✅ Image unchanged, tarball up-to-date: ${IMAGE_NAME}.tar ($TARBALL_SIZE) - skipping export"
+    # Still transfer to sandbox if running (in case sandbox was restarted)
+    if [ -z "${SKIP_DESKTOP_TRANSFER:-}" ]; then
+      transfer-desktop-to-sandbox "$DESKTOP_NAME"
+    fi
+    return 0
+  fi
 
   # Export tarball for embedding in sandbox
   echo "📦 Exporting ${DESKTOP_NAME} tarball..."
@@ -990,45 +996,6 @@
 
   local TARBALL_SIZE=$(du -h "${IMAGE_NAME}.tar" | cut -f1)
   echo "✅ Tarball created: ${IMAGE_NAME}.tar ($TARBALL_SIZE) hash=${IMAGE_HASH}"
-=======
-  # Export tarball and version files (for bind-mounted dev workflow)
-  # These are bind-mounted into sandbox in docker-compose.dev.yaml
-  # Pass before/after hashes to detect if image actually changed
-  export-sway-tarball "$IMAGE_HASH_BEFORE" "$IMAGE_HASH_AFTER"
-}
-
-# Export helix-sway tarball only if needed (image changed or tarball missing)
-# Args: $1 = image hash before build, $2 = image hash after build
-function export-sway-tarball() {
-  local IMAGE_HASH_BEFORE="${1:-}"
-  local IMAGE_HASH_AFTER="${2:-}"
-  local COMMIT_HASH=$(git rev-parse --short HEAD)
-
-  # Log image hash comparison for debugging cache behavior
-  echo "🔍 Image cache check:"
-  echo "   Before: ${IMAGE_HASH_BEFORE:-<not captured>}"
-  echo "   After:  ${IMAGE_HASH_AFTER:-<not captured>}"
-  if [ -f helix-sway.tar ]; then
-    echo "   Tarball: exists ($(du -h helix-sway.tar | cut -f1))"
-  else
-    echo "   Tarball: missing"
-  fi
-
-  # Skip export if: image unchanged AND tarball exists
-  if [ -n "$IMAGE_HASH_BEFORE" ] && [ "$IMAGE_HASH_BEFORE" = "$IMAGE_HASH_AFTER" ] && [ -f helix-sway.tar ]; then
-    TARBALL_SIZE=$(du -h helix-sway.tar | cut -f1)
-    echo "✅ Image unchanged, tarball up-to-date: helix-sway.tar ($TARBALL_SIZE) - skipping export"
-    return 0
-  fi
-
-  echo "📦 Exporting helix-sway tarball for bind-mount..."
-  docker tag helix-sway:latest helix-sway:${COMMIT_HASH}
-  docker save helix-sway:latest helix-sway:${COMMIT_HASH} > helix-sway.tar
-  echo "$IMAGE_HASH_AFTER" > helix-sway.tar.hash
-  echo "${COMMIT_HASH}" > helix-sway.version
-  TARBALL_SIZE=$(du -h helix-sway.tar | cut -f1)
-  echo "✅ Tarball created: helix-sway.tar ($TARBALL_SIZE) version=${COMMIT_HASH}"
->>>>>>> 4c22de15
 
   # Transfer to running sandbox (hot-reload in development)
   # Skip if SKIP_DESKTOP_TRANSFER is set (called from build-sandbox)
@@ -1054,13 +1021,8 @@
   get_sandbox_names
 
   # Check if sandbox container is running
-<<<<<<< HEAD
-  if ! docker compose -f docker-compose.dev.yaml ps sandbox | grep -q "Up"; then
-    echo "ℹ️  Sandbox container not running, skipping image transfer"
-=======
   if ! docker compose -f docker-compose.dev.yaml ps "$SANDBOX_SERVICE" | grep -q "Up"; then
     echo "ℹ️  Sandbox container not running, skipping image transfer (will transfer on next start)"
->>>>>>> 4c22de15
     return 0
   fi
 
@@ -1070,59 +1032,48 @@
     return 0
   fi
 
-<<<<<<< HEAD
-  # Get image hash
+  # Get image hash and commit hash for versioned tags
   local IMAGE_HASH=$(docker images "${IMAGE_NAME}:latest" --format '{{.ID}}' | sed 's/sha256://')
-
-  echo "📦 Transferring ${IMAGE_NAME}:latest to sandbox's dockerd..."
-  if docker save "${IMAGE_NAME}:latest" | docker exec -i helix-sandbox-1 docker load 2>/dev/null; then
-    echo "✅ ${IMAGE_NAME}:latest transferred to sandbox's dockerd"
-    echo "📦 Image hash: ${IMAGE_HASH} (preserved through transfer)"
-
-    # Version file is bind-mounted in dev mode, so it's already updated
-    # Just log confirmation
-    if [ -f "${IMAGE_NAME}.version" ]; then
-      echo "✅ Version file ${IMAGE_NAME}.version contains: $(cat ${IMAGE_NAME}.version)"
-    fi
-=======
-  # Get commit hash BEFORE transfer (needed for tagging)
   local COMMIT_HASH=$(git rev-parse --short HEAD)
-  local IMAGE_HASH=$(docker images helix-sway:latest --format '{{.ID}}')
-
-  # Check if versioned tag exists on host
+
+  # Check if versioned tag exists locally
   local HAS_VERSIONED_TAG=""
-  if docker images "helix-sway:${COMMIT_HASH}" -q | grep -q .; then
+  if docker images "${IMAGE_NAME}:${COMMIT_HASH}" -q | grep -q .; then
     HAS_VERSIONED_TAG="true"
   fi
 
   # Transfer image(s) to sandbox's dockerd
   local TRANSFER_SUCCESS=""
   if [ -n "$HAS_VERSIONED_TAG" ]; then
-    # Transfer BOTH tags: latest and versioned (Wolf uses helix-sway:${version})
-    echo "📦 Transferring helix-sway:latest and helix-sway:${COMMIT_HASH} to sandbox's dockerd..."
-    if docker save helix-sway:latest "helix-sway:${COMMIT_HASH}" | docker exec -i "$SANDBOX_CONTAINER" docker load 2>/dev/null; then
+    # Transfer BOTH tags: latest and versioned (Wolf uses helix-${desktop}:${version})
+    echo "📦 Transferring ${IMAGE_NAME}:latest and ${IMAGE_NAME}:${COMMIT_HASH} to sandbox's dockerd..."
+    if docker save "${IMAGE_NAME}:latest" "${IMAGE_NAME}:${COMMIT_HASH}" | docker exec -i "$SANDBOX_CONTAINER" docker load 2>/dev/null; then
       TRANSFER_SUCCESS="true"
-      echo "✅ helix-sway images transferred to sandbox's dockerd"
+      echo "✅ ${IMAGE_NAME} images transferred to sandbox's dockerd"
+      echo "📦 Image hash: ${IMAGE_HASH} (preserved through transfer)"
     fi
   else
     # Only :latest exists - transfer and tag inside sandbox
-    echo "📦 Transferring helix-sway:latest to sandbox's dockerd..."
-    if docker save helix-sway:latest | docker exec -i "$SANDBOX_CONTAINER" docker load 2>/dev/null; then
-      echo "✅ helix-sway:latest transferred to sandbox's dockerd"
+    echo "📦 Transferring ${IMAGE_NAME}:latest to sandbox's dockerd..."
+    if docker save "${IMAGE_NAME}:latest" | docker exec -i "$SANDBOX_CONTAINER" docker load 2>/dev/null; then
+      echo "✅ ${IMAGE_NAME}:latest transferred to sandbox's dockerd"
       # Tag it with the version inside sandbox
-      echo "🏷️  Tagging helix-sway:latest as helix-sway:${COMMIT_HASH} inside sandbox..."
-      docker exec "$SANDBOX_CONTAINER" docker tag helix-sway:latest "helix-sway:${COMMIT_HASH}"
+      echo "🏷️  Tagging ${IMAGE_NAME}:latest as ${IMAGE_NAME}:${COMMIT_HASH} inside sandbox..."
+      docker exec "$SANDBOX_CONTAINER" docker tag "${IMAGE_NAME}:latest" "${IMAGE_NAME}:${COMMIT_HASH}"
       TRANSFER_SUCCESS="true"
+      echo "📦 Image hash: ${IMAGE_HASH} (preserved through transfer)"
     fi
   fi
 
   if [ -n "$TRANSFER_SUCCESS" ]; then
-    # Version files are bind-mounted from host (updated by build-sway)
-    # Just restart heartbeat to pick up the new version
+    # Version files are bind-mounted from host (updated by build-desktop)
+    if [ -f "${IMAGE_NAME}.version" ]; then
+      echo "✅ Version file ${IMAGE_NAME}.version contains: $(cat ${IMAGE_NAME}.version)"
+    fi
+    # Restart heartbeat to pick up the new version immediately
     echo "🔄 Restarting heartbeat daemon to report new version..."
     docker exec "$SANDBOX_CONTAINER" pkill -f sandbox-heartbeat 2>/dev/null || true
     echo "✅ Image transferred and heartbeat restarted"
->>>>>>> 4c22de15
   else
     echo "ℹ️  Could not transfer image to sandbox (container may be starting/restarting)"
   fi
