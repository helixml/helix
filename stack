--- conflicted
+++ resolved
@@ -66,13 +66,8 @@
   tmux send-keys -t 2 'python3 src/main.py' C-m
 
   if [[ -n "$WITH_RUNNER" ]]; then
-<<<<<<< HEAD
     tmux send-keys -t 3 './stack compose --profile dev_gpu_runner -f docker-compose.dev.yaml exec dev_gpu_runner bash' C-m
-    tmux send-keys -t 3 'go run . runner --api-host http://172.17.0.1 --api-token oh-hallo-insecure-token --memory 24GB --timeout-seconds 10 --runner-id dev-runner' C-m
-=======
-    tmux send-keys -t 3 'docker-compose --profile dev_gpu_runner -f docker-compose.dev.yaml exec dev_gpu_runner bash' C-m
     tmux send-keys -t 3 'go run . runner --api-host http://172.17.0.1 --api-token oh-hallo-insecure-token --memory 24GB --runner-id dev-runner' C-m
->>>>>>> efb98b20
   fi
 
   tmux -2 attach-session -t $TMUX_SESSION
