--- conflicted
+++ resolved
@@ -42,14 +42,8 @@
   local COMPOSE_PROFILES=""
 
   if [[ -n "$WITH_RUNNER" ]]; then
-<<<<<<< HEAD
     COMPOSE_FLAGS="--build"
     COMPOSE_PROFILES="$COMPOSE_PROFILES --profile dev_gpu_runner"
-=======
-    ./stack compose --profile dev_gpu_runner up --build -d
-  else
-    ./stack compose up -d
->>>>>>> 341c0c2f
   fi
 
   if [[ -n "$WITH_DEMOS" ]]; then
@@ -99,11 +93,7 @@
 
 function stop() {
   echo "Removing docker containers"
-<<<<<<< HEAD
-  docker-compose --profile dev_gpu_runner --profile demos -f docker-compose.dev.yaml down
-=======
-  ./stack compose --profile dev_gpu_runner down
->>>>>>> 341c0c2f
+  ./stack compose --profile dev_gpu_runner --profile demos down
   echo "Stopping tmux session $TMUX_SESSION..."
   tmux kill-session -t $TMUX_SESSION ||true
 }
