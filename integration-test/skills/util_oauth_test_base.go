--- conflicted
+++ resolved
@@ -279,11 +279,7 @@
 		nil,
 		suite.oauth,
 		avatarsBucket,
-<<<<<<< HEAD
-		nil, // trigger manager (nil for testing)
-=======
 		triggerManager,
->>>>>>> d04a9fc7
 	)
 	if err != nil {
 		return fmt.Errorf("failed to create Helix API server: %w", err)
