--- conflicted
+++ resolved
@@ -23,71 +23,6 @@
 # RUN go mod tidy && go mod download && CGO_ENABLED=0 go build -ldflags "-s -w" -o /helix
 RUN --mount=type=cache,target=/root/.cache/go-build --mount=type=cache,target=/go/pkg/mod CGO_ENABLED=0 go build -ldflags "-s -w" -o /helix
 
-<<<<<<< HEAD
-# FROM nvidia/cuda:11.8.0-cudnn8-devel-ubuntu22.04
-FROM winglian/axolotl:main-py3.10-cu118-2.0.1@sha256:71582175f32c1aca4f0355b8af62f627429a8a83eabbb84e18096490b1661d3c
-
-ENV DEBIAN_FRONTEND=noninteractive
-ENV PYTHONUNBUFFERED=1
-WORKDIR /workspace
-
-ARG PULL_OLLAMA_MODELS=""
-ENV PULL_OLLAMA_MODELS=$PULL_OLLAMA_MODELS
-
-# TODO: not sure if this is necessary
-ENV LD_LIBRARY_PATH=$LD_LIBRARY_PATH:/usr/lib/x86_64-linux-gnu:/usr/local/nvidia/lib64:/usr/local/nvidia/bin
-
-# Install ollama
-RUN curl --retry 5 -L https://github.com/ollama/ollama/releases/download/v0.1.33/ollama-linux-amd64 -o /usr/bin/ollama
-RUN chmod +x /usr/bin/ollama
-
-# Set up the ollama models directory, runner will be able to access this
-RUN mkdir -p /workspace/ollama
-ENV OLLAMA_MODELS=/workspace/ollama
-
-COPY scripts/pull_ollama_models.sh /workspace/scripts/pull_ollama_models.sh
-
-RUN bash /workspace/scripts/pull_ollama_models.sh
-
-# ====================================
-# TODO: cache all the weights early on
-# ====================================
-
-
-# Fake venv - helix runner expects one but axolotl is the "root venv" (actually, default conda env) in the image
-RUN mkdir -p /workspace/axolotl/venv/bin
-RUN echo "echo \"Pretending to activate virtualenv (actually doing nothing)\"" > /workspace/axolotl/venv/bin/activate
-
-# accumulate deb stuff here. golang is for _development_ workflow of quick iteration on runner
-RUN --mount=type=cache,target=/var/cache/apt,id=apt_runner apt-get update -qq && apt-get install -qqy \
-    libgl1-mesa-glx ffmpeg libsm6 libxext6 wget software-properties-common python3 python3-pip git unzip wget python3-virtualenv && \
-    add-apt-repository -y ppa:longsleep/golang-backports && apt update -qq && apt install -qqy golang-1.21 golang-go && \
-    rm -rf /var/lib/apt/lists/*
-
-# Checkout https://github.com/lukemarsden/axolotl/tree/new-long-running (see the hash for the specific version)
-RUN cd /workspace/axolotl && \
-    git remote rm origin && \
-    git remote add lukefork https://github.com/lukemarsden/axolotl && \
-    git fetch --all && \
-    git checkout 74b760e673715e775a27483086c618f283a14361
-
-# cog stuff
-COPY cog/cog-0.0.1.dev-py3-none-any.whl /tmp/cog-0.0.1.dev-py3-none-any.whl
-COPY cog/requirements.txt /tmp/requirements.txt
-
-RUN --mount=type=cache,target=/root/.cache/pip cd /workspace && \
-    git clone https://github.com/replicate/cog-sdxl && \
-    cd cog-sdxl && \
-    git checkout a8e10f8ad773ff53357b14d2175638419b0c3c91 && \
-    virtualenv venv && \
-    . venv/bin/activate && \
-    pip install /tmp/cog-0.0.1.dev-py3-none-any.whl && \
-    pip install -r /tmp/requirements.txt && \
-    curl -o /usr/local/bin/pget -L "https://github.com/replicate/pget/releases/download/v0.0.3/pget" && chmod +x /usr/local/bin/pget && \
-    wget http://thegiflibrary.tumblr.com/post/11565547760 -O face_landmarker_v2_with_blendshapes.task -q https://storage.googleapis.com/mediapipe-models/face_landmarker/face_landmarker/float16/1/face_landmarker.task
-# what you sayin', cat?
-=======
->>>>>>> 31d24cdb
 
 ### RUNNER CONTAINER
 
