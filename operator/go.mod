--- conflicted
+++ resolved
@@ -132,15 +132,9 @@
 	go.uber.org/mock v0.4.0 // indirect
 	go.uber.org/multierr v1.11.0 // indirect
 	go.uber.org/zap v1.26.0 // indirect
-<<<<<<< HEAD
-	golang.org/x/crypto v0.39.0 // indirect
-	golang.org/x/exp v0.0.0-20250218142911-aa4b98e5adaa // indirect
-	golang.org/x/net v0.41.0 // indirect
-=======
 	golang.org/x/crypto v0.40.0 // indirect
 	golang.org/x/exp v0.0.0-20250531010427-b6e5de432a8b // indirect
 	golang.org/x/net v0.42.0 // indirect
->>>>>>> a3c1d1cd
 	golang.org/x/oauth2 v0.30.0 // indirect
 	golang.org/x/sync v0.16.0 // indirect
 	golang.org/x/sys v0.34.0 // indirect
