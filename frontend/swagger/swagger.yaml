--- conflicted
+++ resolved
@@ -1368,7 +1368,6 @@
     type: object
   server.SpecTaskExternalAgentStatusResponse:
     properties:
-<<<<<<< HEAD
       exists:
         type: boolean
       external_agent_id:
@@ -1384,24 +1383,6 @@
       status:
         type: string
       warning_threshold:
-=======
-      cache:
-        description: If true, the browser will cache the results of the tool call
-        type: boolean
-      enabled:
-        type: boolean
-      markdown_post_processing:
-        description: If true, the browser will return the HTML as markdown
-        type: boolean
-      no_browser:
-        description: If true, the browser will not be used to open URLs, it will be
-          a simple GET request
-        type: boolean
-      process_output:
-        description: If true, the browser will process the output of the tool call
-          before returning it to the top loop. Useful for skills that return structured
-          data such as Browser,
->>>>>>> af7615e1
         type: boolean
       will_terminate_in:
         type: integer
@@ -2719,10 +2700,17 @@
     type: object
   types.AssistantBrowser:
     properties:
+      cache:
+        description: If true, the browser will cache the results of the tool call
+        type: boolean
       enabled:
         type: boolean
       markdown_post_processing:
         description: If true, the browser will return the HTML as markdown
+        type: boolean
+      no_browser:
+        description: If true, the browser will not be used to open URLs, it will be
+          a simple GET request
         type: boolean
       process_output:
         description: If true, the browser will process the output of the tool call
@@ -4399,45 +4387,6 @@
         type: string
       display_name:
         type: string
-<<<<<<< HEAD
-=======
-    type: object
-  types.ToolBrowserConfig:
-    properties:
-      cache:
-        description: If true, the browser will cache the results of the tool call
-        type: boolean
-      enabled:
-        type: boolean
-      markdown_post_processing:
-        description: If true, the browser will return the HTML as markdown
-        type: boolean
-      no_browser:
-        description: If true, the browser will not be used to open URLs, it will be
-          a simple GET request
-        type: boolean
-      process_output:
-        description: If true, the browser will process the output of the tool call
-          before returning it to the top loop. Useful for skills that return structured
-          data such as Browser,
-        type: boolean
-    type: object
-  types.ToolCalculatorConfig:
-    properties:
-      enabled:
-        type: boolean
-    type: object
-  types.ToolConfig:
-    properties:
-      api:
-        $ref: '#/definitions/types.ToolAPIConfig'
-      azure_devops:
-        $ref: '#/definitions/types.ToolAzureDevOpsConfig'
-      browser:
-        $ref: '#/definitions/types.ToolBrowserConfig'
-      calculator:
-        $ref: '#/definitions/types.ToolCalculatorConfig'
->>>>>>> af7615e1
       email:
         type: string
       id:
@@ -6439,10 +6388,17 @@
     type: object
   types.ToolBrowserConfig:
     properties:
+      cache:
+        description: If true, the browser will cache the results of the tool call
+        type: boolean
       enabled:
         type: boolean
       markdown_post_processing:
         description: If true, the browser will return the HTML as markdown
+        type: boolean
+      no_browser:
+        description: If true, the browser will not be used to open URLs, it will be
+          a simple GET request
         type: boolean
       process_output:
         description: If true, the browser will process the output of the tool call
