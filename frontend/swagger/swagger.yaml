definitions:
  controller.MemoryEstimationResponse:
    properties:
      cached:
        type: boolean
      error:
        type: string
      estimate:
        $ref: '#/definitions/memory.MemoryEstimate'
      model_id:
        type: string
    type: object
  filestore.Config:
    properties:
      folders:
        items:
          $ref: '#/definitions/filestore.Folder'
        type: array
      user_prefix:
        description: |-
          this will be the virtual path from the storage instance
          to the users root directory
          we use this to strip the full paths in the frontend so we can deal with only relative paths
        type: string
    type: object
  filestore.Folder:
    properties:
      name:
        type: string
      readonly:
        type: boolean
    type: object
  filestore.Item:
    properties:
      created:
        description: timestamp
        type: integer
      directory:
        description: is this thing a folder or not?
        type: boolean
      name:
        description: the filename
        type: string
      path:
        description: the relative path to the file from the base path of the storage
          instance
        type: string
      size:
        description: bytes
        type: integer
      url:
        description: the URL that can be used to load the object directly
        type: string
    type: object
  github_com_helixml_helix_api_pkg_types.Config:
    properties:
      rules:
        items:
          $ref: '#/definitions/types.Rule'
        type: array
    type: object
  gorm.DeletedAt:
    properties:
      time:
        type: string
      valid:
        description: Valid is true if Time is not NULL
        type: boolean
    type: object
  mcp.Meta:
    properties:
      additionalFields:
        additionalProperties: {}
        description: |-
          AdditionalFields are any fields present in the Meta that are not
          otherwise defined in the protocol.
        type: object
      progressToken:
        description: |-
          If specified, the caller is requesting out-of-band progress
          notifications for this request (as represented by
          notifications/progress). The value of this parameter is an
          opaque token that will be attached to any subsequent
          notifications. The receiver is not obligated to provide these
          notifications.
    type: object
  mcp.Tool:
    properties:
      _meta:
        allOf:
        - $ref: '#/definitions/mcp.Meta'
        description: Meta is a metadata object that is reserved by MCP for storing
          additional information.
      annotations:
        allOf:
        - $ref: '#/definitions/mcp.ToolAnnotation'
        description: Optional properties describing tool behavior
      description:
        description: A human-readable description of the tool.
        type: string
      inputSchema:
        allOf:
        - $ref: '#/definitions/mcp.ToolInputSchema'
        description: A JSON Schema object defining the expected parameters for the
          tool.
      name:
        description: The name of the tool.
        type: string
    type: object
  mcp.ToolAnnotation:
    properties:
      destructiveHint:
        description: If true, the tool may perform destructive updates
        type: boolean
      idempotentHint:
        description: If true, repeated calls with same args have no additional effect
        type: boolean
      openWorldHint:
        description: If true, tool interacts with external entities
        type: boolean
      readOnlyHint:
        description: If true, the tool does not modify its environment
        type: boolean
      title:
        description: Human-readable title for the tool
        type: string
    type: object
  mcp.ToolInputSchema:
    properties:
      $defs:
        additionalProperties: {}
        type: object
      properties:
        additionalProperties: {}
        type: object
      required:
        items:
          type: string
        type: array
      type:
        type: string
    type: object
  memory.EstimateOptions:
    properties:
      flash_attention:
        description: Advanced options
        type: boolean
      kv_cache_type:
        description: '"f16", "q8_0", "q4_0"'
        type: string
      num_batch:
        description: Batch size
        type: integer
      num_ctx:
        description: Context size
        type: integer
      num_gpu:
        description: |-
          ⚠️  CRITICAL CONFUSION WARNING ⚠️
          NumGPU is NOT the number of GPUs in your hardware configuration!
          NumGPU is the number of MODEL LAYERS to offload to GPU (-1 for auto-detect all that fit)

          Examples:
          - NumGPU = -1: Auto-detect max layers that fit (RECOMMENDED - gives full model memory)
          - NumGPU = 1:  Only offload 1 layer to GPU (gives tiny memory estimate)
          - NumGPU = 0:  CPU only (no GPU layers)

          To estimate for different GPU hardware configs (1 GPU vs 4 GPUs),
          you pass different GPU configuration arrays to the estimation function,
          NOT different NumGPU values!
        type: integer
      num_parallel:
        description: Number of parallel sequences
        type: integer
    type: object
  memory.GPUInfo:
    properties:
      compute:
        type: string
      dependency_path:
        items:
          type: string
        type: array
      driver_major:
        type: integer
      driver_minor:
        type: integer
      env_workarounds:
        items:
          items:
            type: string
          type: array
        type: array
      free_memory:
        type: integer
      id:
        type: string
      index:
        type: integer
      library:
        description: '"cuda", "rocm", "metal", "cpu"'
        type: string
      minimum_memory:
        type: integer
      name:
        type: string
      total_memory:
        type: integer
      unreliable_free_memory:
        type: boolean
      variant:
        description: Additional fields for compatibility with Ollama's estimation
        type: string
    type: object
  memory.MemoryEstimate:
    properties:
      architecture:
        description: Metadata
        type: string
      estimated_at:
        type: string
      fully_loaded:
        description: Whether all layers fit on GPU
        type: boolean
      gpu_sizes:
        description: Memory allocation per GPU
        items:
          type: integer
        type: array
      gpus:
        items:
          $ref: '#/definitions/memory.GPUInfo'
        type: array
      graph:
        description: Graph memory requirement
        type: integer
      graph_mem:
        description: Graph computation memory
        type: integer
      kv_cache:
        description: Breakdown for analysis
        type: integer
      layers:
        description: Core results
        type: integer
      model_path:
        type: string
      options:
        allOf:
        - $ref: '#/definitions/memory.EstimateOptions'
        description: Configuration used for estimation
      projectors:
        description: Projector weights (for multimodal)
        type: integer
      requires_fallback:
        description: Whether CPU fallback is needed
        type: boolean
      tensor_split:
        description: Layers per GPU for tensor parallel
        items:
          type: integer
        type: array
      total_size:
        description: Total memory requirement
        type: integer
      vram_size:
        description: Total VRAM usage
        type: integer
      weights:
        description: Model weights memory
        type: integer
    type: object
  openai.ChatCompletionChoice:
    properties:
      content_filter_results:
        $ref: '#/definitions/openai.ContentFilterResults'
      finish_reason:
        allOf:
        - $ref: '#/definitions/openai.FinishReason'
        description: |-
          FinishReason
          stop: API returned complete message,
          or a message terminated by one of the stop sequences provided via the stop parameter
          length: Incomplete model output due to max_tokens parameter or token limit
          function_call: The model decided to call a function
          content_filter: Omitted content due to a flag from our content filters
          null: API response still in progress or incomplete
      index:
        type: integer
      logprobs:
        $ref: '#/definitions/openai.LogProbs'
      message:
        $ref: '#/definitions/openai.ChatCompletionMessage'
    type: object
  openai.ChatCompletionMessage:
    properties:
      content:
        type: string
      function_call:
        $ref: '#/definitions/openai.FunctionCall'
      multiContent:
        items:
          $ref: '#/definitions/openai.ChatMessagePart'
        type: array
      name:
        description: |-
          This property isn't in the official documentation, but it's in
          the documentation for the official library for python:
          - https://github.com/openai/openai-python/blob/main/chatml.md
          - https://github.com/openai/openai-cookbook/blob/main/examples/How_to_count_tokens_with_tiktoken.ipynb
        type: string
      refusal:
        type: string
      role:
        type: string
      tool_call_id:
        description: For Role=tool prompts this should be set to the ID given in the
          assistant's prior request to call a tool.
        type: string
      tool_calls:
        description: For Role=assistant prompts this may be set to the tool calls
          generated by the model, such as function calls.
        items:
          $ref: '#/definitions/openai.ToolCall'
        type: array
    type: object
  openai.ChatCompletionRequest:
    properties:
      frequency_penalty:
        type: number
      function_call:
        description: 'Deprecated: use ToolChoice instead.'
      functions:
        description: 'Deprecated: use Tools instead.'
        items:
          $ref: '#/definitions/openai.FunctionDefinition'
        type: array
      logit_bias:
        additionalProperties:
          type: integer
        description: |-
          LogitBias is must be a token id string (specified by their token ID in the tokenizer), not a word string.
          incorrect: `"logit_bias":{"You": 6}`, correct: `"logit_bias":{"1639": 6}`
          refs: https://platform.openai.com/docs/api-reference/chat/create#chat/create-logit_bias
        type: object
      logprobs:
        description: |-
          LogProbs indicates whether to return log probabilities of the output tokens or not.
          If true, returns the log probabilities of each output token returned in the content of message.
          This option is currently not available on the gpt-4-vision-preview model.
        type: boolean
      max_completion_tokens:
        description: |-
          MaxCompletionTokens An upper bound for the number of tokens that can be generated for a completion,
          including visible output tokens and reasoning tokens https://platform.openai.com/docs/guides/reasoning
        type: integer
      max_tokens:
        description: |-
          MaxTokens The maximum number of tokens that can be generated in the chat completion.
          This value can be used to control costs for text generated via API.
          This value is now deprecated in favor of max_completion_tokens, and is not compatible with o1 series models.
          refs: https://platform.openai.com/docs/api-reference/chat/create#chat-create-max_tokens
        type: integer
      messages:
        items:
          $ref: '#/definitions/openai.ChatCompletionMessage'
        type: array
      metadata:
        additionalProperties:
          type: string
        description: Metadata to store with the completion.
        type: object
      model:
        type: string
      "n":
        type: integer
      parallel_tool_calls:
        description: 'Disable the default behavior of parallel tool calls by setting
          it: false.'
      presence_penalty:
        type: number
      reasoning_effort:
        description: Controls effort on reasoning for reasoning models. It can be
          set to "low", "medium", or "high".
        type: string
      response_format:
        $ref: '#/definitions/openai.ChatCompletionResponseFormat'
      seed:
        type: integer
      stop:
        items:
          type: string
        type: array
      store:
        description: |-
          Store can be set to true to store the output of this completion request for use in distillations and evals.
          https://platform.openai.com/docs/api-reference/chat/create#chat-create-store
        type: boolean
      stream:
        type: boolean
      stream_options:
        allOf:
        - $ref: '#/definitions/openai.StreamOptions'
        description: 'Options for streaming response. Only set this when you set stream:
          true.'
      temperature:
        type: number
      tool_choice:
        description: This can be either a string or an ToolChoice object.
      tools:
        items:
          $ref: '#/definitions/openai.Tool'
        type: array
      top_logprobs:
        description: |-
          TopLogProbs is an integer between 0 and 5 specifying the number of most likely tokens to return at each
          token position, each with an associated log probability.
          logprobs must be set to true if this parameter is used.
        type: integer
      top_p:
        type: number
      user:
        type: string
    type: object
  openai.ChatCompletionResponse:
    properties:
      choices:
        items:
          $ref: '#/definitions/openai.ChatCompletionChoice'
        type: array
      created:
        type: integer
      id:
        type: string
      model:
        type: string
      object:
        type: string
      prompt_filter_results:
        items:
          $ref: '#/definitions/openai.PromptFilterResult'
        type: array
      system_fingerprint:
        type: string
      usage:
        $ref: '#/definitions/openai.Usage'
    type: object
  openai.ChatCompletionResponseFormat:
    properties:
      json_schema:
        $ref: '#/definitions/openai.ChatCompletionResponseFormatJSONSchema'
      type:
        $ref: '#/definitions/openai.ChatCompletionResponseFormatType'
    type: object
  openai.ChatCompletionResponseFormatJSONSchema:
    properties:
      description:
        type: string
      name:
        type: string
      schema: {}
      strict:
        type: boolean
    type: object
  openai.ChatCompletionResponseFormatType:
    enum:
    - json_object
    - json_schema
    - text
    type: string
    x-enum-varnames:
    - ChatCompletionResponseFormatTypeJSONObject
    - ChatCompletionResponseFormatTypeJSONSchema
    - ChatCompletionResponseFormatTypeText
  openai.ChatMessageImageURL:
    properties:
      detail:
        $ref: '#/definitions/openai.ImageURLDetail'
      url:
        type: string
    type: object
  openai.ChatMessagePart:
    properties:
      image_url:
        $ref: '#/definitions/openai.ChatMessageImageURL'
      text:
        type: string
      type:
        $ref: '#/definitions/openai.ChatMessagePartType'
    type: object
  openai.ChatMessagePartType:
    enum:
    - text
    - image_url
    type: string
    x-enum-varnames:
    - ChatMessagePartTypeText
    - ChatMessagePartTypeImageURL
  openai.CompletionTokensDetails:
    properties:
      audio_tokens:
        type: integer
      reasoning_tokens:
        type: integer
    type: object
  openai.ContentFilterResults:
    properties:
      hate:
        $ref: '#/definitions/openai.Hate'
      jailbreak:
        $ref: '#/definitions/openai.JailBreak'
      profanity:
        $ref: '#/definitions/openai.Profanity'
      self_harm:
        $ref: '#/definitions/openai.SelfHarm'
      sexual:
        $ref: '#/definitions/openai.Sexual'
      violence:
        $ref: '#/definitions/openai.Violence'
    type: object
  openai.FinishReason:
    enum:
    - stop
    - length
    - function_call
    - tool_calls
    - content_filter
    - "null"
    type: string
    x-enum-varnames:
    - FinishReasonStop
    - FinishReasonLength
    - FinishReasonFunctionCall
    - FinishReasonToolCalls
    - FinishReasonContentFilter
    - FinishReasonNull
  openai.FunctionCall:
    properties:
      arguments:
        description: call function with arguments in JSON format
        type: string
      name:
        type: string
    type: object
  openai.FunctionDefinition:
    properties:
      description:
        type: string
      name:
        type: string
      parameters:
        description: |-
          Parameters is an object describing the function.
          You can pass json.RawMessage to describe the schema,
          or you can pass in a struct which serializes to the proper JSON schema.
          The jsonschema package is provided for convenience, but you should
          consider another specialized library if you require more complex schemas.
      strict:
        type: boolean
    type: object
  openai.Hate:
    properties:
      filtered:
        type: boolean
      severity:
        type: string
    type: object
  openai.ImageURLDetail:
    enum:
    - high
    - low
    - auto
    type: string
    x-enum-varnames:
    - ImageURLDetailHigh
    - ImageURLDetailLow
    - ImageURLDetailAuto
  openai.JailBreak:
    properties:
      detected:
        type: boolean
      filtered:
        type: boolean
    type: object
  openai.LogProb:
    properties:
      bytes:
        description: Omitting the field if it is null
        items:
          type: integer
        type: array
      logprob:
        type: number
      token:
        type: string
      top_logprobs:
        description: |-
          TopLogProbs is a list of the most likely tokens and their log probability, at this token position.
          In rare cases, there may be fewer than the number of requested top_logprobs returned.
        items:
          $ref: '#/definitions/openai.TopLogProbs'
        type: array
    type: object
  openai.LogProbs:
    properties:
      content:
        description: Content is a list of message content tokens with log probability
          information.
        items:
          $ref: '#/definitions/openai.LogProb'
        type: array
    type: object
  openai.Profanity:
    properties:
      detected:
        type: boolean
      filtered:
        type: boolean
    type: object
  openai.PromptFilterResult:
    properties:
      content_filter_results:
        $ref: '#/definitions/openai.ContentFilterResults'
      index:
        type: integer
    type: object
  openai.PromptTokensDetails:
    properties:
      audio_tokens:
        type: integer
      cached_tokens:
        type: integer
    type: object
  openai.SelfHarm:
    properties:
      filtered:
        type: boolean
      severity:
        type: string
    type: object
  openai.Sexual:
    properties:
      filtered:
        type: boolean
      severity:
        type: string
    type: object
  openai.StreamOptions:
    properties:
      include_usage:
        description: |-
          If set, an additional chunk will be streamed before the data: [DONE] message.
          The usage field on this chunk shows the token usage statistics for the entire request,
          and the choices field will always be an empty array.
          All other chunks will also include a usage field, but with a null value.
        type: boolean
    type: object
  openai.Tool:
    properties:
      function:
        $ref: '#/definitions/openai.FunctionDefinition'
      type:
        $ref: '#/definitions/openai.ToolType'
    type: object
  openai.ToolCall:
    properties:
      function:
        $ref: '#/definitions/openai.FunctionCall'
      id:
        type: string
      index:
        description: Index is not nil only in chat completion chunk object
        type: integer
      type:
        $ref: '#/definitions/openai.ToolType'
    type: object
  openai.ToolType:
    enum:
    - function
    type: string
    x-enum-varnames:
    - ToolTypeFunction
  openai.TopLogProbs:
    properties:
      bytes:
        items:
          type: integer
        type: array
      logprob:
        type: number
      token:
        type: string
    type: object
  openai.Usage:
    properties:
      completion_tokens:
        type: integer
      completion_tokens_details:
        $ref: '#/definitions/openai.CompletionTokensDetails'
      prompt_tokens:
        type: integer
      prompt_tokens_details:
        $ref: '#/definitions/openai.PromptTokensDetails'
      total_tokens:
        type: integer
    type: object
  openai.Violence:
    properties:
      filtered:
        type: boolean
      severity:
        type: string
    type: object
  server.AgentProgressItem:
    properties:
      agent_id:
        type: string
      current_task:
        $ref: '#/definitions/server.TaskItemDTO'
      last_update:
        type: string
      phase:
        type: string
      task_id:
        type: string
      task_name:
        type: string
      tasks_after:
        items:
          $ref: '#/definitions/server.TaskItemDTO'
        type: array
      tasks_before:
        items:
          $ref: '#/definitions/server.TaskItemDTO'
        type: array
    type: object
  server.AgentSandboxesDebugResponse:
    properties:
      apps:
        description: Apps mode
        items:
          $ref: '#/definitions/server.WolfAppInfo'
        type: array
      gpu_stats:
        allOf:
        - $ref: '#/definitions/server.GPUStats'
        description: GPU encoder stats from Wolf (via nvidia-smi)
      gstreamer_pipelines:
        allOf:
        - $ref: '#/definitions/server.GStreamerPipelineStats'
        description: Actual pipeline count from Wolf
      lobbies:
        description: Lobbies mode
        items:
          $ref: '#/definitions/server.WolfLobbyInfo'
        type: array
      memory:
        $ref: '#/definitions/server.WolfSystemMemory'
      moonlight_clients:
        description: moonlight-web client connections
        items:
          $ref: '#/definitions/server.MoonlightClientInfo'
        type: array
      sessions:
        items:
          $ref: '#/definitions/server.WolfSessionInfo'
        type: array
      wolf_mode:
        description: Current Wolf mode ("apps" or "lobbies")
        type: string
    type: object
  server.AppCreateResponse:
    properties:
      config:
        $ref: '#/definitions/types.AppConfig'
      created:
        type: string
      global:
        type: boolean
      id:
        type: string
      model_substitutions:
        items:
          $ref: '#/definitions/server.ModelSubstitution'
        type: array
      organization_id:
        type: string
      owner:
        description: uuid of user ID
        type: string
      owner_type:
        allOf:
        - $ref: '#/definitions/types.OwnerType'
        description: e.g. user, system, org
      updated:
        type: string
      user:
        allOf:
        - $ref: '#/definitions/types.User'
        description: Owner user struct, populated by the server for organization views
    type: object
  server.ApprovalWithHandoffRequest:
    properties:
      approved:
        type: boolean
      changes:
        items:
          type: string
        type: array
      comments:
        type: string
      create_pull_request:
        type: boolean
      handoff_config:
        $ref: '#/definitions/services.DocumentHandoffConfig'
      project_path:
        type: string
    type: object
  server.CloneCommandResponse:
    properties:
      clone_command:
        type: string
      clone_url:
        type: string
      repository_id:
        type: string
      target_dir:
        type: string
    type: object
  server.CombinedApprovalHandoffResult:
    properties:
      approval:
        $ref: '#/definitions/types.SpecApprovalResponse'
      handoff_result:
        $ref: '#/definitions/services.HandoffResult'
      message:
        type: string
      next_steps:
        items:
          type: string
        type: array
      spec_task:
        $ref: '#/definitions/types.SpecTask'
      success:
        type: boolean
    type: object
  server.CoordinationLogResponse:
    properties:
      active_sessions:
        type: integer
      completed_sessions:
        type: integer
      events:
        items:
          $ref: '#/definitions/services.CoordinationEvent'
        type: array
      events_by_type:
        additionalProperties:
          type: integer
        type: object
      filtered_events:
        type: integer
      last_activity:
        type: string
      spec_task_id:
        type: string
      total_events:
        type: integer
    type: object
  server.CreateSpecTaskFromDemoRequest:
    properties:
      demo_repo:
        type: string
      organization_id:
        type: string
      priority:
        type: string
      prompt:
        type: string
      type:
        type: string
    required:
    - demo_repo
    - prompt
    type: object
  server.CreateTopUpRequest:
    properties:
      amount:
        type: number
      org_id:
        type: string
    type: object
  server.DesignDocsResponse:
    properties:
      documents:
        items:
          $ref: '#/definitions/server.DesignDocument'
        type: array
      task_id:
        type: string
    type: object
  server.DesignDocsShareLinkResponse:
    properties:
      expires_at:
        type: string
      share_url:
        type: string
      token:
        type: string
    type: object
  server.DesignDocument:
    properties:
      content:
        type: string
      filename:
        type: string
      path:
        type: string
    type: object
  server.ForkSampleProjectRequest:
    properties:
      description:
        type: string
      private:
        type: boolean
      project_name:
        type: string
      sample_project_id:
        type: string
    type: object
  server.ForkSampleProjectResponse:
    properties:
      github_repo_url:
        type: string
      message:
        type: string
      project_id:
        type: string
    type: object
  server.ForkSimpleProjectRequest:
    properties:
      description:
        type: string
      project_name:
        type: string
      sample_project_id:
        type: string
    type: object
  server.ForkSimpleProjectResponse:
    properties:
      github_repo_url:
        type: string
      message:
        type: string
      project_id:
        type: string
      tasks_created:
        type: integer
    type: object
  server.GPUStats:
    properties:
      available:
        description: false if nvidia-smi failed
        type: boolean
      encoder_average_fps:
        type: number
      encoder_average_latency_us:
        type: integer
      encoder_session_count:
        type: integer
      encoder_utilization_percent:
        type: integer
      error:
        type: string
      gpu_name:
        type: string
      gpu_utilization_percent:
        type: integer
      memory_total_mb:
        type: integer
      memory_used_mb:
        type: integer
      memory_utilization_percent:
        type: integer
      query_duration_ms:
        description: How long nvidia-smi took in Wolf
        type: integer
      temperature_celsius:
        type: integer
    type: object
  server.GStreamerPipelineStats:
    properties:
      consumer_pipelines:
        description: Video + audio consumers (2 per session)
        type: integer
      producer_pipelines:
        description: Video + audio producers (2 per lobby)
        type: integer
      total_pipelines:
        description: Sum of producers + consumers
        type: integer
    type: object
  server.InitializeSampleRepositoriesRequest:
    properties:
      organization_id:
        type: string
      owner_id:
        type: string
      sample_types:
        description: If empty, creates all samples
        items:
          type: string
        type: array
    type: object
  server.InitializeSampleRepositoriesResponse:
    properties:
      created_count:
        type: integer
      created_repositories:
        items:
          $ref: '#/definitions/types.GitRepository'
        type: array
      errors:
        items:
          type: string
        type: array
      success:
        type: boolean
    type: object
  server.LicenseKeyRequest:
    properties:
      license_key:
        type: string
    type: object
  server.LiveAgentFleetProgressResponse:
    properties:
      agents:
        items:
          $ref: '#/definitions/server.AgentProgressItem'
        type: array
      timestamp:
        type: string
    type: object
  server.LogsSummary:
    properties:
      active_instances:
        type: integer
      error_retention_hours:
        type: integer
      instances_with_errors:
        type: integer
      max_lines_per_buffer:
        type: integer
      recent_errors:
        type: integer
      slots:
        items:
          $ref: '#/definitions/server.SlotLogSummary'
        type: array
    type: object
  server.ModelSubstitution:
    properties:
      assistant_name:
        type: string
      new_model:
        type: string
      new_provider:
        type: string
      original_model:
        type: string
      original_provider:
        type: string
      reason:
        type: string
    type: object
  server.MoonlightClientInfo:
    properties:
      client_unique_id:
        description: Unique Moonlight client ID (null for browser clients)
        type: string
      has_websocket:
        description: Is a WebRTC client currently connected?
        type: boolean
      mode:
        description: '"create", "keepalive", "join"'
        type: string
      session_id:
        type: string
    type: object
  server.PhaseProgress:
    properties:
      agent:
        type: string
      completed_at:
        type: string
      revision_count:
        type: integer
      session_id:
        type: string
      started_at:
        type: string
      status:
        type: string
    type: object
  server.PushPullResponse:
    properties:
      branch:
        type: string
      message:
        type: string
      repository_id:
        type: string
      success:
        type: boolean
    type: object
  server.SampleProject:
    properties:
      category:
        description: '"web", "api", "mobile", "data", "ai"'
        type: string
      default_branch:
        type: string
      demo_url:
        type: string
      description:
        type: string
      difficulty:
        description: '"beginner", "intermediate", "advanced"'
        type: string
      github_repo:
        type: string
      id:
        type: string
      name:
        type: string
      readme_url:
        type: string
      sample_tasks:
        items:
          $ref: '#/definitions/server.SampleProjectTask'
        type: array
      technologies:
        items:
          type: string
        type: array
    type: object
  server.SampleProjectTask:
    properties:
      acceptance_criteria:
        items:
          type: string
        type: array
      description:
        type: string
      estimated_hours:
        type: integer
      files_to_modify:
        items:
          type: string
        type: array
      labels:
        items:
          type: string
        type: array
      priority:
        description: '"low", "medium", "high", "critical"'
        type: string
      status:
        description: '"backlog", "ready", "in_progress", "review", "done"'
        type: string
      technical_notes:
        type: string
      title:
        type: string
      type:
        description: '"feature", "bug", "task", "epic"'
        type: string
    type: object
  server.SampleTaskPrompt:
    properties:
      constraints:
        description: Any specific constraints or requirements
        type: string
      context:
        description: Additional context about the codebase
        type: string
      labels:
        description: Tags for organization
        items:
          type: string
        type: array
      priority:
        description: '"low", "medium", "high", "critical"'
        type: string
      prompt:
        description: Natural language request
        type: string
    type: object
  server.SampleType:
    properties:
      description:
        type: string
      id:
        type: string
      name:
        type: string
      tech_stack:
        items:
          type: string
        type: array
    type: object
  server.SampleTypesResponse:
    properties:
      count:
        type: integer
      sample_types:
        items:
          $ref: '#/definitions/server.SampleType'
        type: array
    type: object
  server.SessionHistoryEntry:
    properties:
      activity_type:
        type: string
      content:
        type: string
      files_affected:
        items:
          type: string
        type: array
      timestamp:
        type: string
    type: object
  server.SessionHistoryResponse:
    properties:
      activity_type:
        type: string
      entries:
        items:
          $ref: '#/definitions/server.SessionHistoryEntry'
        type: array
      git_branch:
        type: string
      last_commit:
        type: string
      limit:
        type: integer
      spec_task_id:
        type: string
      total_entries:
        type: integer
      work_session_id:
        type: string
    type: object
  server.SessionWolfAppStateResponse:
    properties:
      client_unique_id:
        description: Unique Moonlight client ID for this agent
        type: string
      has_websocket:
        description: Is a browser client currently connected?
        type: boolean
      session_id:
        type: string
      state:
        description: '"absent", "running", "resumable"'
        type: string
      wolf_app_id:
        type: string
    type: object
  server.SimpleSampleProject:
    properties:
      category:
        type: string
      default_branch:
        type: string
      demo_url:
        type: string
      description:
        type: string
      difficulty:
        type: string
      github_repo:
        type: string
      id:
        type: string
      name:
        type: string
      readme_url:
        type: string
      task_prompts:
        items:
          $ref: '#/definitions/server.SampleTaskPrompt'
        type: array
      technologies:
        items:
          type: string
        type: array
    type: object
  server.SlotLogSummary:
    properties:
      has_logs:
        type: boolean
      id:
        type: string
      model:
        type: string
      runner_id:
        type: string
    type: object
  server.SpecDocumentContentResponse:
    properties:
      content:
        type: string
      content_type:
        type: string
      document_name:
        type: string
      filename:
        type: string
      last_modified:
        type: string
      size:
        type: integer
      spec_task_id:
        type: string
    type: object
  server.SpecTaskExternalAgentStatusResponse:
    properties:
      exists:
        type: boolean
      external_agent_id:
        type: string
      helix_session_ids:
        items:
          type: string
        type: array
      idle_minutes:
        type: integer
      session_count:
        type: integer
      status:
        type: string
      warning_threshold:
        type: boolean
      will_terminate_in:
        type: integer
      wolf_app_id:
        type: string
      workspace_dir:
        type: string
    type: object
  server.TaskItemDTO:
    properties:
      description:
        type: string
      index:
        type: integer
      status:
        type: string
    type: object
  server.TaskProgressResponse:
    properties:
      created_at:
        type: string
      implementation:
        $ref: '#/definitions/server.PhaseProgress'
      specification:
        $ref: '#/definitions/server.PhaseProgress'
      status:
        type: string
      task_id:
        type: string
      updated_at:
        type: string
    type: object
  server.TaskSpecsResponse:
    properties:
      implementation_plan:
        type: string
      original_prompt:
        type: string
      requirements_spec:
        type: string
      spec_approved_at:
        type: string
      spec_approved_by:
        type: string
      spec_revision_count:
        type: integer
      status:
        type: string
      task_id:
        type: string
      technical_design:
        type: string
    type: object
  server.WolfAppInfo:
    properties:
      id:
        type: string
      title:
        type: string
    type: object
  server.WolfAppMemory:
    properties:
      app_id:
        type: string
      app_name:
        type: string
      client_count:
        type: integer
      memory_bytes:
        type: integer
      resolution:
        type: string
    type: object
  server.WolfClientConnection:
    properties:
      app_id:
        description: 'apps mode: connected app'
        type: string
      client_ip:
        type: string
      lobby_id:
        description: 'lobbies mode: connected lobby'
        type: string
      memory_bytes:
        type: integer
      resolution:
        type: string
      session_id:
        description: Wolf returns this as string (Moonlight protocol requirement)
        type: string
    type: object
  server.WolfLobbyInfo:
    properties:
      id:
        type: string
      multi_user:
        type: boolean
      name:
        type: string
      pin:
        items:
          type: integer
        type: array
      started_by_profile_id:
        type: string
      stop_when_everyone_leaves:
        type: boolean
    type: object
  server.WolfLobbyMemory:
    properties:
      client_count:
        type: integer
      lobby_id:
        type: string
      lobby_name:
        type: string
      memory_bytes:
        type: integer
      resolution:
        type: string
    type: object
  server.WolfSessionInfo:
    properties:
      app_id:
        description: Wolf UI app ID in lobbies mode
        type: string
      client_ip:
        type: string
      client_unique_id:
        description: Helix client ID (helix-agent-{session_id}-{instance_id})
        type: string
      display_mode:
        properties:
          av1_supported:
            type: boolean
          height:
            type: integer
          hevc_supported:
            type: boolean
          refresh_rate:
            type: integer
          width:
            type: integer
        type: object
      lobby_id:
        description: Which lobby this session is connected to (lobbies mode)
        type: string
      session_id:
        description: Exposed as session_id for frontend (Wolf's client_id)
        type: string
    type: object
  server.WolfSystemMemory:
    properties:
      apps:
        description: Apps mode
        items:
          $ref: '#/definitions/server.WolfAppMemory'
        type: array
      clients:
        items:
          $ref: '#/definitions/server.WolfClientConnection'
        type: array
      gpu_stats:
        allOf:
        - $ref: '#/definitions/server.GPUStats'
        description: From Wolf's nvidia-smi query
      gstreamer_buffer_bytes:
        type: integer
      gstreamer_pipelines:
        allOf:
        - $ref: '#/definitions/server.GStreamerPipelineStats'
        description: From Wolf's state
      lobbies:
        description: Lobbies mode
        items:
          $ref: '#/definitions/server.WolfLobbyMemory'
        type: array
      process_rss_bytes:
        type: integer
      success:
        type: boolean
      total_memory_bytes:
        type: integer
    type: object
  services.CoordinationEvent:
    properties:
      acknowledged:
        type: boolean
      acknowledged_at:
        type: string
      data:
        additionalProperties: true
        type: object
      event_type:
        $ref: '#/definitions/services.CoordinationEventType'
      from_session_id:
        type: string
      id:
        type: string
      message:
        type: string
      response:
        type: string
      timestamp:
        type: string
      to_session_id:
        description: Empty for broadcast
        type: string
    type: object
  services.CoordinationEventType:
    enum:
    - handoff
    - blocking
    - notification
    - request
    - response
    - broadcast
    - completion
    - spawn
    type: string
    x-enum-varnames:
    - CoordinationEventTypeHandoff
    - CoordinationEventTypeBlocking
    - CoordinationEventTypeNotification
    - CoordinationEventTypeRequest
    - CoordinationEventTypeResponse
    - CoordinationEventTypeBroadcast
    - CoordinationEventTypeCompletion
    - CoordinationEventTypeSpawn
  services.CreateTaskRequest:
    properties:
      app_id:
        description: 'Optional: Helix agent to use for spec generation'
        type: string
      priority:
        type: string
      project_id:
        type: string
      prompt:
        type: string
      type:
        type: string
      user_id:
        type: string
      yolo_mode:
        description: 'Optional: Skip human review and auto-approve specs'
        type: boolean
    type: object
  services.DocumentHandoffConfig:
    properties:
      auto_merge_approved_specs:
        type: boolean
      commit_frequency_minutes:
        type: integer
      custom_git_hooks:
        additionalProperties:
          type: string
        type: object
      enable_git_integration:
        type: boolean
      enable_pull_requests:
        type: boolean
      enable_session_recording:
        type: boolean
      notification_webhooks:
        items:
          type: string
        type: array
      require_code_review:
        type: boolean
      spec_reviewers:
        items:
          type: string
        type: array
    type: object
  services.DocumentHandoffStatus:
    properties:
      current_phase:
        type: string
      documents_generated:
        type: boolean
      git_integration_status:
        type: string
      last_commit_hash:
        type: string
      last_commit_time:
        type: string
      session_recording_active:
        type: boolean
      spec_task_id:
        type: string
    type: object
  services.HandoffResult:
    properties:
      branch_name:
        type: string
      estimated_completion:
        type: string
      files_committed:
        items:
          type: string
        type: array
      git_commit_hash:
        type: string
      handoff_timestamp:
        type: string
      message:
        type: string
      metadata:
        additionalProperties: true
        type: object
      next_actions:
        items:
          type: string
        type: array
      notifications_sent:
        items:
          type: string
        type: array
      phase:
        description: '"spec_commit", "implementation_start", "progress_update", "completion"'
        type: string
      pull_request_url:
        type: string
      spec_task_id:
        type: string
      success:
        type: boolean
      warnings:
        items:
          type: string
        type: array
      work_sessions_created:
        items:
          type: string
        type: array
      zed_instance_id:
        type: string
    type: object
  services.KoditEnrichmentAttributes:
    properties:
      content:
        type: string
      created_at:
        type: string
      subtype:
        type: string
      type:
        type: string
      updated_at:
        type: string
    type: object
  services.KoditEnrichmentData:
    properties:
      attributes:
        $ref: '#/definitions/services.KoditEnrichmentAttributes'
      id:
        type: string
      type:
        type: string
    type: object
  services.KoditEnrichmentListResponse:
    properties:
      data:
        items:
          $ref: '#/definitions/services.KoditEnrichmentData'
        type: array
    type: object
  services.SampleProjectCode:
    properties:
      description:
        type: string
      files:
        additionalProperties:
          type: string
        description: filepath -> content
        type: object
      github_repo:
        type: string
      gitignore:
        type: string
      id:
        type: string
      language:
        type: string
      name:
        type: string
      readme_url:
        type: string
      startup_script:
        description: Custom startup script for this project
        type: string
      technologies:
        items:
          type: string
        type: array
    type: object
  services.SessionHistoryRecord:
    properties:
      activity_type:
        description: '"conversation", "code_change", "decision", "coordination"'
        type: string
      code_changes:
        additionalProperties: true
        type: object
      content:
        type: string
      coordination_data:
        additionalProperties: true
        type: object
      files_affected:
        items:
          type: string
        type: array
      helix_session_id:
        type: string
      metadata:
        additionalProperties: true
        type: object
      timestamp:
        type: string
      work_session_id:
        type: string
      zed_thread_id:
        type: string
    type: object
  services.SpecDocumentConfig:
    properties:
      branch_name:
        type: string
      commit_message:
        type: string
      create_pull_request:
        type: boolean
      custom_metadata:
        additionalProperties:
          type: string
        type: object
      generate_task_board:
        type: boolean
      include_timestamps:
        type: boolean
      overwrite_existing:
        type: boolean
      project_path:
        type: string
      reviewers_needed:
        items:
          type: string
        type: array
      spec_task_id:
        type: string
    type: object
  services.SpecDocumentResult:
    properties:
      branch_name:
        type: string
      commit_hash:
        type: string
      files_created:
        items:
          type: string
        type: array
      generated_files:
        additionalProperties:
          type: string
        description: filename -> content
        type: object
      message:
        type: string
      metadata:
        additionalProperties: true
        type: object
      pull_request_url:
        type: string
      spec_task_id:
        type: string
      success:
        type: boolean
      warnings:
        items:
          type: string
        type: array
    type: object
  services.StartupScriptVersion:
    properties:
      author:
        type: string
      commit_hash:
        type: string
      content:
        type: string
      message:
        type: string
      timestamp:
        type: string
    type: object
  services.ZedSessionCreationResult:
    properties:
      creation_method:
        description: '"spawned", "planned", "ad_hoc"'
        type: string
      helix_session:
        $ref: '#/definitions/types.Session'
      message:
        type: string
      parent_work_session:
        $ref: '#/definitions/types.SpecTaskWorkSession'
      spec_task:
        $ref: '#/definitions/types.SpecTask'
      success:
        type: boolean
      warnings:
        items:
          type: string
        type: array
      work_session:
        $ref: '#/definitions/types.SpecTaskWorkSession'
      zed_thread:
        $ref: '#/definitions/types.SpecTaskZedThread'
    type: object
  services.ZedThreadCreationContext:
    properties:
      agent_configuration:
        additionalProperties: true
        type: object
      environment_variables:
        items:
          type: string
        type: array
      estimated_duration_hours:
        type: number
      expected_work_type:
        type: string
      initial_prompt:
        type: string
      parent_zed_thread_id:
        type: string
      project_path:
        type: string
      related_implementation_task:
        type: integer
      spawn_reason:
        type: string
      spec_task_id:
        type: string
      thread_description:
        type: string
      thread_name:
        type: string
      user_id:
        type: string
      zed_instance_id:
        type: string
      zed_thread_id:
        type: string
    type: object
  sql.NullString:
    properties:
      string:
        type: string
      valid:
        description: Valid is true if String is not NULL
        type: boolean
    type: object
  stripe.SubscriptionStatus:
    enum:
    - active
    - canceled
    - incomplete
    - incomplete_expired
    - past_due
    - paused
    - trialing
    - unpaid
    type: string
    x-enum-varnames:
    - SubscriptionStatusActive
    - SubscriptionStatusCanceled
    - SubscriptionStatusIncomplete
    - SubscriptionStatusIncompleteExpired
    - SubscriptionStatusPastDue
    - SubscriptionStatusPaused
    - SubscriptionStatusTrialing
    - SubscriptionStatusUnpaid
  system.HTTPError:
    properties:
      message:
        type: string
      statusCode:
        type: integer
    type: object
  types.APIError:
    properties:
      code: {}
      message:
        type: string
      param:
        type: string
      type:
        type: string
    type: object
  types.APIKeyType:
    enum:
    - ""
    - api
    - app
    type: string
    x-enum-varnames:
    - APIkeytypeNone
    - APIkeytypeAPI
    - APIkeytypeApp
  types.AccessGrant:
    properties:
      created_at:
        type: string
      id:
        type: string
      organization_id:
        description: If granted to an organization
        type: string
      resource_id:
        description: App ID, Knowledge ID, etc
        type: string
      roles:
        items:
          $ref: '#/definitions/types.Role'
        type: array
      team_id:
        description: If granted to a team
        type: string
      updated_at:
        type: string
      user:
        allOf:
        - $ref: '#/definitions/types.User'
        description: Populated by the server if UserID is set
      user_id:
        description: If granted to a user
        type: string
    type: object
  types.AccountUpdateRequest:
    properties:
      full_name:
        type: string
    type: object
  types.Action:
    enum:
    - Get
    - List
    - Delete
    - Update
    - Create
    - UseAction
    type: string
    x-enum-comments:
      ActionUseAction: For example "use app"
    x-enum-varnames:
    - ActionGet
    - ActionList
    - ActionDelete
    - ActionUpdate
    - ActionCreate
    - ActionUseAction
  types.AddOrganizationMemberRequest:
    properties:
      role:
        $ref: '#/definitions/types.OrganizationRole'
      user_reference:
        description: Either user ID or user email
        type: string
    type: object
  types.AddTeamMemberRequest:
    properties:
      user_reference:
        description: Either user ID or user email
        type: string
    type: object
  types.AdminCreateUserRequest:
    properties:
      admin:
        type: boolean
      email:
        type: string
      full_name:
        type: string
      password:
        type: string
    type: object
  types.AgentDashboardSummary:
    properties:
      active_help_requests:
        items:
          $ref: '#/definitions/types.HelpRequest'
        type: array
      active_sessions:
        items:
          $ref: '#/definitions/types.AgentSessionStatus'
        type: array
      global_allocation_decisions:
        items:
          $ref: '#/definitions/types.GlobalAllocationDecision'
        type: array
      last_updated:
        type: string
      pending_reviews:
        items:
          $ref: '#/definitions/types.JobCompletion'
        type: array
      pending_work:
        items:
          $ref: '#/definitions/types.AgentWorkItem'
        type: array
      queue:
        items:
          $ref: '#/definitions/types.WorkloadSummary'
        type: array
      recent_completions:
        items:
          $ref: '#/definitions/types.JobCompletion'
        type: array
      runners:
        items:
          $ref: '#/definitions/types.DashboardRunner'
        type: array
      running_work:
        items:
          $ref: '#/definitions/types.AgentWorkItem'
        type: array
      scheduling_decisions:
        items:
          $ref: '#/definitions/types.SchedulingDecision'
        type: array
      sessions_needing_help:
        items:
          $ref: '#/definitions/types.AgentSessionStatus'
        type: array
      work_queue_stats:
        $ref: '#/definitions/types.AgentWorkQueueStats'
    type: object
  types.AgentFleetSummary:
    properties:
      active_help_requests:
        items:
          $ref: '#/definitions/types.HelpRequest'
        type: array
      active_sessions:
        items:
          $ref: '#/definitions/types.AgentSessionStatus'
        type: array
      external_agent_runners:
        items:
          $ref: '#/definitions/types.ExternalAgentConnection'
        type: array
      last_updated:
        type: string
      pending_reviews:
        items:
          $ref: '#/definitions/types.JobCompletion'
        type: array
      pending_work:
        items:
          $ref: '#/definitions/types.AgentWorkItem'
        type: array
      recent_completions:
        items:
          $ref: '#/definitions/types.JobCompletion'
        type: array
      running_work:
        items:
          $ref: '#/definitions/types.AgentWorkItem'
        type: array
      sessions_needing_help:
        items:
          $ref: '#/definitions/types.AgentSessionStatus'
        type: array
      work_queue_stats:
        $ref: '#/definitions/types.AgentWorkQueueStats'
    type: object
  types.AgentSessionStatus:
    properties:
      agent_type:
        type: string
      app_id:
        type: string
      completed_at:
        type: string
      configuration:
        items:
          type: integer
        type: array
      container_id:
        type: string
      created_at:
        type: string
      current_task:
        description: What the agent is currently doing
        type: string
      current_work_item:
        type: string
      health_checked_at:
        type: string
      health_status:
        description: '"healthy", "unhealthy", "unknown"'
        type: string
      id:
        type: string
      last_activity:
        type: string
      metadata:
        items:
          type: integer
        type: array
      metrics:
        items:
          type: integer
        type: array
      organization_id:
        type: string
      process_id:
        type: integer
      rdp_port:
        type: integer
      session_id:
        type: string
      state:
        items:
          type: integer
        type: array
      status:
        description: '"starting", "active", "waiting_for_help", "paused", "completed",
          "pending_review", "failed"'
        type: string
      updated_at:
        type: string
      user_id:
        type: string
      workspace_dir:
        type: string
    type: object
  types.AgentSessionsResponse:
    properties:
      page:
        type: integer
      page_size:
        type: integer
      sessions:
        items:
          $ref: '#/definitions/types.AgentSessionStatus'
        type: array
      total:
        type: integer
    type: object
  types.AgentType:
    enum:
    - helix_basic
    - helix_agent
    - zed_external
    type: string
    x-enum-comments:
      AgentTypeHelixAgent: Standard Helix agent with skills
      AgentTypeHelixBasic: Basic Helix agent
      AgentTypeZedExternal: Zed-integrated agent
    x-enum-varnames:
    - AgentTypeHelixBasic
    - AgentTypeHelixAgent
    - AgentTypeZedExternal
  types.AgentWorkConfig:
    properties:
      environment:
        additionalProperties:
          type: string
        description: Agent environment and setup
        type: object
      github:
        allOf:
        - $ref: '#/definitions/types.GitHubWorkConfig'
        description: Source integration settings
      instructions:
        description: Custom instructions or context
        type: string
      manual:
        $ref: '#/definitions/types.ManualWorkConfig'
      skills:
        description: Skills to enable for this work type
        items:
          type: string
        type: array
      webhook:
        $ref: '#/definitions/types.WebhookWorkConfig'
      working_dir:
        type: string
    type: object
  types.AgentWorkItem:
    properties:
      agent_type:
        description: Required agent type
        type: string
      app_id:
        type: string
      assigned_session_id:
        type: string
      completed_at:
        type: string
      config:
        additionalProperties: true
        description: Agent configuration
        type: object
      created_at:
        type: string
      deadline_at:
        type: string
      description:
        type: string
      id:
        type: string
      labels:
        description: Labels/tags for filtering
        items:
          type: string
        type: array
      last_error:
        type: string
      max_retries:
        type: integer
      metadata:
        additionalProperties: true
        type: object
      name:
        type: string
      organization_id:
        type: string
      priority:
        description: Lower = higher priority
        type: integer
      retry_count:
        type: integer
      scheduled_for:
        description: When to start this work
        type: string
      source:
        description: '"github", "manual", "webhook", etc.'
        type: string
      source_id:
        description: External ID from source system
        type: string
      source_url:
        description: URL to source (e.g., GitHub issue URL)
        type: string
      started_at:
        type: string
      status:
        description: '"pending", "assigned", "in_progress", "completed", "failed",
          "cancelled"'
        type: string
      trigger_config_id:
        description: Links to TriggerConfiguration
        type: string
      updated_at:
        type: string
      user_id:
        type: string
      work_data:
        additionalProperties: true
        description: Work-specific data
        type: object
    type: object
  types.AgentWorkItemCreateRequest:
    properties:
      agent_type:
        type: string
      config:
        additionalProperties: true
        type: object
      deadline_at:
        type: string
      description:
        type: string
      labels:
        items:
          type: string
        type: array
      max_retries:
        type: integer
      name:
        type: string
      priority:
        type: integer
      scheduled_for:
        type: string
      source:
        type: string
      source_id:
        type: string
      source_url:
        type: string
      work_data:
        additionalProperties: true
        type: object
    type: object
  types.AgentWorkItemUpdateRequest:
    properties:
      config:
        additionalProperties: true
        type: object
      description:
        type: string
      labels:
        items:
          type: string
        type: array
      name:
        type: string
      priority:
        type: integer
      status:
        type: string
      work_data:
        additionalProperties: true
        type: object
    type: object
  types.AgentWorkItemsResponse:
    properties:
      items:
        items:
          $ref: '#/definitions/types.AgentWorkItem'
        type: array
      page:
        type: integer
      page_size:
        type: integer
      total:
        type: integer
    type: object
  types.AgentWorkQueueStats:
    properties:
      active_sessions:
        type: integer
      average_wait_time_minutes:
        type: number
      by_agent_type:
        additionalProperties:
          type: integer
        type: object
      by_priority:
        additionalProperties:
          type: integer
        type: object
      by_source:
        additionalProperties:
          type: integer
        type: object
      oldest_pending:
        type: string
      total_completed:
        type: integer
      total_failed:
        type: integer
      total_pending:
        type: integer
      total_running:
        type: integer
    type: object
  types.AgentWorkQueueTrigger:
    properties:
      agent_type:
        description: '"zed", "helix", etc.'
        type: string
      auto_assign:
        description: Auto-assign to available agents
        type: boolean
      enabled:
        type: boolean
      max_retries:
        description: Maximum retry attempts
        type: integer
      priority:
        description: Lower numbers = higher priority
        type: integer
      timeout_mins:
        description: Timeout in minutes
        type: integer
      work_config:
        allOf:
        - $ref: '#/definitions/types.AgentWorkConfig'
        description: Work item configuration
    type: object
  types.AggregatedUsageMetric:
    properties:
      completion_cost:
        type: number
      completion_tokens:
        type: integer
      date:
        description: ID    string    `json:"id" gorm:"primaryKey"`
        type: string
      latency_ms:
        type: number
      prompt_cost:
        type: number
      prompt_tokens:
        type: integer
      request_size_bytes:
        type: integer
      response_size_bytes:
        type: integer
      total_cost:
        description: Total cost of the call (prompt and completion tokens)
        type: number
      total_requests:
        type: integer
      total_tokens:
        type: integer
    type: object
  types.AllocationPlanView:
    properties:
      cost:
        type: integer
      evictions_needed:
        description: Slot IDs
        items:
          type: string
        type: array
      gpu_count:
        type: integer
      gpus:
        items:
          type: integer
        type: array
      id:
        type: string
      is_multi_gpu:
        type: boolean
      is_valid:
        type: boolean
      memory_per_gpu:
        type: integer
      requires_eviction:
        type: boolean
      runner_capacity:
        additionalProperties:
          type: integer
        description: GPU index -> total memory
        type: object
      runner_id:
        type: string
      runner_memory_state:
        additionalProperties:
          type: integer
        description: GPU index -> allocated memory
        type: object
      runtime:
        $ref: '#/definitions/types.Runtime'
      tensor_parallel_size:
        type: integer
      total_memory_required:
        type: integer
      validation_error:
        type: string
    type: object
  types.ApiKey:
    properties:
      app_id:
        $ref: '#/definitions/sql.NullString'
      created:
        type: string
      key:
        type: string
      name:
        type: string
      owner:
        type: string
      owner_type:
        $ref: '#/definitions/types.OwnerType'
      type:
        $ref: '#/definitions/types.APIKeyType'
    type: object
  types.App:
    properties:
      config:
        $ref: '#/definitions/types.AppConfig'
      created:
        type: string
      global:
        type: boolean
      id:
        type: string
      organization_id:
        type: string
      owner:
        description: uuid of user ID
        type: string
      owner_type:
        allOf:
        - $ref: '#/definitions/types.OwnerType'
        description: e.g. user, system, org
      updated:
        type: string
      user:
        allOf:
        - $ref: '#/definitions/types.User'
        description: Owner user struct, populated by the server for organization views
    type: object
  types.AppConfig:
    properties:
      allowed_domains:
        items:
          type: string
        type: array
      helix:
        $ref: '#/definitions/types.AppHelixConfig'
      secrets:
        additionalProperties:
          type: string
        type: object
    type: object
  types.AppHelixConfig:
    properties:
      assistants:
        items:
          $ref: '#/definitions/types.AssistantConfig'
        type: array
      avatar:
        type: string
      avatar_content_type:
        type: string
      default_agent_type:
        allOf:
        - $ref: '#/definitions/types.AgentType'
        description: Agent configuration
      description:
        type: string
      external_agent_config:
        $ref: '#/definitions/types.ExternalAgentConfig'
      external_agent_enabled:
        type: boolean
      external_url:
        type: string
      image:
        type: string
      name:
        type: string
      triggers:
        items:
          $ref: '#/definitions/types.Trigger'
        type: array
    type: object
  types.AssistantAPI:
    properties:
      description:
        type: string
      headers:
        additionalProperties:
          type: string
        type: object
      name:
        type: string
      oauth_provider:
        description: OAuth configuration
        type: string
      oauth_scopes:
        description: Required OAuth scopes for this API
        items:
          type: string
        type: array
      path_params:
        additionalProperties:
          type: string
        type: object
      query:
        additionalProperties:
          type: string
        type: object
      request_prep_template:
        type: string
      response_error_template:
        type: string
      response_success_template:
        type: string
      schema:
        type: string
      skip_unknown_keys:
        description: |-
          if true, unknown keys in the response body will be removed before
          returning to the agent for interpretation
        type: boolean
      system_prompt:
        type: string
      transform_output:
        description: |-
          Transform JSON into readable text to reduce the
          size of the response body
        type: boolean
      url:
        type: string
    type: object
  types.AssistantAzureDevOps:
    properties:
      enabled:
        type: boolean
      organization_url:
        type: string
      personal_access_token:
        type: string
    type: object
  types.AssistantBrowser:
    properties:
      cache:
        description: If true, the browser will cache the results of the tool call
        type: boolean
      enabled:
        type: boolean
      markdown_post_processing:
        description: If true, the browser will return the HTML as markdown
        type: boolean
      no_browser:
        description: If true, the browser will not be used to open URLs, it will be
          a simple GET request
        type: boolean
      process_output:
        description: If true, the browser will process the output of the tool call
          before returning it to the top loop. Useful for skills that return structured
          data such as Browser,
        type: boolean
    type: object
  types.AssistantCalculator:
    properties:
      enabled:
        type: boolean
    type: object
  types.AssistantConfig:
    properties:
      agent_mode:
        description: AgentMode triggers the use of the agent loop (deprecated - use
          AgentType instead)
        type: boolean
      agent_type:
        allOf:
        - $ref: '#/definitions/types.AgentType'
        description: AgentType specifies the type of agent to use
      apis:
        items:
          $ref: '#/definitions/types.AssistantAPI'
        type: array
      avatar:
        type: string
      azure_devops:
        $ref: '#/definitions/types.AssistantAzureDevOps'
      browser:
        $ref: '#/definitions/types.AssistantBrowser'
      calculator:
        $ref: '#/definitions/types.AssistantCalculator'
      context_limit:
        description: |-
          ContextLimit - the number of messages to include in the context for the AI assistant.
          When set to 1, the AI assistant will only see and remember the most recent message.
        type: integer
      conversation_starters:
        description: |-
          ConversationStarters is a list of messages that will be presented to the user
          when a new session is about to be launched. Use this to showcase the capabilities of the assistant.
        items:
          type: string
        type: array
      description:
        type: string
      email:
        $ref: '#/definitions/types.AssistantEmail'
      frequency_penalty:
        description: |-
          How much to penalize new tokens based on their frequency in the text so far.
          Increases the model's likelihood to talk about new topics
          0 - balanced
          2 - less repetitive
        type: number
      generation_model:
        type: string
      generation_model_provider:
        type: string
      id:
        type: string
      image:
        type: string
      is_actionable_history_length:
        description: Defaults to 4
        type: integer
      is_actionable_template:
        type: string
      knowledge:
        items:
          $ref: '#/definitions/types.AssistantKnowledge'
        type: array
      lora_id:
        type: string
      max_iterations:
        type: integer
      max_tokens:
        description: The maximum number of tokens to generate before stopping.
        type: integer
      mcps:
        items:
          $ref: '#/definitions/types.AssistantMCP'
        type: array
      memory:
        description: Enable/disable user based memory for the agent
        type: boolean
      model:
        type: string
      name:
        type: string
      presence_penalty:
        description: |-
          How much to penalize new tokens based on whether they appear in the text so far.
          Increases the model's likelihood to talk about new topics
          0 - balanced
          2 - open minded
        type: number
      provider:
        type: string
      rag_source_id:
        type: string
      reasoning_effort:
        description: Controls effort on reasoning for reasoning models. It can be
          set to "low", "medium", or "high".
        type: string
      reasoning_model:
        type: string
      reasoning_model_effort:
        type: string
      reasoning_model_provider:
        type: string
      small_generation_model:
        type: string
      small_generation_model_provider:
        type: string
      small_reasoning_model:
        type: string
      small_reasoning_model_effort:
        type: string
      small_reasoning_model_provider:
        type: string
      system_prompt:
        type: string
      temperature:
        description: |-
          Higher values like 0.8 will make the output more random, while lower values like 0.2 will make it more focused and deterministic.
          0.01 - precise
          1 - neutral
          2 - creative
        type: number
      tests:
        items:
          properties:
            name:
              type: string
            steps:
              items:
                $ref: '#/definitions/types.TestStep'
              type: array
          type: object
        type: array
      tools:
        items:
          $ref: '#/definitions/types.Tool'
        type: array
      top_p:
        description: |-
          An alternative to sampling with temperature, called nucleus sampling,
          where the model considers the results of the tokens with top_p probability mass.
          So 0.1 means only the tokens comprising the top 10% probability mass are considered.
          0 - balanced
          2 - more creative
        type: number
      web_search:
        $ref: '#/definitions/types.AssistantWebSearch'
      zapier:
        items:
          $ref: '#/definitions/types.AssistantZapier'
        type: array
    type: object
  types.AssistantEmail:
    properties:
      enabled:
        type: boolean
      template_example:
        type: string
    type: object
  types.AssistantKnowledge:
    properties:
      description:
        description: |-
          Description of the knowledge, will be used in the prompt
          to explain the knowledge to the assistant
        type: string
      name:
        description: Name of the knowledge, will be unique within the Helix app
        type: string
      rag_settings:
        allOf:
        - $ref: '#/definitions/types.RAGSettings'
        description: |-
          RAGSettings defines the settings for the RAG system, how
          chunking is configured and where the index/query service is
          hosted.
      refresh_enabled:
        description: |-
          RefreshEnabled defines if the knowledge should be refreshed periodically
          or on events. For example a Google Drive knowledge can be refreshed
          every 24 hours.
        type: boolean
      refresh_schedule:
        description: |-
          RefreshSchedule defines the schedule for refreshing the knowledge.
          It can be specified in cron format or as a duration for example '@every 2h'
          or 'every 5m' or '0 0 * * *' for daily at midnight.
        type: string
      source:
        allOf:
        - $ref: '#/definitions/types.KnowledgeSource'
        description: |-
          Source defines where the raw data is fetched from. It can be
          directly uploaded files, S3, GCS, Google Drive, Gmail, etc.
    type: object
  types.AssistantMCP:
    properties:
      description:
        type: string
      headers:
        additionalProperties:
          type: string
        type: object
      name:
        type: string
      oauth_provider:
        description: The name of the OAuth provider to use for authentication
        type: string
      oauth_scopes:
        description: Required OAuth scopes for this API
        items:
          type: string
        type: array
      tools:
        items:
          $ref: '#/definitions/mcp.Tool'
        type: array
      url:
        type: string
    type: object
  types.AssistantWebSearch:
    properties:
      enabled:
        type: boolean
      max_results:
        type: integer
    type: object
  types.AssistantZapier:
    properties:
      api_key:
        type: string
      description:
        type: string
      max_iterations:
        type: integer
      model:
        type: string
      name:
        type: string
    type: object
  types.AuthProvider:
    enum:
    - regular
    - keycloak
    - oidc
    type: string
    x-enum-comments:
      AuthProviderRegular: Embedded in Helix, no external dependencies
    x-enum-varnames:
    - AuthProviderRegular
    - AuthProviderKeycloak
    - AuthProviderOIDC
  types.AuthenticatedResponse:
    properties:
      authenticated:
        type: boolean
    type: object
  types.AzureDevOpsTrigger:
    properties:
      enabled:
        type: boolean
    type: object
  types.BoardSettings:
    properties:
      wip_limits:
        additionalProperties:
          type: integer
        type: object
    type: object
  types.ChatCompletionMessage:
    properties:
      content:
        type: string
      multiContent:
        items:
          $ref: '#/definitions/types.ChatMessagePart'
        type: array
      name:
        type: string
      role:
        type: string
      tool_call_id:
        description: For Role=tool prompts this should be set to the ID given in the
          assistant's prior request to call a tool.
        type: string
      tool_calls:
        description: For Role=assistant prompts this may be set to the tool calls
          generated by the model, such as function calls.
        items:
          $ref: '#/definitions/openai.ToolCall'
        type: array
    type: object
  types.ChatMessageImageURL:
    properties:
      detail:
        $ref: '#/definitions/types.ImageURLDetail'
      url:
        type: string
    type: object
  types.ChatMessagePart:
    properties:
      image_url:
        $ref: '#/definitions/types.ChatMessageImageURL'
      text:
        type: string
      type:
        $ref: '#/definitions/types.ChatMessagePartType'
    type: object
  types.ChatMessagePartType:
    enum:
    - text
    - image_url
    type: string
    x-enum-varnames:
    - ChatMessagePartTypeText
    - ChatMessagePartTypeImageURL
  types.Choice:
    properties:
      delta:
        $ref: '#/definitions/types.OpenAIMessage'
      finish_reason:
        type: string
      index:
        type: integer
      message:
        $ref: '#/definitions/types.OpenAIMessage'
      text:
        type: string
    type: object
  types.ClipboardData:
    properties:
      data:
        description: text content or base64-encoded image
        type: string
      type:
        description: '"text" or "image"'
        type: string
    type: object
  types.ContextMenuAction:
    properties:
      action_label:
        description: Forms the grouping in the UI
        type: string
      label:
        description: The label that will be shown in the UI
        type: string
      value:
        description: The value written to the text area when the action is selected
        type: string
    type: object
  types.ContextMenuResponse:
    properties:
      data:
        items:
          $ref: '#/definitions/types.ContextMenuAction'
        type: array
    type: object
  types.CrawledSources:
    properties:
      urls:
        items:
          $ref: '#/definitions/types.CrawledURL'
        type: array
    type: object
  types.CrawledURL:
    properties:
      document_id:
        type: string
      duration_ms:
        type: integer
      message:
        type: string
      status_code:
        type: integer
      url:
        type: string
    type: object
  types.CreateAccessGrantRequest:
    properties:
      roles:
        description: Role names
        items:
          type: string
        type: array
      team_id:
        description: Team ID
        type: string
      user_reference:
        description: User ID or email
        type: string
    type: object
  types.CreateSampleRepositoryRequest:
    properties:
      description:
        type: string
      kodit_indexing:
        description: Enable Kodit code intelligence indexing
        type: boolean
      name:
        type: string
      organization_id:
        type: string
      owner_id:
        type: string
      sample_type:
        type: string
    type: object
  types.CreateTeamRequest:
    properties:
      name:
        type: string
      organization_id:
        type: string
    type: object
  types.CrispTrigger:
    properties:
      enabled:
        type: boolean
      identifier:
        description: Token identifier
        type: string
      nickname:
        description: Optional
        type: string
      token:
        type: string
    type: object
  types.CronTrigger:
    properties:
      enabled:
        type: boolean
      input:
        type: string
      schedule:
        type: string
    type: object
  types.DashboardData:
    properties:
      global_allocation_decisions:
        items:
          $ref: '#/definitions/types.GlobalAllocationDecision'
        type: array
      queue:
        items:
          $ref: '#/definitions/types.WorkloadSummary'
        type: array
      runners:
        items:
          $ref: '#/definitions/types.DashboardRunner'
        type: array
      scheduling_decisions:
        items:
          $ref: '#/definitions/types.SchedulingDecision'
        type: array
    type: object
  types.DashboardRunner:
    properties:
      allocated_memory:
        type: integer
      created:
        type: string
      free_memory:
        type: integer
      gpu_count:
        description: Number of GPUs detected
        type: integer
      gpu_memory_stats:
        allOf:
        - $ref: '#/definitions/types.GPUMemoryStats'
        description: GPU memory stabilization statistics
      gpus:
        description: Per-GPU memory status
        items:
          $ref: '#/definitions/types.GPUStatus'
        type: array
      id:
        type: string
      labels:
        additionalProperties:
          type: string
        type: object
      memory_string:
        type: string
      models:
        items:
          $ref: '#/definitions/types.RunnerModelStatus'
        type: array
      process_stats:
        description: Process tracking and cleanup statistics
      slots:
        items:
          $ref: '#/definitions/types.RunnerSlot'
        type: array
      total_memory:
        type: integer
      updated:
        type: string
      used_memory:
        type: integer
      version:
        type: string
    type: object
  types.DiscordTrigger:
    properties:
      server_name:
        type: string
    type: object
  types.DynamicModelInfo:
    properties:
      created:
        type: string
      id:
        type: string
      model_info:
        $ref: '#/definitions/types.ModelInfo'
      name:
        description: Model name
        type: string
      provider:
        description: helix, openai, etc. (Helix internal information)
        type: string
      updated:
        type: string
    type: object
  types.Effect:
    enum:
    - allow
    - deny
    type: string
    x-enum-varnames:
    - EffectAllow
    - EffectDeny
  types.ExecuteQuestionSetRequest:
    properties:
      app_id:
        type: string
      question_set_id:
        type: string
    type: object
  types.ExecuteQuestionSetResponse:
    properties:
      results:
        items:
          $ref: '#/definitions/types.QuestionResponse'
        type: array
    type: object
  types.ExternalAgentConfig:
    properties:
      auto_connect_rdp:
        description: Whether to auto-connect RDP viewer
        type: boolean
      display_height:
        description: 'Streaming resolution height (default: 1600)'
        type: integer
      display_refresh_rate:
        description: 'Streaming refresh rate (default: 60)'
        type: integer
      display_width:
        description: Video settings for streaming (Phase 3.5) - matches PDE display
          settings
        type: integer
      env_vars:
        description: Environment variables in KEY=VALUE format
        items:
          type: string
        type: array
      project_path:
        description: Relative path for the project directory
        type: string
      workspace_dir:
        description: Custom working directory
        type: string
    type: object
  types.ExternalAgentConnection:
    properties:
      connected_at:
        type: string
      last_ping:
        type: string
      session_id:
        type: string
      status:
        type: string
    type: object
  types.ExternalRepositoryType:
    enum:
    - github
    - gitlab
    - ado
    - bitbucket
    type: string
    x-enum-varnames:
    - ExternalRepositoryTypeGitHub
    - ExternalRepositoryTypeGitLab
    - ExternalRepositoryTypeADO
    - ExternalRepositoryTypeBitbucket
  types.Feedback:
    enum:
    - like
    - dislike
    type: string
    x-enum-varnames:
    - FeedbackLike
    - FeedbackDislike
  types.FeedbackRequest:
    properties:
      feedback:
        $ref: '#/definitions/types.Feedback'
      feedback_message:
        type: string
    type: object
  types.Firecrawl:
    properties:
      api_key:
        type: string
      api_url:
        type: string
    type: object
  types.FlexibleEmbeddingRequest:
    properties:
      dimensions:
        type: integer
      encoding_format:
        type: string
      input:
        description: Can be string, []string, [][]int, etc.
      messages:
        description: For Chat Embeddings API format
        items:
          $ref: '#/definitions/types.ChatCompletionMessage'
        type: array
      model:
        type: string
    type: object
  types.FlexibleEmbeddingResponse:
    properties:
      data:
        items:
          properties:
            embedding:
              items:
                type: number
              type: array
            index:
              type: integer
            object:
              type: string
          type: object
        type: array
      model:
        type: string
      object:
        type: string
      usage:
        properties:
          prompt_tokens:
            type: integer
          total_tokens:
            type: integer
        type: object
    type: object
  types.FrontendLicenseInfo:
    properties:
      features:
        properties:
          users:
            type: boolean
        type: object
      limits:
        properties:
          machines:
            type: integer
          users:
            type: integer
        type: object
      organization:
        type: string
      valid:
        type: boolean
      valid_until:
        type: string
    type: object
  types.GPUMemoryDataPoint:
    properties:
      actual_free_mb:
        description: Actual free memory (from nvidia-smi)
        type: integer
      actual_total_mb:
        description: Total GPU memory
        type: integer
      actual_used_mb:
        description: Actual memory used (from nvidia-smi)
        type: integer
      allocated_mb:
        description: Memory allocated by Helix scheduler
        type: integer
      gpu_index:
        type: integer
      timestamp:
        type: string
    type: object
  types.GPUMemoryReading:
    properties:
      delta_mb:
        type: integer
      is_stable:
        type: boolean
      memory_mb:
        type: integer
      poll_number:
        type: integer
      stable_count:
        type: integer
    type: object
  types.GPUMemoryStabilizationEvent:
    properties:
      context:
        description: '"startup" or "deletion"'
        type: string
      error_message:
        type: string
      memory_delta_threshold_mb:
        type: integer
      memory_readings:
        items:
          $ref: '#/definitions/types.GPUMemoryReading'
        type: array
      poll_interval_ms:
        type: integer
      polls_taken:
        type: integer
      required_stable_polls:
        type: integer
      runtime:
        type: string
      slot_id:
        type: string
      stabilized_memory_mb:
        type: integer
      success:
        type: boolean
      timeout_seconds:
        type: integer
      timestamp:
        type: string
      total_wait_seconds:
        type: integer
    type: object
  types.GPUMemoryStats:
    properties:
      average_wait_time_seconds:
        type: number
      failed_stabilizations:
        type: integer
      last_stabilization:
        type: string
      max_wait_time_seconds:
        type: integer
      memory_time_series:
        description: Last 10 minutes of memory data
        items:
          $ref: '#/definitions/types.GPUMemoryDataPoint'
        type: array
      min_wait_time_seconds:
        type: integer
      recent_events:
        description: Last 20 events
        items:
          $ref: '#/definitions/types.GPUMemoryStabilizationEvent'
        type: array
      scheduling_events:
        description: Last 10 minutes of scheduling events
        items:
          $ref: '#/definitions/types.SchedulingEvent'
        type: array
      successful_stabilizations:
        type: integer
      total_stabilizations:
        type: integer
    type: object
  types.GPUState:
    properties:
      active_slots:
        description: Slot IDs using this GPU
        items:
          type: string
        type: array
      allocated_memory:
        type: integer
      free_memory:
        type: integer
      index:
        type: integer
      total_memory:
        type: integer
      utilization:
        description: 0.0 - 1.0
        type: number
    type: object
  types.GPUStatus:
    properties:
      cuda_version:
        description: CUDA version
        type: string
      driver_version:
        description: NVIDIA driver version
        type: string
      free_memory:
        description: Free memory in bytes
        type: integer
      index:
        description: GPU index (0, 1, 2, etc.)
        type: integer
      model_name:
        description: GPU model name (e.g., "NVIDIA H100 PCIe", "NVIDIA GeForce RTX
          4090")
        type: string
      total_memory:
        description: Total memory in bytes
        type: integer
      used_memory:
        description: Used memory in bytes
        type: integer
    type: object
  types.GitHubWorkConfig:
    properties:
      access_token:
        type: string
      auto_comment:
        description: Comment when starting work
        type: boolean
      enabled:
        type: boolean
      issue_types:
        description: '"issue", "pull_request"'
        items:
          type: string
        type: array
      labels:
        description: Filter by labels
        items:
          type: string
        type: array
      repo_name:
        type: string
      repo_owner:
        type: string
    type: object
  types.GitRepository:
    properties:
      branches:
        items:
          type: string
        type: array
      clone_url:
        description: 'For Helix-hosted: http://api/git/{repo_id}, For external: https://github.com/org/repo.git'
        type: string
      created_at:
        type: string
      default_branch:
        type: string
      description:
        type: string
      external_type:
        allOf:
        - $ref: '#/definitions/types.ExternalRepositoryType'
        description: '"github", "gitlab", "ado", "bitbucket", etc.'
      external_url:
        description: Full URL to external repo (e.g., https://github.com/org/repo)
        type: string
      id:
        type: string
      is_external:
        description: External repository fields
        type: boolean
      kodit_indexing:
        description: Code intelligence fields
        type: boolean
      last_activity:
        type: string
      local_path:
        description: Local filesystem path for Helix-hosted repos (empty for external)
        type: string
      metadata:
        additionalProperties: true
        description: Stores Metadata as JSON
        type: object
      name:
        type: string
      organization_id:
        description: Organization ID - will be backfilled for existing repos
        type: string
      owner_id:
        type: string
      password:
        description: Password for the repository
        type: string
      project_id:
        type: string
      repo_type:
        $ref: '#/definitions/types.GitRepositoryType'
      status:
        $ref: '#/definitions/types.GitRepositoryStatus'
      updated_at:
        type: string
      username:
        description: Authentication fields
        type: string
    type: object
  types.GitRepositoryCreateRequest:
    properties:
      default_branch:
        type: string
      description:
        type: string
      external_type:
        allOf:
        - $ref: '#/definitions/types.ExternalRepositoryType'
        description: '"github", "gitlab", "ado", "bitbucket", etc.'
      external_url:
        description: Full URL to external repo (e.g., https://github.com/org/repo)
        type: string
      initial_files:
        additionalProperties:
          type: string
        type: object
      is_external:
        description: True for GitHub/GitLab/ADO, false for Helix-hosted
        type: boolean
      kodit_indexing:
        description: Enable Kodit code intelligence indexing
        type: boolean
      metadata:
        additionalProperties: true
        type: object
      name:
        type: string
      organization_id:
        description: Organization ID - required for access control
        type: string
      owner_id:
        type: string
      password:
        description: Password for the repository
        type: string
      project_id:
        type: string
      repo_type:
        $ref: '#/definitions/types.GitRepositoryType'
      username:
        description: Username for the repository
        type: string
    type: object
  types.GitRepositoryFileResponse:
    properties:
      content:
        type: string
      path:
        type: string
    type: object
  types.GitRepositoryStatus:
    enum:
    - active
    - archived
    - deleted
    type: string
    x-enum-varnames:
    - GitRepositoryStatusActive
    - GitRepositoryStatusArchived
    - GitRepositoryStatusDeleted
  types.GitRepositoryTreeResponse:
    properties:
      entries:
        items:
          $ref: '#/definitions/types.TreeEntry'
        type: array
      path:
        type: string
    type: object
  types.GitRepositoryType:
    enum:
    - internal
    - code
    type: string
    x-enum-comments:
      GitRepositoryTypeCode: Code repository (user projects, samples, external repos)
      GitRepositoryTypeInternal: Internal project config repository
    x-enum-varnames:
    - GitRepositoryTypeInternal
    - GitRepositoryTypeCode
  types.GitRepositoryUpdateRequest:
    properties:
      default_branch:
        type: string
      description:
        type: string
      external_url:
        type: string
      metadata:
        additionalProperties: true
        type: object
      name:
        type: string
      password:
        type: string
      username:
        type: string
    type: object
  types.GlobalAllocationDecision:
    properties:
      after_state:
        additionalProperties:
          $ref: '#/definitions/types.RunnerStateView'
        type: object
      before_state:
        additionalProperties:
          $ref: '#/definitions/types.RunnerStateView'
        description: Global state snapshots
        type: object
      considered_plans:
        description: All plans considered
        items:
          $ref: '#/definitions/types.AllocationPlanView'
        type: array
      created:
        type: string
      error_message:
        type: string
      execution_time_ms:
        type: integer
      id:
        type: string
      model_name:
        type: string
      optimization_score:
        description: How optimal the final decision was
        type: number
      planning_time_ms:
        description: Timing information
        type: integer
      reason:
        type: string
      runtime:
        $ref: '#/definitions/types.Runtime'
      selected_plan:
        $ref: '#/definitions/types.AllocationPlanView'
      session_id:
        type: string
      success:
        description: Decision outcome
        type: boolean
      total_plans_generated:
        type: integer
      total_runners_evaluated:
        description: Decision metadata
        type: integer
      total_time_ms:
        type: integer
      workload_id:
        type: string
    type: object
  types.HelpRequest:
    properties:
      app_id:
        type: string
      attempted_solutions:
        description: What the agent has already tried
        type: string
      context:
        description: Brief context about the current task
        type: string
      created_at:
        type: string
      help_type:
        description: '"decision", "expertise", "clarification", "review", "guidance",
          "stuck", "other"'
        type: string
      id:
        type: string
      interaction_id:
        type: string
      metadata:
        description: Additional metadata as JSON
        items:
          type: integer
        type: array
      resolution:
        description: The resolution or guidance provided
        type: string
      resolved_at:
        type: string
      resolved_by:
        description: UserID of the human who resolved this
        type: string
      session_id:
        type: string
      specific_need:
        description: Specific description of what help is needed
        type: string
      status:
        description: '"pending", "in_progress", "resolved", "cancelled"'
        type: string
      suggested_approaches:
        description: Potential approaches the agent suggests
        type: string
      updated_at:
        type: string
      urgency:
        description: '"low", "medium", "high", "critical"'
        type: string
      user_id:
        type: string
    type: object
  types.HelpRequestsListResponse:
    properties:
      help_requests:
        items:
          $ref: '#/definitions/types.HelpRequest'
        type: array
      page:
        type: integer
      page_size:
        type: integer
      total:
        type: integer
    type: object
  types.ImageURLDetail:
    enum:
    - high
    - low
    - auto
    type: string
    x-enum-varnames:
    - ImageURLDetailHigh
    - ImageURLDetailLow
    - ImageURLDetailAuto
  types.Interaction:
    properties:
      app_id:
        type: string
      completed:
        type: string
      created:
        type: string
      display_message:
        description: if this is defined, the UI will always display it instead of
          the message (so we can augment the internal prompt with RAG context)
        type: string
      duration_ms:
        description: How long the interaction took to complete in milliseconds
        type: integer
      error:
        type: string
      feedback:
        $ref: '#/definitions/types.Feedback'
      feedback_message:
        type: string
      generation_id:
        description: |-
          GenerationID, starts at 0, increments for each regeneration (when user retries a message, anywhere from the past)
          it is used to keep a timeline when querying the database for messages or viewing previous generations
        type: integer
      id:
        type: string
      mode:
        $ref: '#/definitions/types.SessionMode'
      prompt_message:
        description: User prompt (text)
        type: string
      prompt_message_content:
        allOf:
        - $ref: '#/definitions/types.MessageContent'
        description: User prompt (multi-part)
      rag_results:
        items:
          $ref: '#/definitions/types.SessionRAGResult'
        type: array
      response_format:
        allOf:
        - $ref: '#/definitions/types.ResponseFormat'
        description: e.g. json
      response_format_response:
        description: e.g. json
        type: string
      response_message:
        description: |-
          TODO: add the full multi-part response content
          ResponseMessageContent MessageContent `json:"response_message_content"` // LLM response
        type: string
      runner:
        description: the ID of the runner that processed this interaction
        type: string
      scheduled:
        type: string
      session_id:
        type: string
      state:
        $ref: '#/definitions/types.InteractionState'
      status:
        type: string
      system_prompt:
        description: System prompt for the interaction (copy of the session's system
          prompt that was used to create this interaction)
        type: string
      tool_call_id:
        description: For Role=tool prompts this should be set to the ID given in the
          assistant's prior request to call a tool.
        type: string
      tool_calls:
        description: For Role=assistant prompts this may be set to the tool calls
          generated by the model, such as function calls.
        items:
          $ref: '#/definitions/openai.ToolCall'
        type: array
      tools:
        description: Model function calling, not to be mistaken with Helix tools
        items:
          $ref: '#/definitions/openai.Tool'
        type: array
      trigger:
        description: Session (default), slack, crisp, etc
        type: string
      updated:
        type: string
      usage:
        $ref: '#/definitions/types.Usage'
      user_id:
        type: string
    type: object
  types.InteractionState:
    enum:
    - ""
    - waiting
    - editing
    - complete
    - error
    type: string
    x-enum-varnames:
    - InteractionStateNone
    - InteractionStateWaiting
    - InteractionStateEditing
    - InteractionStateComplete
    - InteractionStateError
  types.Item:
    properties:
      b64_json:
        type: string
      embedding:
        items:
          type: number
        type: array
      index:
        type: integer
      object:
        type: string
      url:
        description: Images
        type: string
    type: object
  types.JobCompletion:
    properties:
      app_id:
        type: string
      completion_status:
        description: '"fully_completed", "milestone_reached", etc.'
        type: string
      confidence:
        description: '"high", "medium", "low"'
        type: string
      created_at:
        type: string
      deliverables:
        type: string
      files_created:
        type: string
      id:
        type: string
      interaction_id:
        type: string
      limitations:
        type: string
      metadata:
        items:
          type: integer
        type: array
      next_steps:
        type: string
      review_needed:
        type: boolean
      review_notes:
        type: string
      review_type:
        description: '"approval", "feedback", "validation", etc.'
        type: string
      reviewed_at:
        type: string
      reviewed_by:
        type: string
      session_id:
        type: string
      status:
        description: '"pending_review", "approved", "needs_changes", "archived"'
        type: string
      summary:
        type: string
      time_spent:
        type: string
      updated_at:
        type: string
      user_id:
        type: string
      work_item_id:
        type: string
    type: object
  types.Knowledge:
    properties:
      app_id:
        description: AppID through which the knowledge was created
        type: string
      crawled_sources:
        allOf:
        - $ref: '#/definitions/types.CrawledSources'
        description: URLs crawled in the last run (should match last knowledge version)
      created:
        type: string
      description:
        description: |-
          Description of the knowledge, will be used in the prompt
          to explain the knowledge to the assistant
        type: string
      id:
        type: string
      message:
        description: Set if something wrong happens
        type: string
      name:
        type: string
      next_run:
        description: Populated by the cron job controller
        type: string
      owner:
        description: User ID
        type: string
      owner_type:
        allOf:
        - $ref: '#/definitions/types.OwnerType'
        description: e.g. user, system, org
      progress:
        allOf:
        - $ref: '#/definitions/types.KnowledgeProgress'
        description: Ephemeral state from knowledge controller
      rag_settings:
        $ref: '#/definitions/types.RAGSettings'
      refresh_enabled:
        description: |-
          RefreshEnabled defines if the knowledge should be refreshed periodically
          or on events. For example a Google Drive knowledge can be refreshed
          every 24 hours.
        type: boolean
      refresh_schedule:
        description: |-
          RefreshSchedule defines the schedule for refreshing the knowledge.
          It can be specified in cron format or as a duration for example '@every 2h'
          or 'every 5m' or '0 0 * * *' for daily at midnight.
        type: string
      size:
        description: Size of the knowledge in bytes
        type: integer
      source:
        allOf:
        - $ref: '#/definitions/types.KnowledgeSource'
        description: |-
          Source defines where the raw data is fetched from. It can be
          directly uploaded files, S3, GCS, Google Drive, Gmail, etc.
      state:
        $ref: '#/definitions/types.KnowledgeState'
      updated:
        type: string
      version:
        description: |-
          Version of the knowledge, will be used to separate different versions
          of the same knowledge when updating it. Format is
          YYYY-MM-DD-HH-MM-SS.
        type: string
      versions:
        items:
          $ref: '#/definitions/types.KnowledgeVersion'
        type: array
    type: object
  types.KnowledgeProgress:
    properties:
      elapsed_seconds:
        type: integer
      message:
        type: string
      progress:
        type: integer
      started_at:
        type: string
      step:
        type: string
    type: object
  types.KnowledgeSearchResult:
    properties:
      duration_ms:
        type: integer
      knowledge:
        $ref: '#/definitions/types.Knowledge'
      results:
        items:
          $ref: '#/definitions/types.SessionRAGResult'
        type: array
    type: object
  types.KnowledgeSource:
    properties:
      filestore:
        $ref: '#/definitions/types.KnowledgeSourceHelixFilestore'
      gcs:
        $ref: '#/definitions/types.KnowledgeSourceGCS'
      s3:
        $ref: '#/definitions/types.KnowledgeSourceS3'
      text:
        type: string
      web:
        $ref: '#/definitions/types.KnowledgeSourceWeb'
    type: object
  types.KnowledgeSourceGCS:
    properties:
      bucket:
        type: string
      path:
        type: string
    type: object
  types.KnowledgeSourceHelixFilestore:
    properties:
      path:
        type: string
      seed_zip_url:
        type: string
    type: object
  types.KnowledgeSourceS3:
    properties:
      bucket:
        type: string
      path:
        type: string
    type: object
  types.KnowledgeSourceWeb:
    properties:
      auth:
        $ref: '#/definitions/types.KnowledgeSourceWebAuth'
      crawler:
        allOf:
        - $ref: '#/definitions/types.WebsiteCrawler'
        description: Additional options for the crawler
      excludes:
        items:
          type: string
        type: array
      urls:
        items:
          type: string
        type: array
    type: object
  types.KnowledgeSourceWebAuth:
    properties:
      password:
        type: string
      username:
        type: string
    type: object
  types.KnowledgeState:
    enum:
    - preparing
    - pending
    - indexing
    - ready
    - error
    type: string
    x-enum-varnames:
    - KnowledgeStatePreparing
    - KnowledgeStatePending
    - KnowledgeStateIndexing
    - KnowledgeStateReady
    - KnowledgeStateError
  types.KnowledgeVersion:
    properties:
      crawled_sources:
        $ref: '#/definitions/types.CrawledSources'
      created:
        type: string
      embeddings_model:
        description: Model used to embed the knowledge
        type: string
      id:
        type: string
      knowledge_id:
        type: string
      message:
        description: Set if something wrong happens
        type: string
      provider:
        type: string
      size:
        type: integer
      state:
        $ref: '#/definitions/types.KnowledgeState'
      updated:
        type: string
      version:
        type: string
    type: object
  types.LLMCall:
    properties:
      app_id:
        type: string
      completion_cost:
        type: number
      completion_tokens:
        type: integer
      created:
        type: string
      duration_ms:
        type: integer
      error:
        type: string
      id:
        type: string
      interaction_id:
        type: string
      model:
        type: string
      organization_id:
        type: string
      original_request:
        items:
          type: integer
        type: array
      prompt_cost:
        type: number
      prompt_tokens:
        type: integer
      provider:
        type: string
      request:
        items:
          type: integer
        type: array
      response:
        items:
          type: integer
        type: array
      session_id:
        type: string
      step:
        $ref: '#/definitions/types.LLMCallStep'
      stream:
        type: boolean
      total_cost:
        description: Total cost of the call (prompt and completion tokens)
        type: number
      total_tokens:
        type: integer
      updated:
        type: string
      user_id:
        type: string
    type: object
  types.LLMCallStep:
    enum:
    - default
    - is_actionable
    - prepare_api_request
    - interpret_response
    - generate_title
    - summarize_conversation
    type: string
    x-enum-varnames:
    - LLMCallStepDefault
    - LLMCallStepIsActionable
    - LLMCallStepPrepareAPIRequest
    - LLMCallStepInterpretResponse
    - LLMCallStepGenerateTitle
    - LLMCallStepSummarizeConversation
  types.LoginRequest:
    properties:
      email:
        type: string
      password:
        type: string
      redirect_uri:
        type: string
    type: object
  types.ManualWorkConfig:
    properties:
      allow_anonymous:
        type: boolean
      default_priority:
        type: integer
      enabled:
        type: boolean
    type: object
  types.Memory:
    properties:
      app_id:
        type: string
      contents:
        type: string
      created:
        type: string
      id:
        type: string
      updated:
        type: string
      user_id:
        type: string
    type: object
  types.Message:
    properties:
      content:
        $ref: '#/definitions/types.MessageContent'
      created_at:
        type: string
      id:
        description: Interaction ID
        type: string
      role:
        type: string
      state:
        $ref: '#/definitions/types.InteractionState'
      updated_at:
        type: string
    type: object
  types.MessageContent:
    properties:
      content_type:
        allOf:
        - $ref: '#/definitions/types.MessageContentType'
        description: text, image_url, multimodal_text
      parts:
        description: "Parts is a list of strings or objects. For example for text,
          it's a list of strings, for\nmulti-modal it can be an object:\n\"parts\":
          [\n\t\t{\n\t\t\t\t\"content_type\": \"image_asset_pointer\",\n\t\t\t\t\"asset_pointer\":
          \"file-service://file-28uHss2LgJ8HUEEVAnXa70Tg\",\n\t\t\t\t\"size_bytes\":
          185427,\n\t\t\t\t\"width\": 2048,\n\t\t\t\t\"height\": 1020,\n\t\t\t\t\"fovea\":
          null,\n\t\t\t\t\"metadata\": null\n\t\t},\n\t\t\"what is in the image?\"\n]"
        items: {}
        type: array
    type: object
  types.MessageContentType:
    enum:
    - text
    type: string
    x-enum-varnames:
    - MessageContentTypeText
  types.Modality:
    enum:
    - text
    - image
    - file
    type: string
    x-enum-varnames:
    - ModalityText
    - ModalityImage
    - ModalityFile
  types.Model:
    properties:
      allocated_gpu_count:
        type: integer
      allocated_memory:
        description: 'EXPORTED ALLOCATION FIELDS: Set by NewModelForGPUAllocation
          based on scheduler''s GPU allocation decision'
        type: integer
      allocated_per_gpu_memory:
        items:
          type: integer
        type: array
      allocated_specific_gpus:
        items:
          type: integer
        type: array
      allocation_configured:
        description: Safety flag
        type: boolean
      auto_pull:
        description: Whether to automatically pull the model if missing in the runner
        type: boolean
      concurrency:
        description: max concurrent requests per slot (0 = use global default)
        type: integer
      context_length:
        type: integer
      created:
        type: string
      description:
        type: string
      enabled:
        type: boolean
      hide:
        type: boolean
      id:
        description: for example 'phi3.5:3.8b-mini-instruct-q8_0'
        type: string
      memory:
        description: 'DATABASE FIELD: Admin-configured memory for VLLM models, MUST
          be 0 for Ollama models'
        type: integer
      name:
        type: string
      prewarm:
        description: Whether to prewarm this model to fill free GPU memory on runners
        type: boolean
      runtime:
        $ref: '#/definitions/types.Runtime'
      runtime_args:
        additionalProperties: true
        description: Runtime-specific arguments (e.g., VLLM command line args)
        type: object
      sort_order:
        description: Order for sorting models in UI (lower numbers appear first)
        type: integer
      type:
        $ref: '#/definitions/types.ModelType'
      updated:
        type: string
      user_modified:
        description: User modification tracking - system defaults are automatically
          updated if this is false
        type: boolean
    type: object
  types.ModelInfo:
    properties:
      author:
        type: string
      context_length:
        type: integer
      description:
        type: string
      input_modalities:
        items:
          $ref: '#/definitions/types.Modality'
        type: array
      max_completion_tokens:
        type: integer
      name:
        type: string
      output_modalities:
        items:
          $ref: '#/definitions/types.Modality'
        type: array
      pricing:
        $ref: '#/definitions/types.Pricing'
      provider_model_id:
        type: string
      provider_slug:
        type: string
      slug:
        type: string
      supported_parameters:
        items:
          type: string
        type: array
      supports_reasoning:
        type: boolean
    type: object
  types.ModelType:
    enum:
    - chat
    - image
    - embed
    type: string
    x-enum-varnames:
    - ModelTypeChat
    - ModelTypeImage
    - ModelTypeEmbed
  types.OAuthConnection:
    properties:
      access_token:
        description: OAuth token fields
        type: string
      created_at:
        type: string
      deleted_at:
        $ref: '#/definitions/gorm.DeletedAt'
      expires_at:
        type: string
      id:
        type: string
      metadata:
        type: string
      profile:
        $ref: '#/definitions/types.OAuthUserInfo'
      provider:
        allOf:
        - $ref: '#/definitions/types.OAuthProvider'
        description: Provider is a reference to the OAuth provider
      provider_id:
        type: string
      provider_user_email:
        type: string
      provider_user_id:
        description: User details from the provider
        type: string
      provider_username:
        type: string
      refresh_token:
        type: string
      scopes:
        items:
          type: string
        type: array
      updated_at:
        type: string
      user_id:
        type: string
    type: object
  types.OAuthConnectionTestResult:
    properties:
      message:
        type: string
      provider_details:
        additionalProperties: {}
        description: Returned from the provider itself
        type: object
      success:
        type: boolean
    type: object
  types.OAuthProvider:
    properties:
      auth_url:
        description: OAuth 2.0 fields
        type: string
      callback_url:
        type: string
      client_id:
        description: Common fields for all providers
        type: string
      client_secret:
        type: string
      created_at:
        type: string
      creator_id:
        description: Who created/owns this provider
        type: string
      creator_type:
        $ref: '#/definitions/types.OwnerType'
      deleted_at:
        $ref: '#/definitions/gorm.DeletedAt'
      description:
        type: string
      discovery_url:
        type: string
      enabled:
        type: boolean
      id:
        type: string
      name:
        type: string
      scopes:
        description: Misc configuration
        items:
          type: string
        type: array
      token_url:
        type: string
      type:
        $ref: '#/definitions/types.OAuthProviderType'
      updated_at:
        type: string
      user_info_url:
        type: string
    type: object
  types.OAuthProviderType:
    enum:
    - ""
    - atlassian
    - google
    - microsoft
    - github
    - slack
    - linkedin
    - hubspot
    - custom
    type: string
    x-enum-varnames:
    - OAuthProviderTypeUnknown
    - OAuthProviderTypeAtlassian
    - OAuthProviderTypeGoogle
    - OAuthProviderTypeMicrosoft
    - OAuthProviderTypeGitHub
    - OAuthProviderTypeSlack
    - OAuthProviderTypeLinkedIn
    - OAuthProviderTypeHubSpot
    - OAuthProviderTypeCustom
  types.OAuthUserInfo:
    properties:
      avatar_url:
        type: string
      display_name:
        type: string
      email:
        type: string
      id:
        type: string
      name:
        type: string
      raw:
        description: Raw JSON response from provider
        type: string
    type: object
  types.OpenAIMessage:
    properties:
      content:
        description: The message content
        type: string
      role:
        description: The message role
        type: string
      tool_call_id:
        description: For Role=tool prompts this should be set to the ID given in the
          assistant's prior request to call a tool.
        type: string
      tool_calls:
        description: For Role=assistant prompts this may be set to the tool calls
          generated by the model, such as function calls.
        items:
          $ref: '#/definitions/openai.ToolCall'
        type: array
    type: object
  types.OpenAIModel:
    properties:
      context_length:
        type: integer
      created:
        type: integer
      description:
        type: string
      enabled:
        type: boolean
      hide:
        type: boolean
      id:
        type: string
      model_info:
        $ref: '#/definitions/types.ModelInfo'
      name:
        type: string
      object:
        type: string
      owned_by:
        type: string
      parent:
        type: string
      permission:
        items:
          $ref: '#/definitions/types.OpenAIPermission'
        type: array
      root:
        type: string
      type:
        type: string
    type: object
  types.OpenAIModelsList:
    properties:
      data:
        items:
          $ref: '#/definitions/types.OpenAIModel'
        type: array
    type: object
  types.OpenAIPermission:
    properties:
      allow_create_engine:
        type: boolean
      allow_fine_tuning:
        type: boolean
      allow_logprobs:
        type: boolean
      allow_sampling:
        type: boolean
      allow_search_indices:
        type: boolean
      allow_view:
        type: boolean
      created:
        type: integer
      group: {}
      id:
        type: string
      is_blocking:
        type: boolean
      object:
        type: string
      organization:
        type: string
    type: object
  types.OpenAIResponse:
    properties:
      choices:
        items:
          $ref: '#/definitions/types.Choice'
        type: array
      created:
        type: integer
      data:
        items:
          $ref: '#/definitions/types.Item'
        type: array
      id:
        type: string
      model:
        type: string
      object:
        type: string
      usage:
        $ref: '#/definitions/types.OpenAIUsage'
    type: object
  types.OpenAIUsage:
    properties:
      completion_tokens:
        type: integer
      prompt_tokens:
        type: integer
      total_tokens:
        type: integer
    type: object
  types.Organization:
    properties:
      created_at:
        type: string
      deleted_at:
        $ref: '#/definitions/gorm.DeletedAt'
      display_name:
        type: string
      id:
        type: string
      memberships:
        description: Memberships in the organization
        items:
          $ref: '#/definitions/types.OrganizationMembership'
        type: array
      name:
        type: string
      owner:
        description: Who created the org
        type: string
      roles:
        description: Roles in the organization
        items:
          $ref: '#/definitions/types.Role'
        type: array
      teams:
        description: Teams in the organization
        items:
          $ref: '#/definitions/types.Team'
        type: array
      updated_at:
        type: string
    type: object
  types.OrganizationMembership:
    properties:
      created_at:
        type: string
      organization_id:
        type: string
      role:
        allOf:
        - $ref: '#/definitions/types.OrganizationRole'
        description: Role - the role of the user in the organization (owner or member)
      updated_at:
        type: string
      user:
        $ref: '#/definitions/types.User'
      user_id:
        description: composite key
        type: string
    type: object
  types.OrganizationRole:
    enum:
    - owner
    - member
    type: string
    x-enum-comments:
      OrganizationRoleMember: Can see every member and team in the organization and
        can create new apps
      OrganizationRoleOwner: Has full administrative access to the entire organization.
    x-enum-varnames:
    - OrganizationRoleOwner
    - OrganizationRoleMember
  types.OwnerType:
    enum:
    - user
    - runner
    - system
    - socket
    - org
    type: string
    x-enum-varnames:
    - OwnerTypeUser
    - OwnerTypeRunner
    - OwnerTypeSystem
    - OwnerTypeSocket
    - OwnerTypeOrg
  types.PaginatedInteractions:
    properties:
      interactions:
        items:
          $ref: '#/definitions/types.Interaction'
        type: array
      page:
        type: integer
      pageSize:
        type: integer
      totalCount:
        type: integer
      totalPages:
        type: integer
    type: object
  types.PaginatedLLMCalls:
    properties:
      calls:
        items:
          $ref: '#/definitions/types.LLMCall'
        type: array
      page:
        type: integer
      pageSize:
        type: integer
      totalCount:
        type: integer
      totalPages:
        type: integer
    type: object
  types.PaginatedSessionsList:
    properties:
      page:
        type: integer
      pageSize:
        type: integer
      sessions:
        items:
          $ref: '#/definitions/types.SessionSummary'
        type: array
      totalCount:
        type: integer
      totalPages:
        type: integer
    type: object
  types.PaginatedUsersList:
    properties:
      page:
        type: integer
      pageSize:
        type: integer
      totalCount:
        type: integer
      totalPages:
        type: integer
      users:
        items:
          $ref: '#/definitions/types.User'
        type: array
    type: object
  types.PasswordResetCompleteRequest:
    properties:
      access_token:
        type: string
      new_password:
        type: string
    type: object
  types.PasswordResetRequest:
    properties:
      email:
        type: string
    type: object
  types.PasswordUpdateRequest:
    properties:
      new_password:
        type: string
    type: object
  types.Pricing:
    properties:
      audio:
        type: string
      completion:
        type: string
      image:
        type: string
      internal_reasoning:
        type: string
      prompt:
        type: string
      request:
        type: string
      web_search:
        type: string
    type: object
  types.Project:
    properties:
      auto_start_backlog_tasks:
        description: Automation settings
        type: boolean
      created_at:
        type: string
      default_branch:
        type: string
      default_repo_id:
        description: Project-level repository management
        type: string
      deleted_at:
        allOf:
        - $ref: '#/definitions/gorm.DeletedAt'
        description: Soft delete timestamp
      description:
        type: string
      github_repo_url:
        type: string
      id:
        type: string
      internal_repo_path:
        description: |-
          Internal project Git repository (stores project config, tasks, design docs)
          IMPORTANT: Startup script is stored in .helix/startup.sh in the internal Git repo
          It is NEVER stored in the database - Git is the single source of truth
        type: string
      metadata:
        items:
          type: integer
        type: array
      name:
        type: string
      organization_id:
        type: string
      startup_script:
        description: Transient field - loaded from Git, never persisted to database
        type: string
      status:
        description: '"active", "archived", "completed"'
        type: string
      technologies:
        items:
          type: string
        type: array
      updated_at:
        type: string
      user_id:
        type: string
    type: object
  types.ProjectCreateRequest:
    properties:
      default_branch:
        type: string
      default_repo_id:
        type: string
      description:
        type: string
      github_repo_url:
        type: string
      name:
        type: string
      startup_script:
        type: string
      technologies:
        items:
          type: string
        type: array
    type: object
  types.ProjectUpdateRequest:
    properties:
      auto_start_backlog_tasks:
        type: boolean
      default_branch:
        type: string
      default_repo_id:
        type: string
      description:
        type: string
      github_repo_url:
        type: string
      name:
        type: string
      startup_script:
        type: string
      status:
        type: string
      technologies:
        items:
          type: string
        type: array
    type: object
  types.Provider:
    enum:
    - openai
    - togetherai
    - anthropic
    - helix
    - vllm
    type: string
    x-enum-varnames:
    - ProviderOpenAI
    - ProviderTogetherAI
    - ProviderAnthropic
    - ProviderHelix
    - ProviderVLLM
  types.ProviderEndpoint:
    properties:
      api_key:
        type: string
      api_key_file:
        description: Must be mounted to the container
        type: string
      available_models:
        items:
          $ref: '#/definitions/types.OpenAIModel'
        type: array
      base_url:
        type: string
      billing_enabled:
        type: boolean
      created:
        type: string
      default:
        description: Set from environment variable
        type: boolean
      description:
        type: string
      endpoint_type:
        allOf:
        - $ref: '#/definitions/types.ProviderEndpointType'
        description: 'global, user (TODO: orgs, teams)'
      error:
        type: string
      headers:
        additionalProperties:
          type: string
        description: If for example anthropic expects x-api-key and anthropic-version
        type: object
      id:
        type: string
      models:
        description: Optional
        items:
          type: string
        type: array
      name:
        type: string
      owner:
        type: string
      owner_type:
        allOf:
        - $ref: '#/definitions/types.OwnerType'
        description: user, system, org
      status:
        allOf:
        - $ref: '#/definitions/types.ProviderEndpointStatus'
        description: If we can't fetch models
      updated:
        type: string
    type: object
  types.ProviderEndpointStatus:
    enum:
    - ok
    - error
    - loading
    - disabled
    type: string
    x-enum-varnames:
    - ProviderEndpointStatusOK
    - ProviderEndpointStatusError
    - ProviderEndpointStatusLoading
    - ProviderEndpointStatusDisabled
  types.ProviderEndpointType:
    enum:
    - global
    - user
    - org
    - team
    type: string
    x-enum-varnames:
    - ProviderEndpointTypeGlobal
    - ProviderEndpointTypeUser
    - ProviderEndpointTypeOrg
    - ProviderEndpointTypeTeam
  types.Question:
    properties:
      created:
        type: string
      id:
        type: string
      question:
        type: string
      updated:
        type: string
    type: object
  types.QuestionResponse:
    properties:
      error:
        description: Error
        type: string
      interaction_id:
        description: Interaction ID
        type: string
      question:
        description: Original question
        type: string
      question_id:
        description: ID of the question
        type: string
      response:
        description: Response
        type: string
      session_id:
        description: Session ID
        type: string
    type: object
  types.QuestionSet:
    properties:
      created:
        type: string
      description:
        type: string
      id:
        type: string
      name:
        type: string
      organization_id:
        description: The organization this session belongs to, if any
        type: string
      questions:
        items:
          $ref: '#/definitions/types.Question'
        type: array
      updated:
        type: string
      user_id:
        description: Creator of the question set
        type: string
    type: object
  types.QuestionSetExecution:
    properties:
      app_id:
        type: string
      created:
        type: string
      duration_ms:
        type: integer
      error:
        type: string
      id:
        type: string
      question_set_id:
        type: string
      results:
        items:
          $ref: '#/definitions/types.QuestionResponse'
        type: array
      status:
        $ref: '#/definitions/types.QuestionSetExecutionStatus'
      updated:
        type: string
    type: object
  types.QuestionSetExecutionStatus:
    enum:
    - pending
    - running
    - success
    - error
    type: string
    x-enum-varnames:
    - QuestionSetExecutionStatusPending
    - QuestionSetExecutionStatusRunning
    - QuestionSetExecutionStatusSuccess
    - QuestionSetExecutionStatusError
  types.RAGSettings:
    properties:
      chunk_overflow:
        description: the amount of overlap between chunks - will default to 32 bytes
        type: integer
      chunk_size:
        description: the size of each text chunk - will default to 2000 bytes
        type: integer
      delete_url:
        description: the URL of the delete endpoint (defaults to Helix RAG_DELETE_URL
          env var)
        type: string
      disable_chunking:
        description: if true, we will not chunk the text and send the entire file
          to the RAG indexing endpoint
        type: boolean
      disable_downloading:
        description: if true, we will not download the file and send the URL to the
          RAG indexing endpoint
        type: boolean
      distance_function:
        description: this is one of l2, inner_product or cosine - will default to
          cosine
        type: string
      enable_vision:
        description: if true, we will use the vision pipeline -- Future - might want
          to specify different pipelines
        type: boolean
      index_url:
        description: RAG endpoint configuration if used with a custom RAG service
        type: string
      prompt_template:
        description: the prompt template to use for the RAG query
        type: string
      query_url:
        description: the URL of the query endpoint (defaults to Helix RAG_QUERY_URL
          env var)
        type: string
      results_count:
        description: this is the max number of results to return - will default to
          3
        type: integer
      text_splitter:
        allOf:
        - $ref: '#/definitions/types.TextSplitterType'
        description: Markdown if empty or 'text'
      threshold:
        description: this is the threshold for a "good" answer - will default to 0.2
        type: number
      typesense:
        properties:
          api_key:
            type: string
          collection:
            type: string
          url:
            type: string
        type: object
    type: object
  types.RegisterRequest:
    properties:
      email:
        type: string
      full_name:
        type: string
      password:
        type: string
      password_confirm:
        type: string
    type: object
  types.Resource:
    enum:
    - Team
    - Organization
    - Role
    - Membership
    - MembershipRoleBinding
    - Application
    - AccessGrants
    - Knowledge
    - User
    - '*'
    - Dataset
    - Project
    - GitRepository
    type: string
    x-enum-varnames:
    - ResourceTeam
    - ResourceOrganization
    - ResourceRole
    - ResourceMembership
    - ResourceMembershipRoleBinding
    - ResourceApplication
    - ResourceAccessGrants
    - ResourceKnowledge
    - ResourceUser
    - ResourceAny
    - ResourceTypeDataset
    - ResourceProject
    - ResourceGitRepository
  types.ResponseFormat:
    properties:
      schema:
        $ref: '#/definitions/openai.ChatCompletionResponseFormatJSONSchema'
      type:
        $ref: '#/definitions/types.ResponseFormatType'
    type: object
  types.ResponseFormatType:
    enum:
    - json_object
    - text
    type: string
    x-enum-varnames:
    - ResponseFormatTypeJSONObject
    - ResponseFormatTypeText
  types.Role:
    properties:
      config:
        $ref: '#/definitions/github_com_helixml_helix_api_pkg_types.Config'
      created_at:
        type: string
      description:
        type: string
      id:
        type: string
      name:
        type: string
      organization_id:
        type: string
      updated_at:
        type: string
    type: object
  types.Rule:
    properties:
      actions:
        items:
          $ref: '#/definitions/types.Action'
        type: array
      effect:
        $ref: '#/definitions/types.Effect'
      resource:
        items:
          $ref: '#/definitions/types.Resource'
        type: array
    type: object
  types.RunAPIActionRequest:
    properties:
      action:
        type: string
      parameters:
        additionalProperties: true
        type: object
    type: object
  types.RunAPIActionResponse:
    properties:
      error:
        type: string
      response:
        description: Raw response from the API
        type: string
    type: object
  types.RunnerModelStatus:
    properties:
      download_in_progress:
        type: boolean
      download_percent:
        type: integer
      error:
        type: string
      memory:
        description: Memory requirement in bytes
        type: integer
      model_id:
        type: string
      runtime:
        $ref: '#/definitions/types.Runtime'
    type: object
  types.RunnerSlot:
    properties:
      active:
        type: boolean
      active_requests:
        type: integer
      command_line:
        type: string
      context_length:
        type: integer
      created:
        type: string
      gpu_allocation_data:
        additionalProperties: {}
        type: object
      gpu_index:
        type: integer
      gpu_indices:
        items:
          type: integer
        type: array
      id:
        type: string
      max_concurrency:
        type: integer
      memory_estimation_meta:
        additionalProperties: {}
        type: object
      model:
        type: string
      model_memory_requirement:
        type: integer
      ready:
        type: boolean
      runner_id:
        type: string
      runtime:
        $ref: '#/definitions/types.Runtime'
      runtime_args:
        additionalProperties: {}
        type: object
      status:
        type: string
      tensor_parallel_size:
        type: integer
      updated:
        type: string
      version:
        type: string
      workload_data:
        additionalProperties: {}
        type: object
    type: object
  types.RunnerStateView:
    properties:
      active_slots:
        type: integer
      gpu_states:
        additionalProperties:
          $ref: '#/definitions/types.GPUState'
        description: GPU index -> state
        type: object
      is_connected:
        type: boolean
      runner_id:
        type: string
      total_slots:
        type: integer
      warm_slots:
        type: integer
    type: object
  types.Runtime:
    enum:
    - ollama
    - diffusers
    - axolotl
    - vllm
    type: string
    x-enum-varnames:
    - RuntimeOllama
    - RuntimeDiffusers
    - RuntimeAxolotl
    - RuntimeVLLM
  types.SSHKeyCreateRequest:
    properties:
      key_name:
        type: string
      private_key:
        type: string
      public_key:
        type: string
    required:
    - key_name
    - private_key
    - public_key
    type: object
  types.SSHKeyGenerateRequest:
    properties:
      key_name:
        type: string
      key_type:
        description: '"ed25519" or "rsa", defaults to ed25519'
        type: string
    required:
    - key_name
    type: object
  types.SSHKeyGenerateResponse:
    properties:
      id:
        type: string
      key_name:
        type: string
      private_key:
        description: Only returned once during generation
        type: string
      public_key:
        type: string
    type: object
  types.SSHKeyResponse:
    properties:
      created:
        type: string
      id:
        type: string
      key_name:
        type: string
      last_used:
        type: string
      public_key:
        type: string
    type: object
  types.SchedulingDecision:
    properties:
      available_runners:
        items:
          type: string
        type: array
      created:
        type: string
      decision_type:
        $ref: '#/definitions/types.SchedulingDecisionType'
      id:
        type: string
      memory_available:
        type: integer
      memory_required:
        type: integer
      mode:
        $ref: '#/definitions/types.SessionMode'
      model_name:
        type: string
      processing_time_ms:
        type: integer
      queue_position:
        type: integer
      reason:
        type: string
      repeat_count:
        type: integer
      runner_id:
        type: string
      session_id:
        type: string
      slot_id:
        type: string
      success:
        type: boolean
      total_slot_count:
        type: integer
      warm_slot_count:
        type: integer
      workload_id:
        type: string
    type: object
  types.SchedulingDecisionType:
    enum:
    - queued
    - reuse_warm_slot
    - create_new_slot
    - evict_stale_slot
    - rejected
    - error
    - unschedulable
    type: string
    x-enum-comments:
      SchedulingDecisionTypeCreateNewSlot: Started new model instance
      SchedulingDecisionTypeError: Error during scheduling
      SchedulingDecisionTypeEvictStaleSlot: Evicted stale slot to free memory
      SchedulingDecisionTypeQueued: Added to queue
      SchedulingDecisionTypeRejected: Rejected (insufficient resources, etc.)
      SchedulingDecisionTypeReuseWarmSlot: Reused existing warm model instance
      SchedulingDecisionTypeUnschedulable: Cannot be scheduled (no warm slots available)
    x-enum-varnames:
    - SchedulingDecisionTypeQueued
    - SchedulingDecisionTypeReuseWarmSlot
    - SchedulingDecisionTypeCreateNewSlot
    - SchedulingDecisionTypeEvictStaleSlot
    - SchedulingDecisionTypeRejected
    - SchedulingDecisionTypeError
    - SchedulingDecisionTypeUnschedulable
  types.SchedulingEvent:
    properties:
      description:
        type: string
      event_type:
        description: '"slot_created", "slot_deleted", "eviction", "stabilization_start",
          "stabilization_end"'
        type: string
      gpu_indices:
        items:
          type: integer
        type: array
      memory_mb:
        type: integer
      model_name:
        type: string
      runtime:
        type: string
      slot_id:
        type: string
      timestamp:
        type: string
    type: object
  types.Secret:
    properties:
      app_id:
        description: optional, if set, the secret will be available to the specified
          app
        type: string
      created:
        type: string
      id:
        type: string
      name:
        type: string
      owner:
        type: string
      ownerType:
        $ref: '#/definitions/types.OwnerType'
      updated:
        type: string
      value:
        items:
          type: integer
        type: array
    type: object
  types.ServerConfigForFrontend:
    properties:
      apps_enabled:
        type: boolean
      auth_provider:
        $ref: '#/definitions/types.AuthProvider'
      billing_enabled:
        description: Charging for usage
        type: boolean
      deployment_id:
        type: string
      disable_llm_call_logging:
        type: boolean
      eval_user_id:
        type: string
      filestore_prefix:
        type: string
      google_analytics_frontend:
        type: string
      latest_version:
        type: string
      license:
        $ref: '#/definitions/types.FrontendLicenseInfo'
      moonlight_web_mode:
        description: '"single" or "multi" - determines streaming architecture'
        type: string
      organizations_create_enabled_for_non_admins:
        type: boolean
      providers_management_enabled:
        description: Controls if users can add their own AI provider API keys
        type: boolean
      registration_enabled:
        description: |-
          used to prepend onto raw filestore paths to download files
          the filestore path will have the user info in it - i.e.
          it's a low level filestore path
          if we are using an object storage thing - then this URL
          can be the prefix to the bucket
        type: boolean
      rudderstack_data_plane_url:
        type: string
      rudderstack_write_key:
        type: string
      sentry_dsn_frontend:
        type: string
      streaming_bitrate_mbps:
        description: 'Requested video streaming bitrate in Mbps (default: 40)'
        type: integer
      stripe_enabled:
        description: Stripe top-ups enabled
        type: boolean
      tools_enabled:
        type: boolean
      version:
        type: string
    type: object
  types.Session:
    properties:
      config:
        allOf:
        - $ref: '#/definitions/types.SessionMetadata'
        description: named config for backward compat
      created:
        type: string
      deleted_at:
        allOf:
        - $ref: '#/definitions/gorm.DeletedAt'
        description: Soft delete support - allows cleanup of orphaned lobbies
      generation_id:
        description: Current generation ID
        type: integer
      id:
        type: string
      interactions:
        description: |-
          for now we just whack the entire history of the interaction in here, json
          style
        items:
          $ref: '#/definitions/types.Interaction'
        type: array
      lora_dir:
        description: |-
          if type == finetune, we record a filestore path to e.g. lora file here
          currently the only place you can do inference on a finetune is within the
          session where the finetune was generated
        type: string
      mode:
        allOf:
        - $ref: '#/definitions/types.SessionMode'
        description: e.g. inference, finetune
      model_name:
        type: string
      name:
        description: |-
          name that goes in the UI - ideally autogenerated by AI but for now can be
          named manually
        type: string
      organization_id:
        description: the organization this session belongs to, if any
        type: string
      owner:
        description: uuid of owner entity
        type: string
      owner_type:
        allOf:
        - $ref: '#/definitions/types.OwnerType'
        description: e.g. user, system, org
      parent_app:
        description: |-
          the app this session was spawned from
          TODO: rename to AppID
        type: string
      parent_session:
        type: string
      provider:
        description: |-
          huggingface model name e.g. mistralai/Mistral-7B-Instruct-v0.1 or
          stabilityai/stable-diffusion-xl-base-1.0
        type: string
      question_set_execution_id:
        description: The question set execution this session belongs to, if any
        type: string
      question_set_id:
        description: The question set this session belongs to, if any
        type: string
      trigger:
        type: string
      type:
        allOf:
        - $ref: '#/definitions/types.SessionType'
        description: e.g. text, image
      updated:
        type: string
    type: object
  types.SessionChatRequest:
    properties:
      agent_type:
        description: 'Agent type: "helix" or "zed_external"'
        type: string
      app_id:
        description: Assign the session settings from the specified app
        type: string
      assistant_id:
        description: Which assistant are we speaking to?
        type: string
      external_agent_config:
        allOf:
        - $ref: '#/definitions/types.ExternalAgentConfig'
        description: Configuration for external agents
      interaction_id:
        description: If empty, we will start a new interaction
        type: string
      lora_dir:
        type: string
      messages:
        description: Initial messages
        items:
          $ref: '#/definitions/types.Message'
        type: array
      model:
        description: The model to use
        type: string
      organization_id:
        description: The organization this session belongs to, if any
        type: string
      provider:
        allOf:
        - $ref: '#/definitions/types.Provider'
        description: The provider to use
      regenerate:
        description: If true, we will regenerate the response for the last message
        type: boolean
      session_id:
        description: If empty, we will start a new session
        type: string
      stream:
        description: If true, we will stream the response
        type: boolean
      system:
        description: System message, only applicable when starting a new session
        type: string
      tools:
        description: Available tools to use in the session
        items:
          type: string
        type: array
      type:
        allOf:
        - $ref: '#/definitions/types.SessionType'
        description: e.g. text, image
    type: object
  types.SessionIdleStatus:
    properties:
      has_external_agent:
        type: boolean
      idle_minutes:
        type: integer
      warning_threshold:
        type: boolean
      will_terminate_in:
        type: integer
    type: object
  types.SessionMetadata:
    properties:
      active_tools:
        items:
          type: string
        type: array
      agent_type:
        description: 'Agent type: "helix" or "zed_external"'
        type: string
      agent_video_height:
        description: 'Streaming resolution height (default: 1600)'
        type: integer
      agent_video_refresh_rate:
        description: 'Streaming refresh rate (default: 60)'
        type: integer
      agent_video_width:
        description: Video settings for external agent sessions (Phase 3.5)
        type: integer
      app_query_params:
        additionalProperties:
          type: string
        description: Passing through user defined app params
        type: object
      assistant_id:
        description: which assistant are we talking to?
        type: string
      avatar:
        type: string
      document_group_id:
        type: string
      document_ids:
        additionalProperties:
          type: string
        type: object
      eval_automatic_reason:
        type: string
      eval_automatic_score:
        type: string
      eval_manual_reason:
        type: string
      eval_manual_score:
        type: string
      eval_original_user_prompts:
        items:
          type: string
        type: array
      eval_run_id:
        description: |-
          Evals are cool. Scores are strings of floats so we can distinguish ""
          (not rated) from "0.0"
        type: string
      eval_user_reason:
        type: string
      eval_user_score:
        type: string
      external_agent_config:
        allOf:
        - $ref: '#/definitions/types.ExternalAgentConfig'
        description: Configuration for external agents
      external_agent_id:
        description: 'NEW: External agent ID for this session'
        type: string
      external_agent_status:
        description: 'NEW: External agent status (running, stopped, terminated_idle)'
        type: string
      helix_version:
        type: string
      implementation_task_index:
        description: Index of implementation task this session handles
        type: integer
      manually_review_questions:
        type: boolean
      paused_screenshot_path:
        description: Path to saved screenshot when agent is paused
        type: string
      phase:
        description: 'NEW: SpecTask phase (planning, implementation)'
        type: string
      priority:
        type: boolean
      project_id:
        description: ID of associated Project (for exploratory sessions)
        type: string
      rag_enabled:
        description: |-
          these settings control which features of a session we want to use
          even if we have a Lora file and RAG indexed prepared
          we might choose to not use them (this will help our eval framework know what works the best)
          we well as activate RAG - we also get to control some properties, e.g. which distance function to use,
          and what the threshold for a "good" answer is
        type: boolean
      rag_settings:
        $ref: '#/definitions/types.RAGSettings'
      session_rag_results:
        items:
          $ref: '#/definitions/types.SessionRAGResult'
        type: array
      session_role:
        description: '"planning", "implementation", "coordination", "exploratory"'
        type: string
      spec_task_id:
        description: Multi-session SpecTask context
        type: string
      stream:
        type: boolean
      system_prompt:
        type: string
      text_finetune_enabled:
        description: without any user input, this will default to true
        type: boolean
      uploaded_data_entity_id:
        description: when we do fine tuning or RAG, we need to know which data entity
          we used
        type: string
      wolf_lobby_id:
        description: Wolf lobby ID for streaming
        type: string
      wolf_lobby_pin:
        description: 'PIN for Wolf lobby access (Phase 3: Multi-tenancy)'
        type: string
      work_session_id:
        description: ID of associated WorkSession
        type: string
      zed_instance_id:
        description: Associated Zed instance ID
        type: string
      zed_thread_id:
        description: Associated Zed thread ID
        type: string
    type: object
  types.SessionMode:
    enum:
    - ""
    - inference
    - finetune
    - action
    type: string
    x-enum-comments:
      SessionModeAction: Running tool actions (e.g. API, function calls)
    x-enum-varnames:
    - SessionModeNone
    - SessionModeInference
    - SessionModeFinetune
    - SessionModeAction
  types.SessionRAGResult:
    properties:
      content:
        type: string
      content_offset:
        type: integer
      distance:
        type: number
      document_group_id:
        type: string
      document_id:
        type: string
      filename:
        type: string
      id:
        type: string
      interaction_id:
        type: string
      metadata:
        additionalProperties:
          type: string
        type: object
      session_id:
        type: string
      source:
        type: string
    type: object
  types.SessionSummary:
    properties:
      app_id:
        type: string
      created:
        description: these are all values of the last interaction
        type: string
      model_name:
        description: InteractionID string      `json:"interaction_id"`
        type: string
      name:
        type: string
      organization_id:
        type: string
      owner:
        type: string
      priority:
        type: boolean
      question_set_execution_id:
        type: string
      question_set_id:
        type: string
      session_id:
        type: string
      summary:
        description: this is either the prompt or the summary of the training data
        type: string
      type:
        $ref: '#/definitions/types.SessionType'
      updated:
        type: string
    type: object
  types.SessionType:
    enum:
    - ""
    - text
    - image
    type: string
    x-enum-varnames:
    - SessionTypeNone
    - SessionTypeText
    - SessionTypeImage
  types.SkillDefinition:
    properties:
      baseUrl:
        description: API configuration
        type: string
      category:
        type: string
      configurable:
        description: Metadata
        type: boolean
      description:
        type: string
      displayName:
        type: string
      filePath:
        type: string
      headers:
        additionalProperties:
          type: string
        type: object
      icon:
        $ref: '#/definitions/types.SkillIcon'
      id:
        type: string
      loadedAt:
        type: string
      name:
        type: string
      oauthProvider:
        description: OAuth configuration
        type: string
      oauthScopes:
        items:
          type: string
        type: array
      provider:
        type: string
      requiredParameters:
        items:
          $ref: '#/definitions/types.SkillRequiredParameter'
        type: array
      schema:
        type: string
      skipUnknownKeys:
        description: |-
          if true, unknown keys in the response body will be removed before
          returning to the agent for interpretation
        type: boolean
      systemPrompt:
        type: string
      transformOutput:
        description: |-
          Transform JSON into readable text to reduce the
          size of the response body
        type: boolean
    type: object
  types.SkillIcon:
    properties:
      name:
        description: e.g., "GitHub", "Google"
        type: string
      type:
        description: e.g., "material-ui", "custom"
        type: string
    type: object
  types.SkillRequiredParameter:
    properties:
      description:
        type: string
      name:
        type: string
      required:
        type: boolean
      type:
        description: '"query", "header", "path"'
        type: string
    type: object
  types.SkillsListResponse:
    properties:
      count:
        type: integer
      skills:
        items:
          $ref: '#/definitions/types.SkillDefinition'
        type: array
    type: object
  types.SlackTrigger:
    properties:
      app_token:
        type: string
      bot_token:
        type: string
      channels:
        items:
          type: string
        type: array
      enabled:
        type: boolean
    type: object
  types.SpecApprovalResponse:
    properties:
      approved:
        type: boolean
      approved_at:
        type: string
      approved_by:
        type: string
      changes:
        description: Specific requested changes
        items:
          type: string
        type: array
      comments:
        type: string
      task_id:
        type: string
    type: object
  types.SpecTask:
    properties:
      archived:
        description: Archive to hide from main view
        type: boolean
      branch_name:
        description: Git tracking
        type: string
      completed_at:
        type: string
      created_at:
        type: string
      created_by:
        description: Metadata
        type: string
      description:
        type: string
      design_docs_pushed_at:
        description: When design docs were pushed to helix-specs branch
        type: string
      estimated_hours:
        description: Simple tracking
        type: integer
      external_agent_id:
        description: External agent tracking (single agent per SpecTask, spans entire
          workflow)
        type: string
      helix_app_id:
        description: 'NEW: Single Helix Agent for entire workflow (App type in code)'
        type: string
      id:
        type: string
      implementation_approved_at:
        type: string
      implementation_approved_by:
        description: Implementation tracking
        type: string
      implementation_plan:
        description: Discrete tasks breakdown (markdown)
        type: string
      labels:
        items:
          type: string
        type: array
      last_push_at:
        description: When branch was last pushed
        type: string
      last_push_commit_hash:
        description: Git tracking
        type: string
      merge_commit_hash:
        description: Merge commit hash
        type: string
      merged_at:
        description: When merge happened
        type: string
      merged_to_main:
        description: Whether branch was merged to main
        type: boolean
      metadata:
        additionalProperties: true
        type: object
      name:
        type: string
      original_prompt:
        description: 'Kiro''s actual approach: simple, human-readable artifacts'
        type: string
      planning_session_id:
        description: |-
          Session tracking (single Helix session for entire workflow - planning + implementation)
          The same external agent/session is reused throughout the entire SpecTask lifecycle
        type: string
      priority:
        description: '"low", "medium", "high", "critical"'
        type: string
      project_id:
        type: string
      project_path:
        type: string
      requirements_spec:
        description: User stories + EARS acceptance criteria (markdown)
        type: string
      spec_approved_at:
        type: string
      spec_approved_by:
        description: Approval tracking
        type: string
      spec_revision_count:
        description: Number of spec revisions requested
        type: integer
      started_at:
        type: string
      status:
        description: Spec-driven workflow statuses - see constants below
        type: string
      technical_design:
        description: Design document (markdown)
        type: string
      type:
        description: '"feature", "bug", "refactor"'
        type: string
      updated_at:
        type: string
      workspace_config:
        items:
          type: integer
        type: array
      yolo_mode:
        description: Skip human review, auto-approve specs
        type: boolean
      zed_instance_id:
        description: Multi-session support
        type: string
    type: object
  types.SpecTaskActivityLogEntry:
    properties:
      activity_type:
        $ref: '#/definitions/types.SpecTaskActivityType'
      id:
        type: string
      message:
        type: string
      metadata:
        additionalProperties: true
        type: object
      spec_task_id:
        type: string
      timestamp:
        type: string
      work_session_id:
        type: string
    type: object
  types.SpecTaskActivityType:
    enum:
    - session_created
    - session_completed
    - session_spawned
    - task_completed
    - zed_connected
    - zed_disconnected
    - phase_transition
    type: string
    x-enum-varnames:
    - SpecTaskActivitySessionCreated
    - SpecTaskActivitySessionCompleted
    - SpecTaskActivitySessionSpawned
    - SpecTaskActivityTaskCompleted
    - SpecTaskActivityZedConnected
    - SpecTaskActivityZedDisconnected
    - SpecTaskActivityPhaseTransition
  types.SpecTaskDesignReview:
    properties:
      approved_at:
        type: string
      created_at:
        description: Timestamps
        type: string
      git_branch:
        type: string
      git_commit_hash:
        description: Git information
        type: string
      git_pushed_at:
        type: string
      id:
        type: string
      implementation_plan:
        type: string
      overall_comment:
        description: Review decision
        type: string
      rejected_at:
        type: string
      requirements_spec:
        description: Design document snapshots at time of review
        type: string
      reviewer_id:
        description: Review metadata
        type: string
      spec_task_id:
        type: string
      status:
        $ref: '#/definitions/types.SpecTaskDesignReviewStatus'
      technical_design:
        type: string
      updated_at:
        type: string
    type: object
  types.SpecTaskDesignReviewComment:
    properties:
      agent_response:
        description: Agent integration (NEW FIELDS)
        type: string
      agent_response_at:
        description: When agent responded
        type: string
      comment_text:
        description: The actual comment
        type: string
      comment_type:
        allOf:
        - $ref: '#/definitions/types.SpecTaskDesignReviewCommentType'
        description: Made optional - simplified to single type
      commented_by:
        description: Comment metadata
        type: string
      created_at:
        description: Timestamps
        type: string
      document_type:
        description: Location in document
        type: string
      end_offset:
        description: Character offset in document
        type: integer
      id:
        type: string
      interaction_id:
        description: Link to Helix interaction
        type: string
      line_number:
        description: Optional line number
        type: integer
      quoted_text:
        description: For inline comments - store the context around the comment
        type: string
      resolution_reason:
        description: '"manual", "auto_text_removed", "agent_updated"'
        type: string
      resolved:
        description: Status tracking
        type: boolean
      resolved_at:
        type: string
      resolved_by:
        type: string
      review_id:
        type: string
      section_path:
        description: e.g., "## Architecture/### Database Schema"
        type: string
      start_offset:
        description: Character offset in document
        type: integer
      updated_at:
        type: string
    type: object
  types.SpecTaskDesignReviewCommentCreateRequest:
    properties:
      comment_text:
        type: string
      comment_type:
        $ref: '#/definitions/types.SpecTaskDesignReviewCommentType'
      document_type:
        enum:
        - requirements
        - technical_design
        - implementation_plan
        type: string
      end_offset:
        type: integer
      line_number:
        type: integer
      quoted_text:
        type: string
      review_id:
        type: string
      section_path:
        type: string
      start_offset:
        type: integer
    required:
    - comment_text
    - document_type
    - review_id
    type: object
  types.SpecTaskDesignReviewCommentListResponse:
    properties:
      comments:
        items:
          $ref: '#/definitions/types.SpecTaskDesignReviewComment'
        type: array
      total:
        type: integer
    type: object
  types.SpecTaskDesignReviewCommentType:
    enum:
    - general
    - question
    - suggestion
    - critical
    - praise
    type: string
    x-enum-comments:
      SpecTaskDesignReviewCommentTypeCritical: Critical issue must be fixed
      SpecTaskDesignReviewCommentTypeGeneral: General comment
      SpecTaskDesignReviewCommentTypePraise: Positive feedback
      SpecTaskDesignReviewCommentTypeQuestion: Question needing clarification
      SpecTaskDesignReviewCommentTypeSuggestion: Suggested improvement
    x-enum-varnames:
    - SpecTaskDesignReviewCommentTypeGeneral
    - SpecTaskDesignReviewCommentTypeQuestion
    - SpecTaskDesignReviewCommentTypeSuggestion
    - SpecTaskDesignReviewCommentTypeCritical
    - SpecTaskDesignReviewCommentTypePraise
  types.SpecTaskDesignReviewDetailResponse:
    properties:
      comments:
        items:
          $ref: '#/definitions/types.SpecTaskDesignReviewComment'
        type: array
      review:
        $ref: '#/definitions/types.SpecTaskDesignReview'
      spec_task:
        $ref: '#/definitions/types.SpecTask'
    type: object
  types.SpecTaskDesignReviewListResponse:
    properties:
      reviews:
        items:
          $ref: '#/definitions/types.SpecTaskDesignReview'
        type: array
      total:
        type: integer
    type: object
  types.SpecTaskDesignReviewStatus:
    enum:
    - pending
    - in_review
    - changes_requested
    - approved
    - superseded
    type: string
    x-enum-comments:
      SpecTaskDesignReviewStatusApproved: Approved, ready for implementation
      SpecTaskDesignReviewStatusChangesRequested: Reviewer requested changes
      SpecTaskDesignReviewStatusInReview: Reviewer is actively reviewing
      SpecTaskDesignReviewStatusPending: Waiting for reviewer
      SpecTaskDesignReviewStatusSuperseded: Newer review exists (agent pushed updates)
    x-enum-varnames:
    - SpecTaskDesignReviewStatusPending
    - SpecTaskDesignReviewStatusInReview
    - SpecTaskDesignReviewStatusChangesRequested
    - SpecTaskDesignReviewStatusApproved
    - SpecTaskDesignReviewStatusSuperseded
  types.SpecTaskDesignReviewSubmitRequest:
    properties:
      decision:
        description: '"approve" or "request_changes"'
        enum:
        - approve
        - request_changes
        type: string
      overall_comment:
        type: string
      review_id:
        type: string
    required:
    - decision
    - review_id
    type: object
  types.SpecTaskImplementationSessionsCreateRequest:
    properties:
      auto_create_sessions:
        default: true
        type: boolean
      project_path:
        type: string
      spec_task_id:
        type: string
      workspace_config:
        additionalProperties: true
        type: object
    required:
    - spec_task_id
    type: object
  types.SpecTaskImplementationStartResponse:
    properties:
      agent_instructions:
        type: string
      base_branch:
        type: string
      branch_name:
        type: string
      created_at:
        type: string
      local_path:
        type: string
      pr_template_url:
        type: string
      repository_id:
        type: string
      repository_name:
        type: string
      status:
        type: string
    type: object
  types.SpecTaskImplementationStatus:
    enum:
    - pending
    - assigned
    - in_progress
    - completed
    - blocked
    type: string
    x-enum-varnames:
    - SpecTaskImplementationStatusPending
    - SpecTaskImplementationStatusAssigned
    - SpecTaskImplementationStatusInProgress
    - SpecTaskImplementationStatusCompleted
    - SpecTaskImplementationStatusBlocked
  types.SpecTaskImplementationTask:
    properties:
      acceptance_criteria:
        type: string
      assigned_work_session:
        $ref: '#/definitions/types.SpecTaskWorkSession'
      assigned_work_session_id:
        type: string
      completed_at:
        type: string
      created_at:
        type: string
      dependencies:
        description: Array of other task indices
        items:
          type: integer
        type: array
      description:
        type: string
      estimated_effort:
        description: '''small'', ''medium'', ''large'''
        type: string
      id:
        type: string
      index:
        description: Order within the plan
        type: integer
      priority:
        type: integer
      spec_task:
        allOf:
        - $ref: '#/definitions/types.SpecTask'
        description: Relationships
      spec_task_id:
        type: string
      status:
        allOf:
        - $ref: '#/definitions/types.SpecTaskImplementationStatus'
        description: Implementation tracking
      title:
        description: Task details
        type: string
    type: object
  types.SpecTaskImplementationTaskListResponse:
    properties:
      implementation_tasks:
        items:
          $ref: '#/definitions/types.SpecTaskImplementationTask'
        type: array
      total:
        type: integer
    type: object
  types.SpecTaskMultiSessionOverviewResponse:
    properties:
      active_sessions:
        type: integer
      completed_sessions:
        type: integer
      implementation_tasks:
        items:
          $ref: '#/definitions/types.SpecTaskImplementationTask'
        type: array
      last_activity:
        type: string
      spec_task:
        $ref: '#/definitions/types.SpecTask'
      work_session_count:
        type: integer
      work_sessions:
        items:
          $ref: '#/definitions/types.SpecTaskWorkSession'
        type: array
      zed_instance_id:
        type: string
      zed_thread_count:
        type: integer
    type: object
  types.SpecTaskPhase:
    enum:
    - planning
    - implementation
    - validation
    type: string
    x-enum-varnames:
    - SpecTaskPhasePlanning
    - SpecTaskPhaseImplementation
    - SpecTaskPhaseValidation
  types.SpecTaskProgressResponse:
    properties:
      active_work_sessions:
        items:
          $ref: '#/definitions/types.SpecTaskWorkSession'
        type: array
      implementation_progress:
        additionalProperties:
          type: number
        description: Task index -> progress
        type: object
      overall_progress:
        description: 0.0 to 1.0
        type: number
      phase_progress:
        additionalProperties:
          type: number
        type: object
      recent_activity:
        items:
          $ref: '#/definitions/types.SpecTaskActivityLogEntry'
        type: array
      spec_task:
        $ref: '#/definitions/types.SpecTask'
    type: object
  types.SpecTaskUpdateRequest:
    properties:
      description:
        type: string
      name:
        type: string
      priority:
        type: string
      status:
        type: string
      yolo_mode:
        description: Pointer to allow explicit false
        type: boolean
    type: object
  types.SpecTaskWorkSession:
    properties:
      agent_config:
        description: Configuration
        items:
          type: integer
        type: array
      completed_at:
        type: string
      created_at:
        description: State tracking
        type: string
      description:
        type: string
      environment_config:
        items:
          type: integer
        type: array
      helix_session_id:
        description: 1:1 mapping
        type: string
      id:
        type: string
      implementation_task_description:
        type: string
      implementation_task_index:
        type: integer
      implementation_task_title:
        description: Implementation context (parsed from ImplementationPlan)
        type: string
      name:
        description: Work session details
        type: string
      parent_work_session_id:
        description: Relationships for spawning/branching
        type: string
      phase:
        $ref: '#/definitions/types.SpecTaskPhase'
      spawned_by_session_id:
        type: string
      spec_task_id:
        type: string
      started_at:
        type: string
      status:
        $ref: '#/definitions/types.SpecTaskWorkSessionStatus'
      updated_at:
        type: string
    type: object
  types.SpecTaskWorkSessionDetailResponse:
    properties:
      child_work_sessions:
        items:
          $ref: '#/definitions/types.SpecTaskWorkSession'
        type: array
      helix_session:
        $ref: '#/definitions/types.Session'
      implementation_task:
        $ref: '#/definitions/types.SpecTaskImplementationTask'
      spec_task:
        $ref: '#/definitions/types.SpecTask'
      work_session:
        $ref: '#/definitions/types.SpecTaskWorkSession'
      zed_thread:
        $ref: '#/definitions/types.SpecTaskZedThread'
    type: object
  types.SpecTaskWorkSessionListResponse:
    properties:
      total:
        type: integer
      work_sessions:
        items:
          $ref: '#/definitions/types.SpecTaskWorkSession'
        type: array
    type: object
  types.SpecTaskWorkSessionSpawnRequest:
    properties:
      agent_config:
        additionalProperties: true
        type: object
      description:
        type: string
      environment_config:
        additionalProperties: true
        type: object
      name:
        maxLength: 255
        type: string
      parent_work_session_id:
        type: string
    required:
    - name
    - parent_work_session_id
    type: object
  types.SpecTaskWorkSessionStatus:
    enum:
    - pending
    - active
    - completed
    - failed
    - cancelled
    - blocked
    type: string
    x-enum-varnames:
    - SpecTaskWorkSessionStatusPending
    - SpecTaskWorkSessionStatusActive
    - SpecTaskWorkSessionStatusCompleted
    - SpecTaskWorkSessionStatusFailed
    - SpecTaskWorkSessionStatusCancelled
    - SpecTaskWorkSessionStatusBlocked
  types.SpecTaskWorkSessionUpdateRequest:
    properties:
      config:
        additionalProperties: true
        type: object
      description:
        type: string
      name:
        maxLength: 255
        type: string
      status:
        allOf:
        - $ref: '#/definitions/types.SpecTaskWorkSessionStatus'
        enum:
        - pending
        - active
        - completed
        - failed
        - cancelled
        - blocked
    type: object
  types.SpecTaskZedStatus:
    enum:
    - pending
    - active
    - disconnected
    - completed
    - failed
    type: string
    x-enum-varnames:
    - SpecTaskZedStatusPending
    - SpecTaskZedStatusActive
    - SpecTaskZedStatusDisconnected
    - SpecTaskZedStatusCompleted
    - SpecTaskZedStatusFailed
  types.SpecTaskZedThread:
    properties:
      created_at:
        type: string
      id:
        type: string
      last_activity_at:
        type: string
      spec_task_id:
        type: string
      status:
        $ref: '#/definitions/types.SpecTaskZedStatus'
      thread_config:
        description: Thread-specific configuration
        items:
          type: integer
        type: array
      updated_at:
        type: string
      work_session:
        allOf:
        - $ref: '#/definitions/types.SpecTaskWorkSession'
        description: |-
          Relationships (loaded via joins, not stored in database)
          NOTE: We store IDs, not nested objects, to avoid circular references
          Use GORM preloading: db.Preload("WorkSession").Find(&zedThread)
      work_session_id:
        description: 1:1 mapping
        type: string
      zed_thread_id:
        type: string
    type: object
  types.SpecTaskZedThreadCreateRequest:
    properties:
      thread_config:
        additionalProperties: true
        type: object
      work_session_id:
        type: string
    required:
    - work_session_id
    type: object
  types.SpecTaskZedThreadListResponse:
    properties:
      total:
        type: integer
      zed_threads:
        items:
          $ref: '#/definitions/types.SpecTaskZedThread'
        type: array
    type: object
  types.SpecTaskZedThreadUpdateRequest:
    properties:
      status:
        allOf:
        - $ref: '#/definitions/types.SpecTaskZedStatus'
        enum:
        - pending
        - active
        - disconnected
        - completed
        - failed
      thread_config:
        additionalProperties: true
        type: object
    type: object
  types.StepInfo:
    properties:
      app_id:
        type: string
      created:
        type: string
      details:
        allOf:
        - $ref: '#/definitions/types.StepInfoDetails'
        description: That were used to call the tool
      duration_ms:
        description: How long the step took in milliseconds (useful for API calls,
          database queries, etc.)
        type: integer
      error:
        type: string
      icon:
        description: Either Material UI icon, emoji or SVG. Leave empty for default
        type: string
      id:
        type: string
      interaction_id:
        type: string
      message:
        type: string
      name:
        type: string
      session_id:
        type: string
      type:
        type: string
      updated:
        type: string
    type: object
  types.StepInfoDetails:
    properties:
      arguments:
        additionalProperties: true
        type: object
    type: object
  types.SystemSettingsRequest:
    properties:
      huggingface_token:
        type: string
    type: object
  types.SystemSettingsResponse:
    properties:
      created:
        type: string
      huggingface_token_set:
        description: Sensitive fields are masked
        type: boolean
      huggingface_token_source:
        description: '"database", "environment", or "none"'
        type: string
      id:
        type: string
      updated:
        type: string
    type: object
  types.Team:
    properties:
      created_at:
        type: string
      deleted_at:
        $ref: '#/definitions/gorm.DeletedAt'
      id:
        type: string
      memberships:
        description: Memberships in the team
        items:
          $ref: '#/definitions/types.TeamMembership'
        type: array
      name:
        type: string
      organization_id:
        type: string
      updated_at:
        type: string
    type: object
  types.TeamMembership:
    properties:
      created_at:
        type: string
      organization_id:
        type: string
      team:
        $ref: '#/definitions/types.Team'
      team_id:
        type: string
      updated_at:
        type: string
      user:
        allOf:
        - $ref: '#/definitions/types.User'
        description: extra data fields (optional)
      user_id:
        description: composite key
        type: string
    type: object
  types.TestStep:
    properties:
      expected_output:
        type: string
      prompt:
        type: string
    type: object
  types.TextSplitterType:
    enum:
    - markdown
    - text
    type: string
    x-enum-varnames:
    - TextSplitterTypeMarkdown
    - TextSplitterTypeText
  types.TokenType:
    enum:
    - ""
    - runner
    - keycloak
    - oidc
    - api_key
    - socket
    type: string
    x-enum-varnames:
    - TokenTypeNone
    - TokenTypeRunner
    - TokenTypeKeycloak
    - TokenTypeOIDC
    - TokenTypeAPIKey
    - TokenTypeSocket
  types.Tool:
    properties:
      config:
        $ref: '#/definitions/types.ToolConfig'
      description:
        type: string
      global:
        type: boolean
      id:
        type: string
      name:
        type: string
      system_prompt:
        description: E.g. As a restaurant expert, you provide personalized restaurant
          recommendations
        type: string
      tool_type:
        $ref: '#/definitions/types.ToolType'
    type: object
  types.ToolAPIAction:
    properties:
      description:
        type: string
      method:
        type: string
      name:
        type: string
      path:
        type: string
    type: object
  types.ToolAPIConfig:
    properties:
      actions:
        description: Read-only, parsed from schema on creation
        items:
          $ref: '#/definitions/types.ToolAPIAction'
        type: array
      headers:
        additionalProperties:
          type: string
        description: Headers (authentication, etc)
        type: object
      model:
        type: string
      oauth_provider:
        description: OAuth configuration
        type: string
      oauth_scopes:
        description: Required OAuth scopes for this API
        items:
          type: string
        type: array
      path_params:
        additionalProperties:
          type: string
        description: Path parameters that will be substituted in URLs
        type: object
      query:
        additionalProperties:
          type: string
        description: Query parameters that will be always set
        type: object
      request_prep_template:
        description: Template for request preparation, leave empty for default
        type: string
      response_error_template:
        description: Template for error response, leave empty for default
        type: string
      response_success_template:
        description: Template for successful response, leave empty for default
        type: string
      schema:
        type: string
      skip_unknown_keys:
        description: |-
          if true, unknown keys in the response body will be removed before
          returning to the agent for interpretation
        type: boolean
      system_prompt:
        description: System prompt to guide the AI when using this API
        type: string
      transform_output:
        description: |-
          Transform JSON into readable text to reduce the
          size of the response body
        type: boolean
      url:
        description: Server override
        type: string
    type: object
  types.ToolAzureDevOpsConfig:
    properties:
      enabled:
        type: boolean
      organization_url:
        type: string
      personal_access_token:
        type: string
    type: object
  types.ToolBrowserConfig:
    properties:
      cache:
        description: If true, the browser will cache the results of the tool call
        type: boolean
      enabled:
        type: boolean
      markdown_post_processing:
        description: If true, the browser will return the HTML as markdown
        type: boolean
      no_browser:
        description: If true, the browser will not be used to open URLs, it will be
          a simple GET request
        type: boolean
      process_output:
        description: If true, the browser will process the output of the tool call
          before returning it to the top loop. Useful for skills that return structured
          data such as Browser,
        type: boolean
    type: object
  types.ToolCalculatorConfig:
    properties:
      enabled:
        type: boolean
    type: object
  types.ToolConfig:
    properties:
      api:
        $ref: '#/definitions/types.ToolAPIConfig'
      azure_devops:
        $ref: '#/definitions/types.ToolAzureDevOpsConfig'
      browser:
        $ref: '#/definitions/types.ToolBrowserConfig'
      calculator:
        $ref: '#/definitions/types.ToolCalculatorConfig'
      email:
        $ref: '#/definitions/types.ToolEmailConfig'
      mcp:
        $ref: '#/definitions/types.ToolMCPClientConfig'
      web_search:
        $ref: '#/definitions/types.ToolWebSearchConfig'
      zapier:
        $ref: '#/definitions/types.ToolZapierConfig'
    type: object
  types.ToolEmailConfig:
    properties:
      enabled:
        type: boolean
      template_example:
        type: string
    type: object
  types.ToolMCPClientConfig:
    properties:
      description:
        type: string
      enabled:
        type: boolean
      headers:
        additionalProperties:
          type: string
        type: object
      name:
        type: string
      oauth_provider:
        type: string
      oauth_scopes:
        description: Required OAuth scopes for this API
        items:
          type: string
        type: array
      tools:
        items:
          $ref: '#/definitions/mcp.Tool'
        type: array
      url:
        type: string
    type: object
  types.ToolType:
    enum:
    - api
    - browser
    - zapier
    - calculator
    - email
    - web_search
    - azure_devops
    - mcp
    type: string
    x-enum-varnames:
    - ToolTypeAPI
    - ToolTypeBrowser
    - ToolTypeZapier
    - ToolTypeCalculator
    - ToolTypeEmail
    - ToolTypeWebSearch
    - ToolTypeAzureDevOps
    - ToolTypeMCP
  types.ToolWebSearchConfig:
    properties:
      enabled:
        type: boolean
      max_results:
        type: integer
    type: object
  types.ToolZapierConfig:
    properties:
      api_key:
        type: string
      max_iterations:
        type: integer
      model:
        type: string
    type: object
  types.TreeEntry:
    properties:
      is_dir:
        type: boolean
      name:
        type: string
      path:
        type: string
      size:
        type: integer
    type: object
  types.Trigger:
    properties:
      agent_work_queue:
        $ref: '#/definitions/types.AgentWorkQueueTrigger'
      azure_devops:
        $ref: '#/definitions/types.AzureDevOpsTrigger'
      crisp:
        $ref: '#/definitions/types.CrispTrigger'
      cron:
        $ref: '#/definitions/types.CronTrigger'
      discord:
        $ref: '#/definitions/types.DiscordTrigger'
      slack:
        $ref: '#/definitions/types.SlackTrigger'
    type: object
  types.TriggerConfiguration:
    properties:
      app_id:
        description: App ID
        type: string
      archived:
        type: boolean
      created:
        type: string
      enabled:
        type: boolean
      id:
        type: string
      name:
        description: Name of the trigger configuration
        type: string
      ok:
        type: boolean
      organization_id:
        description: Organization ID
        type: string
      owner:
        description: User ID
        type: string
      owner_type:
        allOf:
        - $ref: '#/definitions/types.OwnerType'
        description: User or Organization
      status:
        type: string
      trigger:
        $ref: '#/definitions/types.Trigger'
      trigger_type:
        $ref: '#/definitions/types.TriggerType'
      updated:
        type: string
      webhook_url:
        description: Webhook URL for the trigger configuration, applicable to webhook
          type triggers like Azure DevOps, GitHub, etc.
        type: string
    type: object
  types.TriggerExecuteResponse:
    properties:
      content:
        type: string
      session_id:
        type: string
    type: object
  types.TriggerExecution:
    properties:
      created:
        type: string
      duration_ms:
        type: integer
      error:
        type: string
      id:
        type: string
      name:
        description: Will most likely match session name, based on the trigger name
          at the time of execution
        type: string
      output:
        type: string
      session_id:
        type: string
      status:
        $ref: '#/definitions/types.TriggerExecutionStatus'
      trigger_configuration_id:
        type: string
      updated:
        type: string
    type: object
  types.TriggerExecutionStatus:
    enum:
    - pending
    - running
    - success
    - error
    type: string
    x-enum-varnames:
    - TriggerExecutionStatusPending
    - TriggerExecutionStatusRunning
    - TriggerExecutionStatusSuccess
    - TriggerExecutionStatusError
  types.TriggerStatus:
    properties:
      message:
        type: string
      ok:
        type: boolean
      type:
        $ref: '#/definitions/types.TriggerType'
    type: object
  types.TriggerType:
    enum:
    - agent_work_queue
    - slack
    - crisp
    - azure_devops
    - cron
    type: string
    x-enum-varnames:
    - TriggerTypeAgentWorkQueue
    - TriggerTypeSlack
    - TriggerTypeCrisp
    - TriggerTypeAzureDevOps
    - TriggerTypeCron
<<<<<<< HEAD
  types.UpdateGitRepositoryFileContentsRequest:
    properties:
      author:
        description: Author name
        type: string
      branch:
        description: Branch name
        type: string
      content:
        description: Base64 encoded content
        type: string
      email:
        description: Author email
        type: string
      message:
        description: Commit message
        type: string
      path:
        description: File path
        type: string
    type: object
=======
>>>>>>> ce345412
  types.UpdateOrganizationMemberRequest:
    properties:
      role:
        $ref: '#/definitions/types.OrganizationRole'
    type: object
  types.UpdateProviderEndpoint:
    properties:
      api_key:
        type: string
      api_key_file:
        description: Must be mounted to the container
        type: string
      base_url:
        type: string
      description:
        type: string
      endpoint_type:
        allOf:
        - $ref: '#/definitions/types.ProviderEndpointType'
        description: 'global, user (TODO: orgs, teams)'
      headers:
        additionalProperties:
          type: string
        description: Custom headers for the endpoint
        type: object
      models:
        items:
          type: string
        type: array
    type: object
  types.UpdateTeamRequest:
    properties:
      name:
        type: string
    type: object
  types.Usage:
    properties:
      completion_tokens:
        type: integer
      duration_ms:
        description: How long the request took in milliseconds
        type: integer
      prompt_tokens:
        type: integer
      total_tokens:
        type: integer
    type: object
  types.User:
    properties:
      admin:
        description: if the ID of the user is contained in the env setting
        type: boolean
      app_id:
        description: if the token is associated with an app
        type: string
      auth_provider:
        $ref: '#/definitions/types.AuthProvider'
      created_at:
        type: string
      deactivated:
        type: boolean
      deleted_at:
        $ref: '#/definitions/gorm.DeletedAt'
      email:
        type: string
      full_name:
        type: string
      id:
        type: string
      must_change_password:
        description: if the user must change their password
        type: boolean
      password_hash:
        description: bcrypt hash of the password
        items:
          type: integer
        type: array
      sb:
        type: boolean
      token:
        description: the actual token used and its type
        type: string
      token_type:
        allOf:
        - $ref: '#/definitions/types.TokenType'
        description: none, runner. keycloak, api_key
      type:
        allOf:
        - $ref: '#/definitions/types.OwnerType'
        description: |-
          these are set by the keycloak user based on the token
          if it's an app token - the keycloak user is loaded from the owner of the app
          if it's a runner token - these values will be empty
      updated_at:
        type: string
      username:
        type: string
    type: object
  types.UserAppAccessResponse:
    properties:
      can_read:
        type: boolean
      can_write:
        type: boolean
      is_admin:
        type: boolean
    type: object
  types.UserResponse:
    properties:
      email:
        type: string
      id:
        type: string
      name:
        type: string
      token:
        type: string
    type: object
  types.UserSearchResponse:
    properties:
      limit:
        type: integer
      offset:
        type: integer
      total_count:
        type: integer
      users:
        items:
          $ref: '#/definitions/types.User'
        type: array
    type: object
  types.UserTokenUsageResponse:
    properties:
      is_pro_tier:
        type: boolean
      monthly_limit:
        type: integer
      monthly_usage:
        type: integer
      quotas_enabled:
        type: boolean
      usage_percentage:
        type: number
    type: object
  types.UsersAggregatedUsageMetric:
    properties:
      metrics:
        items:
          $ref: '#/definitions/types.AggregatedUsageMetric'
        type: array
      user:
        $ref: '#/definitions/types.User'
    type: object
  types.Wallet:
    properties:
      balance:
        type: number
      created_at:
        type: string
      id:
        type: string
      org_id:
        description: If belongs to an organization
        type: string
      stripe_customer_id:
        type: string
      stripe_subscription_id:
        type: string
      subscription_created:
        type: integer
      subscription_current_period_end:
        type: integer
      subscription_current_period_start:
        type: integer
      subscription_status:
        $ref: '#/definitions/stripe.SubscriptionStatus'
      updated_at:
        type: string
      user_id:
        type: string
    type: object
  types.WebhookWorkConfig:
    properties:
      enabled:
        type: boolean
      headers:
        additionalProperties:
          type: string
        type: object
      json_path:
        description: JSONPath to extract work description
        type: string
      secret:
        type: string
    type: object
  types.WebsiteCrawler:
    properties:
      enabled:
        type: boolean
      firecrawl:
        $ref: '#/definitions/types.Firecrawl'
      ignore_robots_txt:
        type: boolean
      max_depth:
        description: Limit crawl depth to avoid infinite crawling
        type: integer
      readability:
        description: Apply readability middleware to the HTML content
        type: boolean
      user_agent:
        type: string
    type: object
  types.WorkloadSummary:
    properties:
      created:
        type: string
      id:
        type: string
      lora_dir:
        type: string
      mode:
        type: string
      model_name:
        type: string
      runtime:
        type: string
      summary:
        type: string
      updated:
        type: string
    type: object
  types.ZedConfigResponse:
    properties:
      agent:
        additionalProperties: true
        type: object
      assistant:
        additionalProperties: true
        type: object
      context_servers:
        additionalProperties: true
        type: object
      external_sync:
        additionalProperties: true
        type: object
      language_models:
        additionalProperties: true
        type: object
      theme:
        type: string
      version:
        description: Unix timestamp of app config update
        type: integer
    type: object
  types.ZedInstanceEvent:
    properties:
      data:
        additionalProperties: true
        type: object
      event_type:
        type: string
      instance_id:
        type: string
      spec_task_id:
        type: string
      thread_id:
        type: string
      timestamp:
        type: string
    type: object
  types.ZedInstanceStatus:
    properties:
      active_threads:
        type: integer
      last_activity:
        type: string
      project_path:
        type: string
      spec_task_id:
        type: string
      status:
        type: string
      thread_count:
        type: integer
      zed_instance_id:
        type: string
    type: object
  wolf.SystemHealthResponse:
    properties:
      overall_status:
        type: string
      process_uptime_seconds:
        type: integer
      stuck_thread_count:
        type: integer
      success:
        type: boolean
      threads:
        items:
          $ref: '#/definitions/wolf.ThreadHealthInfo'
        type: array
      total_thread_count:
        type: integer
    type: object
  wolf.ThreadHealthInfo:
    properties:
      current_request_path:
        type: string
      details:
        type: string
      has_active_request:
        type: boolean
      heartbeat_count:
        type: integer
      is_stuck:
        type: boolean
      name:
        type: string
      request_duration_seconds:
        type: integer
      seconds_alive:
        type: integer
      seconds_since_heartbeat:
        type: integer
      stack_trace:
        type: string
      tid:
        type: integer
    type: object
host: app.helix.ml
info:
  contact:
    email: info@helix.ml
    name: Helix support
    url: https://app.helix.ml/
  description: This is the HelixML API.
  title: HelixML API reference
  version: "0.1"
  x-logo:
    altText: Helix logo
    url: https://avatars.githubusercontent.com/u/149581110?s=200&v=4
paths:
  /api/v1/admin/agent-sandboxes/debug:
    get:
      consumes:
      - application/json
      description: Retrieves combined debug data from Wolf (memory, lobbies, sessions)
        for the Agent Sandboxes dashboard
      produces:
      - application/json
      responses:
        "200":
          description: OK
          schema:
            $ref: '#/definitions/server.AgentSandboxesDebugResponse'
        "401":
          description: Unauthorized
          schema:
            $ref: '#/definitions/system.HTTPError'
        "500":
          description: Internal Server Error
          schema:
            $ref: '#/definitions/system.HTTPError'
      security:
      - ApiKeyAuth: []
      summary: Get Wolf debugging data
      tags:
      - Admin
  /api/v1/admin/agent-sandboxes/events:
    get:
      consumes:
      - application/json
      description: Proxies Server-Sent Events from Wolf for real-time monitoring
      produces:
      - text/event-stream
      responses:
        "200":
          description: 'event: message'
          schema:
            type: string
        "401":
          description: Unauthorized
          schema:
            $ref: '#/definitions/system.HTTPError'
        "500":
          description: Internal Server Error
          schema:
            $ref: '#/definitions/system.HTTPError'
      security:
      - ApiKeyAuth: []
      summary: Get Wolf real-time events (SSE)
      tags:
      - Admin
  /api/v1/admin/wolf/lobbies/{lobbyId}:
    delete:
      description: Stop a Wolf lobby (terminates container and releases GPU resources)
      parameters:
      - description: Lobby ID
        in: path
        name: lobbyId
        required: true
        type: string
      responses:
        "200":
          description: OK
        "401":
          description: Unauthorized
          schema:
            $ref: '#/definitions/system.HTTPError'
        "404":
          description: Not Found
          schema:
            $ref: '#/definitions/system.HTTPError'
        "500":
          description: Internal Server Error
          schema:
            $ref: '#/definitions/system.HTTPError'
      security:
      - ApiKeyAuth: []
      summary: Stop Wolf lobby
      tags:
      - Admin
  /api/v1/admin/wolf/sessions/{sessionId}:
    delete:
      description: Stop a Wolf-UI streaming session (releases GPU memory)
      parameters:
      - description: Session ID (client_id from Wolf)
        in: path
        name: sessionId
        required: true
        type: string
      responses:
        "200":
          description: OK
        "401":
          description: Unauthorized
          schema:
            $ref: '#/definitions/system.HTTPError'
        "404":
          description: Not Found
          schema:
            $ref: '#/definitions/system.HTTPError'
        "500":
          description: Internal Server Error
          schema:
            $ref: '#/definitions/system.HTTPError'
      security:
      - ApiKeyAuth: []
      summary: Stop Wolf streaming session
      tags:
      - Admin
  /api/v1/agents/fleet:
    get:
      description: Get agent fleet data including active sessions, work queue, and
        help requests without dashboard data
      responses:
        "200":
          description: OK
          schema:
            $ref: '#/definitions/types.AgentFleetSummary'
      security:
      - BearerAuth: []
      summary: Get agent fleet data
      tags:
      - agents
  /api/v1/agents/fleet/live-progress:
    get:
      description: Get real-time progress of all agents working on SpecTasks
      produces:
      - application/json
      responses:
        "200":
          description: OK
          schema:
            $ref: '#/definitions/server.LiveAgentFleetProgressResponse'
        "500":
          description: Internal Server Error
          schema:
            $ref: '#/definitions/system.HTTPError'
      security:
      - ApiKeyAuth: []
      summary: Get live agent fleet progress
      tags:
      - SpecTasks
  /api/v1/agents/help-requests:
    get:
      description: List help requests from agents needing human assistance
      parameters:
      - default: 0
        description: Page number
        in: query
        name: page
        type: integer
      - default: 20
        description: Page size
        in: query
        name: page_size
        type: integer
      - description: Help request status filter
        in: query
        name: status
        type: string
      - description: Urgency level filter
        in: query
        name: urgency
        type: string
      responses:
        "200":
          description: OK
          schema:
            $ref: '#/definitions/types.HelpRequestsListResponse'
      security:
      - BearerAuth: []
      summary: List help requests
      tags:
      - agents
  /api/v1/agents/help-requests/{request_id}/resolve:
    post:
      description: Provide resolution for a help request from an agent
      parameters:
      - description: Help request ID
        in: path
        name: request_id
        required: true
        type: string
      - description: Resolution details
        in: body
        name: request
        required: true
        schema:
          additionalProperties:
            type: string
          type: object
      responses:
        "200":
          description: OK
          schema:
            $ref: '#/definitions/types.HelpRequest'
      security:
      - BearerAuth: []
      summary: Resolve a help request
      tags:
      - agents
  /api/v1/agents/sessions:
    get:
      description: List agent sessions with filtering and pagination
      parameters:
      - default: 0
        description: Page number
        in: query
        name: page
        type: integer
      - default: 20
        description: Page size
        in: query
        name: page_size
        type: integer
      - description: Session status filter
        in: query
        name: status
        type: string
      - description: Agent type filter
        in: query
        name: agent_type
        type: string
      - default: false
        description: Show only active sessions
        in: query
        name: active_only
        type: boolean
      responses:
        "200":
          description: OK
          schema:
            $ref: '#/definitions/types.AgentSessionsResponse'
      security:
      - BearerAuth: []
      summary: List agent sessions
      tags:
      - agents
  /api/v1/agents/stats:
    get:
      description: Get statistics about the agent work queue
      responses:
        "200":
          description: OK
          schema:
            $ref: '#/definitions/types.AgentWorkQueueStats'
      security:
      - BearerAuth: []
      summary: Get work queue statistics
      tags:
      - agents
  /api/v1/agents/work:
    get:
      description: List work items in the agent queue with filtering and pagination
      parameters:
      - default: 0
        description: Page number
        in: query
        name: page
        type: integer
      - default: 20
        description: Page size
        in: query
        name: page_size
        type: integer
      - description: Work item status filter
        in: query
        name: status
        type: string
      - description: Agent type filter
        in: query
        name: agent_type
        type: string
      - description: Work item source filter
        in: query
        name: source
        type: string
      responses:
        "200":
          description: OK
          schema:
            $ref: '#/definitions/types.AgentWorkItemsResponse'
      security:
      - BearerAuth: []
      summary: List agent work items
      tags:
      - agents
    post:
      description: Create a new work item in the agent queue
      parameters:
      - description: Work item details
        in: body
        name: request
        required: true
        schema:
          $ref: '#/definitions/types.AgentWorkItemCreateRequest'
      responses:
        "201":
          description: Created
          schema:
            $ref: '#/definitions/types.AgentWorkItem'
      security:
      - BearerAuth: []
      summary: Create a new agent work item
      tags:
      - agents
  /api/v1/agents/work/{work_item_id}:
    get:
      description: Get details of a specific work item
      parameters:
      - description: Work item ID
        in: path
        name: work_item_id
        required: true
        type: string
      responses:
        "200":
          description: OK
          schema:
            $ref: '#/definitions/types.AgentWorkItem'
      security:
      - BearerAuth: []
      summary: Get an agent work item
      tags:
      - agents
    put:
      description: Update details of a specific work item
      parameters:
      - description: Work item ID
        in: path
        name: work_item_id
        required: true
        type: string
      - description: Update details
        in: body
        name: request
        required: true
        schema:
          $ref: '#/definitions/types.AgentWorkItemUpdateRequest'
      responses:
        "200":
          description: OK
          schema:
            $ref: '#/definitions/types.AgentWorkItem'
      security:
      - BearerAuth: []
      summary: Update an agent work item
      tags:
      - agents
  /api/v1/api_keys:
    delete:
      description: Delete an API key
      parameters:
      - description: API key to delete
        in: query
        name: key
        required: true
        type: string
      responses:
        "200":
          description: API key
          schema:
            type: string
      summary: Delete an API key
      tags:
      - api-keys
    get:
      description: Get API keys
      parameters:
      - description: Filter by types (comma-separated list)
        in: query
        name: types
        type: string
      - description: Filter by app ID
        in: query
        name: app_id
        type: string
      responses:
        "200":
          description: OK
          schema:
            items:
              $ref: '#/definitions/types.ApiKey'
            type: array
      security:
      - BearerAuth: []
      summary: Get API keys
      tags:
      - api-keys
    post:
      description: Create a new API key
      parameters:
      - description: Request body with name and type
        in: body
        name: request
        required: true
        schema:
          additionalProperties: true
          type: object
      responses:
        "200":
          description: API key
          schema:
            type: string
      summary: Create a new API key
      tags:
      - api-keys
  /api/v1/apps:
    get:
      description: List apps for the user. Apps are pre-configured to spawn sessions
        with specific tools and config.
      parameters:
      - description: Organization ID
        in: query
        name: organization_id
        type: string
      responses:
        "200":
          description: OK
          schema:
            items:
              $ref: '#/definitions/types.App'
            type: array
      security:
      - BearerAuth: []
      summary: List apps
      tags:
      - apps
    post:
      parameters:
      - description: Request body with app configuration. Can be legacy App format
          or structured format with organization_id, global, and yaml_config fields.
        in: body
        name: request
        required: true
        schema:
          $ref: '#/definitions/types.App'
      responses:
        "200":
          description: OK
          schema:
            $ref: '#/definitions/server.AppCreateResponse'
      security:
      - BearerAuth: []
  /api/v1/apps/{app_id}/triggers:
    get:
      description: List triggers for the app
      parameters:
      - description: App ID
        in: path
        name: app_id
        required: true
        type: string
      responses:
        "200":
          description: OK
          schema:
            items:
              $ref: '#/definitions/types.TriggerConfiguration'
            type: array
      security:
      - BearerAuth: []
      summary: List app triggers
      tags:
      - apps
  /api/v1/apps/{id}:
    delete:
      parameters:
      - description: App ID
        in: path
        name: id
        required: true
        type: string
      responses:
        "200":
          description: OK
      security:
      - BearerAuth: []
    get:
      parameters:
      - description: App ID
        in: path
        name: id
        required: true
        type: string
      responses:
        "200":
          description: OK
          schema:
            $ref: '#/definitions/types.App'
      security:
      - BearerAuth: []
    put:
      parameters:
      - description: Request body with app configuration.
        in: body
        name: request
        required: true
        schema:
          $ref: '#/definitions/types.App'
      - description: Tool ID
        in: path
        name: id
        required: true
        type: string
      responses:
        "200":
          description: OK
          schema:
            $ref: '#/definitions/types.App'
      security:
      - BearerAuth: []
  /api/v1/apps/{id}/access-grants:
    get:
      description: List access grants for an app (organization owners and members
        can list access grants)
      responses:
        "200":
          description: OK
          schema:
            items:
              $ref: '#/definitions/types.AccessGrant'
            type: array
      security:
      - BearerAuth: []
      summary: List app access grants
      tags:
      - apps
    post:
      description: Grant access to an agent to a team or organization member (organization
        owners can grant access to teams and organization members)
      parameters:
      - description: Request body with team or organization member ID and role
        in: body
        name: request
        required: true
        schema:
          $ref: '#/definitions/types.CreateAccessGrantRequest'
      responses:
        "200":
          description: OK
          schema:
            $ref: '#/definitions/types.AccessGrant'
      security:
      - BearerAuth: []
      summary: Grant access to an agent to a team or organization member
      tags:
      - apps
  /api/v1/apps/{id}/api-actions:
    post:
      consumes:
      - application/json
      description: Runs an API action for an app
      parameters:
      - description: Request
        in: body
        name: request
        required: true
        schema:
          $ref: '#/definitions/types.RunAPIActionRequest'
      produces:
      - application/json
      responses:
        "200":
          description: OK
          schema:
            $ref: '#/definitions/types.RunAPIActionResponse'
        "400":
          description: Bad Request
          schema:
            $ref: '#/definitions/system.HTTPError'
        "404":
          description: Not Found
          schema:
            $ref: '#/definitions/system.HTTPError'
        "500":
          description: Internal Server Error
          schema:
            $ref: '#/definitions/system.HTTPError'
      security:
      - BearerAuth: []
      summary: Run an API action
  /api/v1/apps/{id}/avatar:
    delete:
      description: Delete the app's avatar image
      parameters:
      - description: App ID
        in: path
        name: id
        required: true
        type: string
      produces:
      - application/json
      responses:
        "200":
          description: OK
        "403":
          description: Forbidden
          schema:
            $ref: '#/definitions/system.HTTPError'
        "404":
          description: Not Found
          schema:
            $ref: '#/definitions/system.HTTPError'
        "500":
          description: Internal Server Error
          schema:
            $ref: '#/definitions/system.HTTPError'
      security:
      - BearerAuth: []
      summary: Delete app avatar
      tags:
      - apps
    get:
      description: Get the app's avatar image
      parameters:
      - description: App ID
        in: path
        name: id
        required: true
        type: string
      produces:
      - image/*
      responses:
        "200":
          description: Avatar image data
          schema:
            type: file
        "404":
          description: Not Found
          schema:
            $ref: '#/definitions/system.HTTPError'
      security:
      - BearerAuth: []
      summary: Get app avatar
      tags:
      - apps
    post:
      consumes:
      - text/plain
      description: Upload a base64 encoded image as the app's avatar
      parameters:
      - description: App ID
        in: path
        name: id
        required: true
        type: string
      - description: Base64 encoded image data
        in: body
        name: image
        required: true
        schema:
          type: string
      produces:
      - application/json
      responses:
        "200":
          description: OK
        "400":
          description: Bad Request
          schema:
            $ref: '#/definitions/system.HTTPError'
        "403":
          description: Forbidden
          schema:
            $ref: '#/definitions/system.HTTPError'
        "404":
          description: Not Found
          schema:
            $ref: '#/definitions/system.HTTPError'
        "500":
          description: Internal Server Error
          schema:
            $ref: '#/definitions/system.HTTPError'
      security:
      - BearerAuth: []
      summary: Upload app avatar
      tags:
      - apps
  /api/v1/apps/{id}/daily-usage:
    get:
      consumes:
      - application/json
      description: Get app daily usage
      parameters:
      - description: App ID
        in: path
        name: id
        required: true
        type: string
      - description: Start date
        in: query
        name: from
        type: string
      - description: End date
        in: query
        name: to
        type: string
      produces:
      - application/json
      responses:
        "200":
          description: OK
          schema:
            items:
              $ref: '#/definitions/types.AggregatedUsageMetric'
            type: array
        "400":
          description: Bad Request
          schema:
            $ref: '#/definitions/system.HTTPError'
        "404":
          description: Not Found
          schema:
            $ref: '#/definitions/system.HTTPError'
        "500":
          description: Internal Server Error
          schema:
            $ref: '#/definitions/system.HTTPError'
      security:
      - BearerAuth: []
      summary: Get app usage
      tags:
      - apps
  /api/v1/apps/{id}/duplicate:
    post:
      parameters:
      - description: App ID
        in: path
        name: id
        required: true
        type: string
      - description: Optional new name for the app
        in: query
        name: name
        type: string
      responses:
        "200":
          description: OK
      security:
      - BearerAuth: []
  /api/v1/apps/{id}/interactions:
    get:
      description: List interactions with pagination and optional session filtering
        for a specific app
      parameters:
      - description: Page number
        in: query
        name: page
        type: integer
      - description: Page size
        in: query
        name: pageSize
        type: integer
      - description: Filter by session ID
        in: query
        name: session
        type: string
      - description: Filter by interaction ID
        in: query
        name: interaction
        type: string
      - description: Query by like/dislike
        in: query
        name: feedback
        type: string
      produces:
      - application/json
      responses:
        "200":
          description: OK
          schema:
            $ref: '#/definitions/types.PaginatedInteractions'
      security:
      - BearerAuth: []
      summary: List interactions
      tags:
      - interactions
  /api/v1/apps/{id}/llm-calls:
    get:
      description: List user's LLM calls with pagination and optional session filtering
        for a specific app
      parameters:
      - description: Page number
        in: query
        name: page
        type: integer
      - description: Page size
        in: query
        name: pageSize
        type: integer
      - description: Filter by session ID
        in: query
        name: session
        type: string
      - description: Filter by interaction ID
        in: query
        name: interaction
        type: string
      produces:
      - application/json
      responses:
        "200":
          description: OK
          schema:
            $ref: '#/definitions/types.PaginatedLLMCalls'
      security:
      - BearerAuth: []
      summary: List LLM calls
      tags:
      - llm_calls
  /api/v1/apps/{id}/memories:
    get:
      description: List memories for a specific app and user
      produces:
      - application/json
      responses:
        "200":
          description: OK
          schema:
            items:
              $ref: '#/definitions/types.Memory'
            type: array
      security:
      - BearerAuth: []
      summary: List app memories
      tags:
      - memories
  /api/v1/apps/{id}/memories/{memory_id}:
    delete:
      description: Delete a specific memory for an app and user
      parameters:
      - description: App ID
        in: path
        name: id
        required: true
        type: string
      - description: Memory ID
        in: path
        name: memory_id
        required: true
        type: string
      produces:
      - application/json
      responses:
        "200":
          description: OK
      security:
      - BearerAuth: []
      summary: Delete app memory
      tags:
      - memories
  /api/v1/apps/{id}/step-info:
    get:
      description: List step info for a specific app and interaction ID, used to build
        the timeline of events
      parameters:
      - description: Interaction ID
        in: query
        name: interactionId
        type: string
      produces:
      - application/json
      responses:
        "200":
          description: OK
          schema:
            items:
              $ref: '#/definitions/types.StepInfo'
            type: array
      security:
      - BearerAuth: []
      summary: List step info
      tags:
      - step_info
  /api/v1/apps/{id}/trigger-status:
    get:
      description: Get the status of a specific trigger type for an app
      parameters:
      - description: App ID
        in: path
        name: id
        required: true
        type: string
      - description: Trigger type (e.g., slack)
        in: query
        name: trigger_type
        required: true
        type: string
      responses:
        "200":
          description: OK
          schema:
            $ref: '#/definitions/types.TriggerStatus'
      security:
      - BearerAuth: []
      summary: Get app trigger status
      tags:
      - apps
  /api/v1/apps/{id}/user-access:
    get:
      description: Returns the access rights the current user has for this app
      parameters:
      - description: App ID
        in: path
        name: id
        required: true
        type: string
      responses:
        "200":
          description: OK
          schema:
            $ref: '#/definitions/types.UserAppAccessResponse'
      security:
      - BearerAuth: []
      summary: Get current user's access level for an app
      tags:
      - apps
  /api/v1/apps/{id}/users-daily-usage:
    get:
      consumes:
      - application/json
      description: Get app users daily usage
      parameters:
      - description: App ID
        in: path
        name: id
        required: true
        type: string
      - description: Start date
        in: query
        name: from
        type: string
      - description: End date
        in: query
        name: to
        type: string
      produces:
      - application/json
      responses:
        "200":
          description: OK
          schema:
            items:
              $ref: '#/definitions/types.AggregatedUsageMetric'
            type: array
        "400":
          description: Bad Request
          schema:
            $ref: '#/definitions/system.HTTPError'
        "404":
          description: Not Found
          schema:
            $ref: '#/definitions/system.HTTPError'
        "500":
          description: Internal Server Error
          schema:
            $ref: '#/definitions/system.HTTPError'
      security:
      - BearerAuth: []
      summary: Get app users daily usage
      tags:
      - apps
  /api/v1/auth/authenticated:
    get:
      description: Check if the user is authenticated
      responses:
        "200":
          description: OK
          schema:
            $ref: '#/definitions/types.AuthenticatedResponse'
      summary: Authenticated
      tags:
      - auth
  /api/v1/auth/callback:
    get:
      description: The callback receiver from the OIDC provider
      parameters:
      - description: The code from the OIDC provider
        in: query
        name: code
        required: true
        type: string
      - description: The state from the OIDC provider
        in: query
        name: state
        required: true
        type: string
      responses:
        "200":
          description: OK
      summary: Callback from OIDC provider
      tags:
      - auth
  /api/v1/auth/login:
    post:
      description: Login to the application
      parameters:
      - description: Request body with redirect URI.
        in: body
        name: request
        required: true
        schema:
          $ref: '#/definitions/types.LoginRequest'
      responses:
        "200":
          description: OK
      summary: Login
      tags:
      - auth
  /api/v1/auth/logout:
    post:
      description: Logout the user
      responses:
        "200":
          description: OK
      summary: Logout
      tags:
      - auth
  /api/v1/auth/password-reset:
    post:
      description: Reset the password for a user
      parameters:
      - description: Request body with email.
        in: body
        name: request
        required: true
        schema:
          $ref: '#/definitions/types.PasswordResetRequest'
      responses:
        "200":
          description: OK
      summary: Password Reset
      tags:
      - auth
  /api/v1/auth/password-reset-complete:
    post:
      description: Complete the password reset process using the access token from
        the reset email
      parameters:
      - description: Request body with access token and new password.
        in: body
        name: request
        required: true
        schema:
          $ref: '#/definitions/types.PasswordResetCompleteRequest'
      responses:
        "200":
          description: OK
      summary: Complete Password Reset
      tags:
      - auth
  /api/v1/auth/password-update:
    post:
      description: Update the password for the authenticated user
      parameters:
      - description: Request body with new password.
        in: body
        name: request
        required: true
        schema:
          $ref: '#/definitions/types.PasswordUpdateRequest'
      responses:
        "200":
          description: OK
      security:
      - BearerAuth: []
      summary: Update Password
      tags:
      - auth
  /api/v1/auth/refresh:
    post:
      description: Refresh the access token
      responses:
        "204":
          description: No Content
      summary: Refresh the access token
      tags:
      - auth
  /api/v1/auth/register:
    post:
      description: Register a new user
      parameters:
      - description: Request body with email and password.
        in: body
        name: request
        required: true
        schema:
          $ref: '#/definitions/types.RegisterRequest'
      responses:
        "200":
          description: OK
      summary: Register
      tags:
      - auth
  /api/v1/auth/update:
    post:
      description: Update the account information for the authenticated user
      parameters:
      - description: Request body with full name.
        in: body
        name: request
        required: true
        schema:
          $ref: '#/definitions/types.AccountUpdateRequest'
      responses:
        "200":
          description: OK
          schema:
            $ref: '#/definitions/types.UserResponse'
      security:
      - BearerAuth: []
      summary: Update Account
      tags:
      - auth
  /api/v1/auth/user:
    get:
      description: Get the current user's information
      responses:
        "200":
          description: OK
          schema:
            $ref: '#/definitions/types.UserResponse'
      summary: User information
      tags:
      - auth
  /api/v1/config:
    get:
      description: Get config
      responses:
        "200":
          description: OK
          schema:
            $ref: '#/definitions/types.ServerConfigForFrontend'
      security:
      - BearerAuth: []
      summary: Get config
      tags:
      - config
  /api/v1/context-menu:
    get:
      description: contextMenuHandler
      parameters:
      - description: App ID
        in: query
        name: app_id
        required: true
        type: string
      - description: Query string
        in: query
        name: q
        type: string
      responses:
        "200":
          description: OK
          schema:
            $ref: '#/definitions/types.ContextMenuResponse'
      summary: contextMenuHandler
      tags:
      - ui
  /api/v1/dashboard:
    get:
      responses:
        "200":
          description: OK
          schema:
            $ref: '#/definitions/types.DashboardData'
      security:
      - BearerAuth: []
  /api/v1/dashboard/agent:
    get:
      description: Get comprehensive dashboard data including agent sessions, work
        queue, and help requests
      responses:
        "200":
          description: OK
          schema:
            $ref: '#/definitions/types.AgentDashboardSummary'
      security:
      - BearerAuth: []
      summary: Get enhanced dashboard data with agent management
      tags:
      - dashboard
  /api/v1/external-agents/{sessionID}/auto-join-lobby:
    post:
      consumes:
      - application/json
      description: Automatically join a Wolf lobby after moonlight-web has connected.
        This endpoint should be called by the frontend after the moonlight-web iframe
        has loaded and the user has connected to Wolf UI.
      parameters:
      - description: Helix Session ID
        in: path
        name: sessionID
        required: true
        type: string
      produces:
      - application/json
      responses:
        "200":
          description: OK
          schema:
            additionalProperties: true
            type: object
        "400":
          description: Bad Request
          schema:
            $ref: '#/definitions/system.HTTPError'
        "401":
          description: Unauthorized
          schema:
            $ref: '#/definitions/system.HTTPError'
        "403":
          description: Forbidden
          schema:
            $ref: '#/definitions/system.HTTPError'
        "404":
          description: Not Found
          schema:
            $ref: '#/definitions/system.HTTPError'
        "500":
          description: Internal Server Error
          schema:
            $ref: '#/definitions/system.HTTPError'
      security:
      - ApiKeyAuth: []
      summary: Auto-join Wolf lobby after connection
      tags:
      - ExternalAgents
  /api/v1/external-agents/{sessionID}/clipboard:
    get:
      description: Fetch current clipboard content from remote desktop
      parameters:
      - description: Session ID
        in: path
        name: sessionID
        required: true
        type: string
      produces:
      - application/json
      responses:
        "200":
          description: OK
          schema:
            $ref: '#/definitions/types.ClipboardData'
        "401":
          description: Unauthorized
          schema:
            $ref: '#/definitions/system.HTTPError'
        "404":
          description: Not Found
          schema:
            $ref: '#/definitions/system.HTTPError'
      security:
      - BearerAuth: []
      summary: Get session clipboard content
      tags:
      - ExternalAgents
    post:
      consumes:
      - application/json
      description: Send clipboard content to remote desktop
      parameters:
      - description: Session ID
        in: path
        name: sessionID
        required: true
        type: string
      - description: Clipboard data to set
        in: body
        name: clipboard
        required: true
        schema:
          $ref: '#/definitions/types.ClipboardData'
      responses:
        "200":
          description: OK
        "401":
          description: Unauthorized
          schema:
            $ref: '#/definitions/system.HTTPError'
        "404":
          description: Not Found
          schema:
            $ref: '#/definitions/system.HTTPError'
      security:
      - BearerAuth: []
      summary: Set session clipboard content
      tags:
      - ExternalAgents
  /api/v1/filestore/config:
    get:
      consumes:
      - application/json
      description: Get the filestore configuration including user prefix and available
        folders
      produces:
      - application/json
      responses:
        "200":
          description: OK
          schema:
            $ref: '#/definitions/filestore.Config'
      security:
      - BearerAuth: []
      summary: Get filestore configuration
      tags:
      - filestore
  /api/v1/filestore/delete:
    delete:
      consumes:
      - application/json
      description: Delete a file or folder from the filestore
      parameters:
      - description: Path to the file or folder to delete
        in: query
        name: path
        required: true
        type: string
      produces:
      - application/json
      responses:
        "200":
          description: Path of the deleted item
          schema:
            properties:
              path:
                type: string
            type: object
      security:
      - BearerAuth: []
      summary: Delete filestore item
      tags:
      - filestore
  /api/v1/filestore/folder:
    post:
      consumes:
      - application/json
      description: Create a new folder in the filestore at the specified path
      parameters:
      - description: Request body with folder path
        in: body
        name: request
        required: true
        schema:
          properties:
            path:
              type: string
          type: object
      produces:
      - application/json
      responses:
        "200":
          description: OK
          schema:
            $ref: '#/definitions/filestore.Item'
      security:
      - BearerAuth: []
      summary: Create filestore folder
      tags:
      - filestore
  /api/v1/filestore/get:
    get:
      consumes:
      - application/json
      description: Get information about a specific file or folder in the filestore
      parameters:
      - description: Path to the file or folder (e.g., 'documents/file.pdf', 'apps/app_id/folder')
        in: query
        name: path
        required: true
        type: string
      produces:
      - application/json
      responses:
        "200":
          description: OK
          schema:
            $ref: '#/definitions/filestore.Item'
      security:
      - BearerAuth: []
      summary: Get filestore item
      tags:
      - filestore
  /api/v1/filestore/list:
    get:
      consumes:
      - application/json
      description: List files and folders in the specified path. Supports both user
        and app-scoped paths
      parameters:
      - description: Path to list (e.g., 'documents', 'apps/app_id/folder')
        in: query
        name: path
        type: string
      produces:
      - application/json
      responses:
        "200":
          description: OK
          schema:
            items:
              $ref: '#/definitions/filestore.Item'
            type: array
      security:
      - BearerAuth: []
      summary: List filestore items
      tags:
      - filestore
  /api/v1/filestore/rename:
    put:
      consumes:
      - application/json
      description: Rename a file or folder in the filestore. Cannot rename between
        different scopes (user/app)
      parameters:
      - description: Current path of the file or folder
        in: query
        name: path
        required: true
        type: string
      - description: New path for the file or folder
        in: query
        name: new_path
        required: true
        type: string
      produces:
      - application/json
      responses:
        "200":
          description: OK
          schema:
            $ref: '#/definitions/filestore.Item'
      security:
      - BearerAuth: []
      summary: Rename filestore item
      tags:
      - filestore
  /api/v1/filestore/upload:
    post:
      consumes:
      - multipart/form-data
      description: Upload one or more files to the specified path in the filestore.
        Supports multipart form data with 'files' field
      parameters:
      - description: Path where files should be uploaded (e.g., 'documents', 'apps/app_id/folder')
        in: query
        name: path
        required: true
        type: string
      - description: Files to upload (multipart form data)
        in: formData
        name: files
        required: true
        type: file
      produces:
      - application/json
      responses:
        "200":
          description: Upload success status
          schema:
            properties:
              success:
                type: boolean
            type: object
      security:
      - BearerAuth: []
      summary: Upload files to filestore
      tags:
      - filestore
  /api/v1/filestore/viewer/{path}:
    get:
      consumes:
      - application/json
      description: Serve files from the filestore with access control. Supports both
        user and app-scoped paths
      parameters:
      - description: File path to view (e.g., 'dev/users/user_id/file.pdf', 'dev/apps/app_id/file.pdf')
        in: path
        name: path
        required: true
        type: string
      - description: Set to 'true' to redirect .url files to their target URLs
        in: query
        name: redirect_urls
        type: string
      - description: URL signature for public access
        in: query
        name: signature
        type: string
      produces:
      - application/octet-stream
      responses:
        "200":
          description: File content
          schema:
            type: file
      security:
      - BearerAuth: []
      summary: View filestore files
      tags:
      - filestore
  /api/v1/git/repositories:
    get:
      description: List all git repositories, optionally filtered by owner and type
      parameters:
      - description: Filter by owner ID
        in: query
        name: owner_id
        type: string
      - description: Filter by repository type
        in: query
        name: repo_type
        type: string
      - description: Filter by organization ID
        in: query
        name: organization_id
        type: string
      produces:
      - application/json
      responses:
        "200":
          description: OK
          schema:
            items:
              $ref: '#/definitions/types.GitRepository'
            type: array
        "500":
          description: Internal Server Error
          schema:
            $ref: '#/definitions/types.APIError'
      security:
      - BearerAuth: []
      summary: List git repositories
      tags:
      - git-repositories
    post:
      consumes:
      - application/json
      description: Create a new git repository on the server
      parameters:
      - description: Repository creation request
        in: body
        name: repository
        required: true
        schema:
          $ref: '#/definitions/types.GitRepositoryCreateRequest'
      produces:
      - application/json
      responses:
        "201":
          description: Created
          schema:
            $ref: '#/definitions/types.GitRepository'
        "400":
          description: Bad Request
          schema:
            $ref: '#/definitions/types.APIError'
        "500":
          description: Internal Server Error
          schema:
            $ref: '#/definitions/types.APIError'
      security:
      - BearerAuth: []
      summary: Create git repository
      tags:
      - git-repositories
  /api/v1/git/repositories/{id}:
    delete:
      description: Delete a git repository and its metadata
      parameters:
      - description: Repository ID
        in: path
        name: id
        required: true
        type: string
      responses:
        "204":
          description: No Content
        "404":
          description: Not Found
          schema:
            $ref: '#/definitions/types.APIError'
        "500":
          description: Internal Server Error
          schema:
            $ref: '#/definitions/types.APIError'
      security:
      - BearerAuth: []
      summary: Delete git repository
      tags:
      - git-repositories
    get:
      description: Get information about a specific git repository
      parameters:
      - description: Repository ID
        in: path
        name: id
        required: true
        type: string
      produces:
      - application/json
      responses:
        "200":
          description: OK
          schema:
            $ref: '#/definitions/types.GitRepository'
        "404":
          description: Not Found
          schema:
            $ref: '#/definitions/types.APIError'
        "500":
          description: Internal Server Error
          schema:
            $ref: '#/definitions/types.APIError'
      security:
      - BearerAuth: []
      summary: Get git repository
      tags:
      - git-repositories
    put:
      consumes:
      - application/json
      description: Update an existing git repository's metadata
      parameters:
      - description: Repository ID
        in: path
        name: id
        required: true
        type: string
      - description: Repository update request
        in: body
        name: repository
        required: true
        schema:
          $ref: '#/definitions/types.GitRepositoryUpdateRequest'
      produces:
      - application/json
      responses:
        "200":
          description: OK
          schema:
            $ref: '#/definitions/types.GitRepository'
        "400":
          description: Bad Request
          schema:
            $ref: '#/definitions/types.APIError'
        "404":
          description: Not Found
          schema:
            $ref: '#/definitions/types.APIError'
        "500":
          description: Internal Server Error
          schema:
            $ref: '#/definitions/types.APIError'
      security:
      - BearerAuth: []
      summary: Update git repository
      tags:
      - git-repositories
  /api/v1/git/repositories/{id}/access-grants:
    get:
      description: List access grants for a git repository (repository owners can
        list access grants)
      responses:
        "200":
          description: OK
          schema:
            items:
              $ref: '#/definitions/types.AccessGrant'
            type: array
      security:
      - BearerAuth: []
      summary: List repository access grants
      tags:
      - gitrepositories
    post:
      description: Grant access to a repository to a user (repository owners can grant
        access)
      parameters:
      - description: Request body with user reference and roles
        in: body
        name: request
        required: true
        schema:
          $ref: '#/definitions/types.CreateAccessGrantRequest'
      responses:
        "200":
          description: OK
          schema:
            $ref: '#/definitions/types.AccessGrant'
      security:
      - BearerAuth: []
      summary: Grant access to a repository to a user
      tags:
      - gitrepositories
  /api/v1/git/repositories/{id}/branches:
    get:
      description: Get list of all branches in a repository
      operationId: listGitRepositoryBranches
      parameters:
      - description: Repository ID
        in: path
        name: id
        required: true
        type: string
      produces:
      - application/json
      responses:
        "200":
          description: OK
          schema:
            items:
              type: string
            type: array
        "404":
          description: Not Found
          schema:
            $ref: '#/definitions/types.APIError'
        "500":
          description: Internal Server Error
          schema:
            $ref: '#/definitions/types.APIError'
      security:
      - BearerAuth: []
      summary: List repository branches
      tags:
      - git-repositories
  /api/v1/git/repositories/{id}/clone-command:
    get:
      description: Get the git clone command for a repository with authentication
      parameters:
      - description: Repository ID
        in: path
        name: id
        required: true
        type: string
      - description: Target directory for clone
        in: query
        name: target_dir
        type: string
      produces:
      - application/json
      responses:
        "200":
          description: OK
          schema:
            $ref: '#/definitions/server.CloneCommandResponse'
        "404":
          description: Not Found
          schema:
            $ref: '#/definitions/types.APIError'
        "500":
          description: Internal Server Error
          schema:
            $ref: '#/definitions/types.APIError'
      security:
      - BearerAuth: []
      summary: Get clone command
      tags:
      - git-repositories
  /api/v1/git/repositories/{id}/contents:
    get:
      description: Get the contents of a file at a specific path in a repository
      operationId: getGitRepositoryFile
      parameters:
      - description: Repository ID
        in: path
        name: id
        required: true
        type: string
      - description: File path
        in: query
        name: path
        required: true
        type: string
      - description: Branch name (defaults to HEAD if not specified)
        in: query
        name: branch
        type: string
      produces:
      - application/json
      responses:
        "200":
          description: OK
          schema:
            $ref: '#/definitions/types.GitRepositoryFileResponse'
        "404":
          description: Not Found
          schema:
            $ref: '#/definitions/types.APIError'
        "500":
          description: Internal Server Error
          schema:
            $ref: '#/definitions/types.APIError'
      security:
      - BearerAuth: []
      summary: Get file contents
      tags:
      - git-repositories
    put:
      consumes:
      - application/json
      description: Create or update the contents of a file in a repository
      operationId: createOrUpdateGitRepositoryFileContents
      parameters:
      - description: Repository ID
        in: path
        name: id
        required: true
        type: string
      - description: Update file contents request
        in: body
        name: request
        required: true
        schema:
          $ref: '#/definitions/types.UpdateGitRepositoryFileContentsRequest'
      produces:
      - application/json
      responses:
        "200":
          description: OK
          schema:
            $ref: '#/definitions/types.GitRepositoryFileResponse'
        "404":
          description: Not Found
          schema:
            $ref: '#/definitions/types.APIError'
        "500":
          description: Internal Server Error
          schema:
            $ref: '#/definitions/types.APIError'
      security:
      - BearerAuth: []
      summary: Create or update file contents
      tags:
      - git-repositories
  /api/v1/git/repositories/{id}/enrichments:
    get:
      description: Get code intelligence enrichments for a repository from Kodit
      parameters:
      - description: Repository ID
        in: path
        name: id
        required: true
        type: string
      produces:
      - application/json
      responses:
        "200":
          description: OK
          schema:
            $ref: '#/definitions/services.KoditEnrichmentListResponse'
        "404":
          description: Not Found
          schema:
            $ref: '#/definitions/types.APIError'
        "500":
          description: Internal Server Error
          schema:
            $ref: '#/definitions/types.APIError'
      security:
      - BearerAuth: []
      summary: Get repository enrichments
      tags:
      - git-repositories
  /api/v1/git/repositories/{id}/kodit-status:
    get:
      description: Get indexing status for a repository from Kodit
      parameters:
      - description: Repository ID
        in: path
        name: id
        required: true
        type: string
      produces:
      - application/json
      responses:
        "200":
          description: OK
          schema:
            additionalProperties: true
            type: object
        "404":
          description: Not Found
          schema:
            $ref: '#/definitions/types.APIError'
        "500":
          description: Internal Server Error
          schema:
            $ref: '#/definitions/types.APIError'
      security:
      - BearerAuth: []
      summary: Get repository indexing status
      tags:
      - git-repositories
  /api/v1/git/repositories/{id}/push-pull:
    post:
      description: Pulls latest commits from remote and pushes local commits. Automatically
        merges if needed.
      operationId: pushPullGitRepository
      parameters:
      - description: Repository ID
        in: path
        name: id
        required: true
        type: string
      - description: Branch name (defaults to repository default branch)
        in: query
        name: branch
        type: string
      produces:
      - application/json
      responses:
        "200":
          description: OK
          schema:
            $ref: '#/definitions/server.PushPullResponse'
        "400":
          description: Bad Request
          schema:
            $ref: '#/definitions/types.APIError'
        "404":
          description: Not Found
          schema:
            $ref: '#/definitions/types.APIError'
        "500":
          description: Internal Server Error
          schema:
            $ref: '#/definitions/types.APIError'
      security:
      - BearerAuth: []
      summary: Push and pull repository
      tags:
      - git-repositories
  /api/v1/git/repositories/{id}/tree:
    get:
      description: Get list of files and directories at a specific path in a repository
      operationId: browseGitRepositoryTree
      parameters:
      - description: Repository ID
        in: path
        name: id
        required: true
        type: string
      - description: 'Path to browse (default: root)'
        in: query
        name: path
        type: string
      - description: 'Branch to browse (default: HEAD)'
        in: query
        name: branch
        type: string
      produces:
      - application/json
      responses:
        "200":
          description: OK
          schema:
            $ref: '#/definitions/types.GitRepositoryTreeResponse'
        "404":
          description: Not Found
          schema:
            $ref: '#/definitions/types.APIError'
        "500":
          description: Internal Server Error
          schema:
            $ref: '#/definitions/types.APIError'
      security:
      - BearerAuth: []
      summary: Browse repository tree
      tags:
      - git-repositories
  /api/v1/helix-models:
    get:
      description: List all available Helix models, optionally filtering by type,
        name, or runtime.
      parameters:
      - description: Filter by model type (e.g., chat, embedding)
        in: query
        name: type
        type: string
      - description: Filter by model name
        in: query
        name: name
        type: string
      - description: Filter by model runtime (e.g., ollama, vllm)
        in: query
        name: runtime
        type: string
      responses:
        "200":
          description: OK
          schema:
            items:
              $ref: '#/definitions/types.Model'
            type: array
      security:
      - BearerAuth: []
      summary: List Helix models
      tags:
      - models
    post:
      description: Create a new Helix model configuration. Requires admin privileges.
      parameters:
      - description: Model configuration
        in: body
        name: request
        required: true
        schema:
          $ref: '#/definitions/types.Model'
      responses:
        "201":
          description: Created
          schema:
            $ref: '#/definitions/types.Model'
        "400":
          description: Invalid request body
          schema:
            type: string
        "403":
          description: Forbidden - Admin required
          schema:
            type: string
        "500":
          description: Internal server error
          schema:
            type: string
      security:
      - BearerAuth: []
      summary: Create a new Helix model
      tags:
      - models
  /api/v1/helix-models/{id}:
    delete:
      description: Delete a Helix model configuration. Requires admin privileges.
      parameters:
      - description: Model ID
        in: path
        name: id
        required: true
        type: string
      responses:
        "200":
          description: OK
          schema:
            type: string
        "400":
          description: Missing ID
          schema:
            type: string
        "403":
          description: Forbidden - Admin required
          schema:
            type: string
        "500":
          description: Internal server error
          schema:
            type: string
      security:
      - BearerAuth: []
      summary: Delete a Helix model
      tags:
      - models
    put:
      description: Update an existing Helix model configuration. Requires admin privileges.
      parameters:
      - description: Model ID
        in: path
        name: id
        required: true
        type: string
      - description: Updated model configuration
        in: body
        name: request
        required: true
        schema:
          $ref: '#/definitions/types.Model'
      responses:
        "200":
          description: OK
          schema:
            $ref: '#/definitions/types.Model'
        "400":
          description: Invalid request body or missing ID
          schema:
            type: string
        "403":
          description: Forbidden - Admin required
          schema:
            type: string
        "404":
          description: Model not found
          schema:
            type: string
        "500":
          description: Internal server error
          schema:
            type: string
      security:
      - BearerAuth: []
      summary: Update an existing Helix model
      tags:
      - models
  /api/v1/helix-models/memory-estimate:
    get:
      description: Estimate memory requirements for a model on different GPU configurations
      parameters:
      - description: Model ID
        in: query
        name: model_id
        required: true
        type: string
      - description: 'Number of GPUs (default: auto-detect)'
        in: query
        name: gpu_count
        type: integer
      - description: 'Context length (default: model default)'
        in: query
        name: context_length
        type: integer
      - description: 'Batch size (default: 512)'
        in: query
        name: batch_size
        type: integer
      - description: 'Number of parallel sequences/concurrent requests (default: 2)'
        in: query
        name: num_parallel
        type: integer
      responses:
        "200":
          description: OK
          schema:
            $ref: '#/definitions/controller.MemoryEstimationResponse'
        "400":
          description: Invalid request parameters
          schema:
            type: string
        "404":
          description: Model not found
          schema:
            type: string
        "500":
          description: Internal server error
          schema:
            type: string
      security:
      - BearerAuth: []
      summary: Estimate model memory requirements
      tags:
      - models
  /api/v1/helix-models/memory-estimates:
    get:
      description: Get memory estimates for multiple models with different GPU configurations
      parameters:
      - description: Comma-separated list of model IDs
        in: query
        name: model_ids
        type: string
      - description: 'Number of GPUs (default: auto-detect)'
        in: query
        name: gpu_count
        type: integer
      responses:
        "200":
          description: OK
          schema:
            items:
              $ref: '#/definitions/controller.MemoryEstimationResponse'
            type: array
        "400":
          description: Invalid request parameters
          schema:
            type: string
        "500":
          description: Internal server error
          schema:
            type: string
      security:
      - BearerAuth: []
      summary: List memory estimates for multiple models
      tags:
      - models
  /api/v1/knowledge:
    get:
      responses:
        "200":
          description: OK
          schema:
            items:
              $ref: '#/definitions/types.Knowledge'
            type: array
      security:
      - BearerAuth: []
  /api/v1/knowledge/{id}:
    delete:
      description: Delete knowledge
      responses:
        "200":
          description: OK
          schema:
            $ref: '#/definitions/types.Knowledge'
      security:
      - BearerAuth: []
      summary: Delete knowledge
      tags:
      - knowledge
    get:
      responses:
        "200":
          description: OK
          schema:
            $ref: '#/definitions/types.Knowledge'
  /api/v1/knowledge/{id}/complete:
    post:
      description: Complete knowledge preparation and move to pending state for indexing
      responses:
        "200":
          description: OK
          schema:
            $ref: '#/definitions/types.Knowledge'
      security:
      - BearerAuth: []
      summary: Complete knowledge preparation
      tags:
      - knowledge
  /api/v1/knowledge/{id}/download:
    get:
      description: Download all files from a filestore-backed knowledge as a zip file
      produces:
      - application/zip
      responses:
        "200":
          description: OK
          schema:
            type: file
      security:
      - BearerAuth: []
      summary: Download knowledge files as zip
      tags:
      - knowledge
  /api/v1/knowledge/{id}/refresh:
    post:
      description: Refresh knowledge
      responses:
        "200":
          description: OK
          schema:
            $ref: '#/definitions/types.Knowledge'
      security:
      - BearerAuth: []
      summary: Refresh knowledge
      tags:
      - knowledge
  /api/v1/knowledge/{id}/versions:
    get:
      description: List knowledge versions
      responses:
        "200":
          description: OK
          schema:
            items:
              $ref: '#/definitions/types.KnowledgeVersion'
            type: array
      security:
      - BearerAuth: []
      summary: List knowledge versions
      tags:
      - knowledge
  /api/v1/license:
    get:
      consumes:
      - application/json
      description: Get the license key for the current user
      produces:
      - application/json
      responses:
        "200":
          description: OK
          schema:
            $ref: '#/definitions/server.LicenseKeyRequest'
      security:
      - BearerAuth: []
      summary: Get license key
    post:
      consumes:
      - application/json
      description: Set the license key for the current user
      produces:
      - application/json
      responses:
        "200":
          description: OK
          schema:
            $ref: '#/definitions/server.LicenseKeyRequest'
      security:
      - BearerAuth: []
      summary: Set license key
  /api/v1/llm_calls:
    get:
      description: List LLM calls with pagination and optional session filtering
      parameters:
      - description: Page number
        in: query
        name: page
        type: integer
      - description: Page size
        in: query
        name: pageSize
        type: integer
      - description: Filter by session ID
        in: query
        name: session
        type: string
      - description: Filter by interaction ID
        in: query
        name: interaction
        type: string
      produces:
      - application/json
      responses:
        "200":
          description: OK
          schema:
            $ref: '#/definitions/types.PaginatedLLMCalls'
      security:
      - BearerAuth: []
      summary: List LLM calls
      tags:
      - llm_calls
  /api/v1/logs/{slot_id}:
    get:
      description: Retrieve logs for a specific slot by proxying the request to the
        runner
      parameters:
      - description: Slot ID
        in: path
        name: slot_id
        required: true
        type: string
      - description: 'Maximum number of lines to return (default: 500)'
        in: query
        name: lines
        type: integer
      - description: Return logs since this timestamp (RFC3339 format)
        in: query
        name: since
        type: string
      - description: Filter by log level (ERROR, WARN, INFO, DEBUG)
        in: query
        name: level
        type: string
      produces:
      - application/json
      responses:
        "200":
          description: OK
          schema:
            additionalProperties: true
            type: object
        "400":
          description: Bad Request
          schema:
            type: string
        "404":
          description: Not Found
          schema:
            type: string
        "500":
          description: Internal Server Error
          schema:
            type: string
      security:
      - BearerAuth: []
      summary: Get logs for a specific slot
      tags:
      - logs
  /api/v1/model-info:
    get:
      description: List all dynamic model infos. Requires admin privileges.
      parameters:
      - description: Filter by provider (e.g., helix, openai)
        in: query
        name: provider
        type: string
      - description: Filter by model name
        in: query
        name: name
        type: string
      responses:
        "200":
          description: OK
          schema:
            items:
              $ref: '#/definitions/types.DynamicModelInfo'
            type: array
        "403":
          description: Forbidden - Admin required
          schema:
            type: string
        "500":
          description: Internal server error
          schema:
            type: string
      security:
      - BearerAuth: []
      summary: List dynamic model infos
      tags:
      - model-info
    post:
      description: Create a new dynamic model info configuration. Requires admin privileges.
      parameters:
      - description: Dynamic model info configuration
        in: body
        name: request
        required: true
        schema:
          $ref: '#/definitions/types.DynamicModelInfo'
      responses:
        "201":
          description: Created
          schema:
            $ref: '#/definitions/types.DynamicModelInfo'
        "400":
          description: Invalid request body
          schema:
            type: string
        "403":
          description: Forbidden - Admin required
          schema:
            type: string
        "500":
          description: Internal server error
          schema:
            type: string
      security:
      - BearerAuth: []
      summary: Create a new dynamic model info
      tags:
      - model-info
  /api/v1/model-info/{id}:
    delete:
      description: Delete a dynamic model info configuration. Requires admin privileges.
      parameters:
      - description: Dynamic model info ID
        in: path
        name: id
        required: true
        type: string
      responses:
        "200":
          description: OK
          schema:
            type: string
        "400":
          description: Missing ID
          schema:
            type: string
        "403":
          description: Forbidden - Admin required
          schema:
            type: string
        "500":
          description: Internal server error
          schema:
            type: string
      security:
      - BearerAuth: []
      summary: Delete a dynamic model info
      tags:
      - model-info
    get:
      description: Get a specific dynamic model info by ID. Requires admin privileges.
      parameters:
      - description: Dynamic model info ID
        in: path
        name: id
        required: true
        type: string
      responses:
        "200":
          description: OK
          schema:
            $ref: '#/definitions/types.DynamicModelInfo'
        "400":
          description: Missing ID
          schema:
            type: string
        "403":
          description: Forbidden - Admin required
          schema:
            type: string
        "404":
          description: Dynamic model info not found
          schema:
            type: string
        "500":
          description: Internal server error
          schema:
            type: string
      security:
      - BearerAuth: []
      summary: Get a dynamic model info by ID
      tags:
      - model-info
    put:
      description: Update an existing dynamic model info configuration. Requires admin
        privileges.
      parameters:
      - description: Dynamic model info ID
        in: path
        name: id
        required: true
        type: string
      - description: Updated dynamic model info configuration
        in: body
        name: request
        required: true
        schema:
          $ref: '#/definitions/types.DynamicModelInfo'
      responses:
        "200":
          description: OK
          schema:
            $ref: '#/definitions/types.DynamicModelInfo'
        "400":
          description: Invalid request body or missing ID
          schema:
            type: string
        "403":
          description: Forbidden - Admin required
          schema:
            type: string
        "404":
          description: Dynamic model info not found
          schema:
            type: string
        "500":
          description: Internal server error
          schema:
            type: string
      security:
      - BearerAuth: []
      summary: Update an existing dynamic model info
      tags:
      - model-info
  /api/v1/moonlight/status:
    get:
      description: Returns active streaming sessions, client certificates, and WebSocket
        connection state from moonlight-web
      responses:
        "200":
          description: OK
          schema:
            additionalProperties: true
            type: object
      security:
      - ApiKeyAuth: []
      summary: Get moonlight-web internal state
      tags:
      - Moonlight
  /api/v1/oauth/connections:
    get:
      description: List OAuth connections for the user.
      responses:
        "200":
          description: OK
          schema:
            items:
              $ref: '#/definitions/types.OAuthConnection'
            type: array
      security:
      - BearerAuth: []
      summary: List OAuth connections
      tags:
      - oauth
  /api/v1/oauth/connections/{id}:
    delete:
      description: Delete an OAuth connection. Users can only delete their own connections
        unless they are admin.
      parameters:
      - description: Connection ID
        in: path
        name: id
        required: true
        type: string
      responses:
        "200":
          description: OK
      security:
      - BearerAuth: []
      summary: Delete an OAuth connection
      tags:
      - oauth
    get:
      description: Get a specific OAuth connection by ID. Users can only access their
        own connections unless they are admin.
      parameters:
      - description: Connection ID
        in: path
        name: id
        required: true
        type: string
      responses:
        "200":
          description: OK
          schema:
            $ref: '#/definitions/types.OAuthConnection'
      security:
      - BearerAuth: []
      summary: Get an OAuth connection
      tags:
      - oauth
  /api/v1/oauth/connections/{id}/refresh:
    post:
      description: Manually refresh an OAuth connection
      parameters:
      - description: Connection ID
        in: path
        name: id
        required: true
        type: string
      produces:
      - application/json
      responses:
        "200":
          description: OK
          schema:
            $ref: '#/definitions/types.OAuthConnection'
      security:
      - BearerAuth: []
      summary: Refresh an OAuth connection
      tags:
      - oauth
  /api/v1/oauth/providers:
    get:
      description: List OAuth providers for the user.
      responses:
        "200":
          description: OK
          schema:
            items:
              $ref: '#/definitions/types.OAuthProvider'
            type: array
      security:
      - BearerAuth: []
      summary: List OAuth providers
      tags:
      - oauth
    post:
      description: Create a new OAuth provider for the user.
      parameters:
      - description: Request body with OAuth provider configuration.
        in: body
        name: request
        required: true
        schema:
          $ref: '#/definitions/types.OAuthProvider'
      responses:
        "200":
          description: OK
          schema:
            $ref: '#/definitions/types.OAuthProvider'
      security:
      - BearerAuth: []
      summary: Create a new OAuth provider
      tags:
      - oauth
  /api/v1/oauth/providers/{id}:
    delete:
      description: Delete an existing OAuth provider for the user.
      parameters:
      - description: Provider ID
        in: path
        name: id
        required: true
        type: string
      responses:
        "200":
          description: OK
      security:
      - BearerAuth: []
      summary: Delete an OAuth provider
      tags:
      - oauth
  /api/v1/organizations:
    get:
      responses:
        "200":
          description: OK
          schema:
            items:
              $ref: '#/definitions/types.Organization'
            type: array
      security:
      - BearerAuth: []
    post:
      description: Create a new organization. Only admin users can create organizations.
      parameters:
      - description: Request body with organization configuration.
        in: body
        name: request
        required: true
        schema:
          $ref: '#/definitions/types.Organization'
      responses:
        "200":
          description: OK
          schema:
            $ref: '#/definitions/types.Organization'
      security:
      - BearerAuth: []
      summary: Create a new organization
      tags:
      - organizations
  /api/v1/organizations/{id}:
    delete:
      responses:
        "200":
          description: OK
      security:
      - BearerAuth: []
    get:
      responses:
        "200":
          description: OK
          schema:
            $ref: '#/definitions/types.Organization'
    put:
      description: Update an organization, must be an owner of the organization
      parameters:
      - description: Request body with organization configuration.
        in: body
        name: request
        required: true
        schema:
          $ref: '#/definitions/types.Organization'
      responses:
        "200":
          description: OK
          schema:
            $ref: '#/definitions/types.Organization'
      security:
      - BearerAuth: []
      summary: Update an organization
      tags:
      - organizations
  /api/v1/organizations/{id}/members:
    get:
      description: List members of an organization
      responses:
        "200":
          description: OK
          schema:
            items:
              $ref: '#/definitions/types.OrganizationMembership'
            type: array
      security:
      - BearerAuth: []
      summary: List organization members
      tags:
      - organizations
    post:
      description: Add a member to an organization
      parameters:
      - description: Request body with user email to add.
        in: body
        name: request
        required: true
        schema:
          $ref: '#/definitions/types.AddOrganizationMemberRequest'
      responses:
        "200":
          description: OK
          schema:
            $ref: '#/definitions/types.OrganizationMembership'
      security:
      - BearerAuth: []
      summary: Add an organization member
      tags:
      - organizations
  /api/v1/organizations/{id}/members/{user_id}:
    delete:
      description: Remove a member from an organization
      responses:
        "200":
          description: OK
      security:
      - BearerAuth: []
      summary: Remove an organization member
      tags:
      - organizations
    put:
      description: Update a member's role in an organization
      parameters:
      - description: Request body with role to update to.
        in: body
        name: request
        required: true
        schema:
          $ref: '#/definitions/types.UpdateOrganizationMemberRequest'
      responses:
        "200":
          description: OK
          schema:
            $ref: '#/definitions/types.OrganizationMembership'
      security:
      - BearerAuth: []
      summary: Update an organization member
      tags:
      - organizations
  /api/v1/organizations/{id}/roles:
    get:
      description: List all roles in an organization. Organization members can list
        roles.
      responses:
        "200":
          description: OK
          schema:
            items:
              $ref: '#/definitions/types.Role'
            type: array
      security:
      - BearerAuth: []
      summary: List roles in an organization
      tags:
      - organizations
  /api/v1/organizations/{id}/teams:
    get:
      description: List all teams in an organization. Organization members can list
        teams.
      responses:
        "200":
          description: OK
          schema:
            items:
              $ref: '#/definitions/types.Team'
            type: array
      security:
      - BearerAuth: []
      summary: List teams in an organization
      tags:
      - organizations
    post:
      consumes:
      - application/json
      description: Create a new team in an organization. Only organization owners
        can create teams.
      parameters:
      - description: Request body
        in: body
        name: request
        required: true
        schema:
          $ref: '#/definitions/types.CreateTeamRequest'
      produces:
      - application/json
      responses:
        "201":
          description: Created
          schema:
            $ref: '#/definitions/types.Team'
      security:
      - BearerAuth: []
      summary: Create a new team
      tags:
      - organizations
  /api/v1/organizations/{id}/teams/{team_id}:
    delete:
      description: Delete a team from an organization. Only organization owners can
        delete teams.
      responses:
        "200":
          description: OK
      security:
      - BearerAuth: []
      summary: Delete a team
      tags:
      - organizations
    put:
      consumes:
      - application/json
      description: Update a team's details. Only organization owners can update teams.
      parameters:
      - description: Request body
        in: body
        name: request
        required: true
        schema:
          $ref: '#/definitions/types.UpdateTeamRequest'
      produces:
      - application/json
      responses:
        "200":
          description: OK
          schema:
            $ref: '#/definitions/types.Team'
      security:
      - BearerAuth: []
      summary: Update a team
      tags:
      - organizations
  /api/v1/organizations/{id}/teams/{team_id}/members:
    get:
      description: List all members of a team.
      responses:
        "200":
          description: OK
          schema:
            items:
              $ref: '#/definitions/types.TeamMembership'
            type: array
      security:
      - BearerAuth: []
      summary: List members of a team
      tags:
      - organizations
    post:
      consumes:
      - application/json
      description: Add a new member to a team. Only organization owners can add members
        to teams.
      parameters:
      - description: Request body
        in: body
        name: request
        required: true
        schema:
          $ref: '#/definitions/types.AddTeamMemberRequest'
      produces:
      - application/json
      responses:
        "201":
          description: Created
          schema:
            $ref: '#/definitions/types.TeamMembership'
      security:
      - BearerAuth: []
      summary: Add a new member to a team
      tags:
      - organizations
  /api/v1/projects:
    get:
      consumes:
      - application/json
      description: Get all projects for the current user
      produces:
      - application/json
      responses:
        "200":
          description: OK
          schema:
            items:
              $ref: '#/definitions/types.Project'
            type: array
        "401":
          description: Unauthorized
          schema:
            $ref: '#/definitions/system.HTTPError'
        "500":
          description: Internal Server Error
          schema:
            $ref: '#/definitions/system.HTTPError'
      security:
      - BearerAuth: []
      summary: List projects
      tags:
      - Projects
    post:
      consumes:
      - application/json
      description: Create a new project
      parameters:
      - description: Project creation request
        in: body
        name: request
        required: true
        schema:
          $ref: '#/definitions/types.ProjectCreateRequest'
      produces:
      - application/json
      responses:
        "200":
          description: OK
          schema:
            $ref: '#/definitions/types.Project'
        "400":
          description: Bad Request
          schema:
            $ref: '#/definitions/system.HTTPError'
        "401":
          description: Unauthorized
          schema:
            $ref: '#/definitions/system.HTTPError'
        "500":
          description: Internal Server Error
          schema:
            $ref: '#/definitions/system.HTTPError'
      security:
      - BearerAuth: []
      summary: Create project
      tags:
      - Projects
  /api/v1/projects/{id}:
    delete:
      consumes:
      - application/json
      description: Delete a project by ID
      parameters:
      - description: Project ID
        in: path
        name: id
        required: true
        type: string
      produces:
      - application/json
      responses:
        "200":
          description: OK
          schema:
            additionalProperties:
              type: string
            type: object
        "401":
          description: Unauthorized
          schema:
            $ref: '#/definitions/system.HTTPError'
        "404":
          description: Not Found
          schema:
            $ref: '#/definitions/system.HTTPError'
        "500":
          description: Internal Server Error
          schema:
            $ref: '#/definitions/system.HTTPError'
      security:
      - BearerAuth: []
      summary: Delete project
      tags:
      - Projects
    get:
      consumes:
      - application/json
      description: Get a project by ID
      parameters:
      - description: Project ID
        in: path
        name: id
        required: true
        type: string
      produces:
      - application/json
      responses:
        "200":
          description: OK
          schema:
            $ref: '#/definitions/types.Project'
        "401":
          description: Unauthorized
          schema:
            $ref: '#/definitions/system.HTTPError'
        "404":
          description: Not Found
          schema:
            $ref: '#/definitions/system.HTTPError'
        "500":
          description: Internal Server Error
          schema:
            $ref: '#/definitions/system.HTTPError'
      security:
      - BearerAuth: []
      summary: Get project
      tags:
      - Projects
    put:
      consumes:
      - application/json
      description: Update an existing project
      parameters:
      - description: Project ID
        in: path
        name: id
        required: true
        type: string
      - description: Project update request
        in: body
        name: request
        required: true
        schema:
          $ref: '#/definitions/types.ProjectUpdateRequest'
      produces:
      - application/json
      responses:
        "200":
          description: OK
          schema:
            $ref: '#/definitions/types.Project'
        "400":
          description: Bad Request
          schema:
            $ref: '#/definitions/system.HTTPError'
        "401":
          description: Unauthorized
          schema:
            $ref: '#/definitions/system.HTTPError'
        "404":
          description: Not Found
          schema:
            $ref: '#/definitions/system.HTTPError'
        "500":
          description: Internal Server Error
          schema:
            $ref: '#/definitions/system.HTTPError'
      security:
      - BearerAuth: []
      summary: Update project
      tags:
      - Projects
  /api/v1/projects/{id}/access-grants:
    get:
      description: List access grants for a project (project owners and org owners
        can list access grants)
      responses:
        "200":
          description: OK
          schema:
            items:
              $ref: '#/definitions/types.AccessGrant'
            type: array
      security:
      - BearerAuth: []
      summary: List project access grants
      tags:
      - projects
    post:
      description: Grant access to a project to a team or organization member (project
        owners and org owners can grant access)
      parameters:
      - description: Request body with team or organization member ID and roles
        in: body
        name: request
        required: true
        schema:
          $ref: '#/definitions/types.CreateAccessGrantRequest'
      responses:
        "200":
          description: OK
          schema:
            $ref: '#/definitions/types.AccessGrant'
      security:
      - BearerAuth: []
      summary: Grant access to a project to a team or organization member
      tags:
      - projects
  /api/v1/projects/{id}/exploratory-session:
    delete:
      description: Stop the running exploratory session for a project (stops Wolf
        container, keeps session record)
      parameters:
      - description: Project ID
        in: path
        name: id
        required: true
        type: string
      produces:
      - application/json
      responses:
        "200":
          description: OK
          schema:
            additionalProperties:
              type: string
            type: object
        "401":
          description: Unauthorized
          schema:
            $ref: '#/definitions/system.HTTPError'
        "404":
          description: Not Found
          schema:
            $ref: '#/definitions/system.HTTPError'
        "500":
          description: Internal Server Error
          schema:
            $ref: '#/definitions/system.HTTPError'
      security:
      - BearerAuth: []
      summary: Stop project exploratory session
      tags:
      - Projects
    get:
      description: Get the active exploratory session for a project (returns null
        if none exists)
      parameters:
      - description: Project ID
        in: path
        name: id
        required: true
        type: string
      produces:
      - application/json
      responses:
        "200":
          description: OK
          schema:
            $ref: '#/definitions/types.Session'
        "204":
          description: No exploratory session exists
        "401":
          description: Unauthorized
          schema:
            $ref: '#/definitions/system.HTTPError'
        "404":
          description: Not Found
          schema:
            $ref: '#/definitions/system.HTTPError'
        "500":
          description: Internal Server Error
          schema:
            $ref: '#/definitions/system.HTTPError'
      security:
      - BearerAuth: []
      summary: Get project exploratory session
      tags:
      - Projects
    post:
      description: Start or return existing exploratory session for a project
      parameters:
      - description: Project ID
        in: path
        name: id
        required: true
        type: string
      produces:
      - application/json
      responses:
        "200":
          description: OK
          schema:
            $ref: '#/definitions/types.Session'
        "401":
          description: Unauthorized
          schema:
            $ref: '#/definitions/system.HTTPError'
        "404":
          description: Not Found
          schema:
            $ref: '#/definitions/system.HTTPError'
        "500":
          description: Internal Server Error
          schema:
            $ref: '#/definitions/system.HTTPError'
      security:
      - BearerAuth: []
      summary: Start project exploratory session
      tags:
      - Projects
  /api/v1/projects/{id}/repositories:
    get:
      consumes:
      - application/json
      description: Get all repositories attached to a project
      operationId: getProjectRepositories
      parameters:
      - description: Project ID
        in: path
        name: id
        required: true
        type: string
      produces:
      - application/json
      responses:
        "200":
          description: OK
          schema:
            items:
              $ref: '#/definitions/types.GitRepository'
            type: array
        "401":
          description: Unauthorized
          schema:
            $ref: '#/definitions/system.HTTPError'
        "404":
          description: Not Found
          schema:
            $ref: '#/definitions/system.HTTPError'
        "500":
          description: Internal Server Error
          schema:
            $ref: '#/definitions/system.HTTPError'
      security:
      - BearerAuth: []
      summary: Get project repositories
      tags:
      - Projects
  /api/v1/projects/{id}/repositories/{repo_id}/attach:
    put:
      consumes:
      - application/json
      description: Attach an existing repository to a project
      parameters:
      - description: Project ID
        in: path
        name: id
        required: true
        type: string
      - description: Repository ID
        in: path
        name: repo_id
        required: true
        type: string
      produces:
      - application/json
      responses:
        "200":
          description: OK
          schema:
            additionalProperties:
              type: string
            type: object
        "401":
          description: Unauthorized
          schema:
            $ref: '#/definitions/system.HTTPError'
        "404":
          description: Not Found
          schema:
            $ref: '#/definitions/system.HTTPError'
        "500":
          description: Internal Server Error
          schema:
            $ref: '#/definitions/system.HTTPError'
      security:
      - BearerAuth: []
      summary: Attach repository to project
      tags:
      - Projects
  /api/v1/projects/{id}/repositories/{repo_id}/detach:
    put:
      consumes:
      - application/json
      description: Detach a repository from its project
      parameters:
      - description: Project ID
        in: path
        name: id
        required: true
        type: string
      - description: Repository ID
        in: path
        name: repo_id
        required: true
        type: string
      produces:
      - application/json
      responses:
        "200":
          description: OK
          schema:
            additionalProperties:
              type: string
            type: object
        "401":
          description: Unauthorized
          schema:
            $ref: '#/definitions/system.HTTPError'
        "404":
          description: Not Found
          schema:
            $ref: '#/definitions/system.HTTPError'
        "500":
          description: Internal Server Error
          schema:
            $ref: '#/definitions/system.HTTPError'
      security:
      - BearerAuth: []
      summary: Detach repository from project
      tags:
      - Projects
  /api/v1/projects/{id}/repositories/{repo_id}/primary:
    put:
      consumes:
      - application/json
      description: Set the primary repository for a project
      parameters:
      - description: Project ID
        in: path
        name: id
        required: true
        type: string
      - description: Repository ID
        in: path
        name: repo_id
        required: true
        type: string
      produces:
      - application/json
      responses:
        "200":
          description: OK
          schema:
            additionalProperties:
              type: string
            type: object
        "401":
          description: Unauthorized
          schema:
            $ref: '#/definitions/system.HTTPError'
        "404":
          description: Not Found
          schema:
            $ref: '#/definitions/system.HTTPError'
        "500":
          description: Internal Server Error
          schema:
            $ref: '#/definitions/system.HTTPError'
      security:
      - BearerAuth: []
      summary: Set project primary repository
      tags:
      - Projects
  /api/v1/projects/{id}/startup-script/history:
    get:
      description: Get git commit history for project startup script
      parameters:
      - description: Project ID
        in: path
        name: id
        required: true
        type: string
      responses:
        "200":
          description: OK
          schema:
            items:
              $ref: '#/definitions/services.StartupScriptVersion'
            type: array
      security:
      - BearerAuth: []
      summary: Get startup script version history
      tags:
      - Projects
  /api/v1/provider-endpoints:
    get:
      parameters:
      - description: Include models
        in: query
        name: with_models
        type: boolean
      - description: Organization ID
        in: query
        name: org_id
        type: string
      - description: Include all endpoints (system admin only)
        in: query
        name: all
        type: boolean
      responses:
        "200":
          description: OK
          schema:
            items:
              $ref: '#/definitions/types.ProviderEndpoint'
            type: array
      security:
      - BearerAuth: []
    post:
      responses:
        "200":
          description: OK
          schema:
            $ref: '#/definitions/types.ProviderEndpoint'
      security:
      - BearerAuth: []
  /api/v1/provider-endpoints/{id}:
    delete:
      responses:
        "204":
          description: No Content
      security:
      - BearerAuth: []
    put:
      responses:
        "200":
          description: OK
          schema:
            $ref: '#/definitions/types.UpdateProviderEndpoint'
      security:
      - BearerAuth: []
  /api/v1/provider-endpoints/{id}/daily-usage:
    get:
      consumes:
      - application/json
      description: Get provider daily usage
      parameters:
      - description: Provider ID
        in: path
        name: id
        required: true
        type: string
      - description: Start date
        in: query
        name: from
        type: string
      - description: End date
        in: query
        name: to
        type: string
      produces:
      - application/json
      responses:
        "200":
          description: OK
          schema:
            items:
              $ref: '#/definitions/types.AggregatedUsageMetric'
            type: array
        "400":
          description: Bad Request
          schema:
            $ref: '#/definitions/system.HTTPError'
        "404":
          description: Not Found
          schema:
            $ref: '#/definitions/system.HTTPError'
        "500":
          description: Internal Server Error
          schema:
            $ref: '#/definitions/system.HTTPError'
      security:
      - BearerAuth: []
      summary: Get provider daily usage
      tags:
      - providers
  /api/v1/provider-endpoints/{id}/users-daily-usage:
    get:
      consumes:
      - application/json
      description: Get provider daily usage per user
      parameters:
      - description: Provider ID
        in: path
        name: id
        required: true
        type: string
      - description: Start date
        in: query
        name: from
        type: string
      - description: End date
        in: query
        name: to
        type: string
      produces:
      - application/json
      responses:
        "200":
          description: OK
          schema:
            items:
              $ref: '#/definitions/types.UsersAggregatedUsageMetric'
            type: array
        "400":
          description: Bad Request
          schema:
            $ref: '#/definitions/system.HTTPError'
        "404":
          description: Not Found
          schema:
            $ref: '#/definitions/system.HTTPError'
        "500":
          description: Internal Server Error
          schema:
            $ref: '#/definitions/system.HTTPError'
      security:
      - BearerAuth: []
      summary: Get provider daily usage per user
      tags:
      - providers
  /api/v1/providers:
    get:
      responses:
        "200":
          description: OK
          schema:
            items:
              $ref: '#/definitions/types.Provider'
            type: array
      security:
      - BearerAuth: []
  /api/v1/question-sets:
    get:
      description: List question sets for the current user or organization
      parameters:
      - description: Organization ID or slug
        in: query
        name: org_id
        type: string
      produces:
      - application/json
      responses:
        "200":
          description: OK
          schema:
            items:
              $ref: '#/definitions/types.QuestionSet'
            type: array
        "400":
          description: Bad Request
          schema:
            $ref: '#/definitions/system.HTTPError'
        "403":
          description: Forbidden
          schema:
            $ref: '#/definitions/system.HTTPError'
        "500":
          description: Internal Server Error
          schema:
            $ref: '#/definitions/system.HTTPError'
      security:
      - BearerAuth: []
      summary: List question sets
      tags:
      - question-sets
    post:
      consumes:
      - application/json
      description: Create a new question set
      parameters:
      - description: Question set to create
        in: body
        name: questionSet
        required: true
        schema:
          $ref: '#/definitions/types.QuestionSet'
      produces:
      - application/json
      responses:
        "201":
          description: Created
          schema:
            $ref: '#/definitions/types.QuestionSet'
        "400":
          description: Bad Request
          schema:
            $ref: '#/definitions/system.HTTPError'
        "403":
          description: Forbidden
          schema:
            $ref: '#/definitions/system.HTTPError'
        "500":
          description: Internal Server Error
          schema:
            $ref: '#/definitions/system.HTTPError'
      security:
      - BearerAuth: []
      summary: Create a new question set
      tags:
      - question-sets
  /api/v1/question-sets/{id}:
    delete:
      description: Delete a question set
      parameters:
      - description: Question set ID
        in: path
        name: id
        required: true
        type: string
      responses:
        "204":
          description: No Content
        "403":
          description: Forbidden
          schema:
            $ref: '#/definitions/system.HTTPError'
        "404":
          description: Not Found
          schema:
            $ref: '#/definitions/system.HTTPError'
        "500":
          description: Internal Server Error
          schema:
            $ref: '#/definitions/system.HTTPError'
      security:
      - BearerAuth: []
      summary: Delete a question set
      tags:
      - question-sets
    get:
      description: Get a question set by ID
      parameters:
      - description: Question set ID
        in: path
        name: id
        required: true
        type: string
      produces:
      - application/json
      responses:
        "200":
          description: OK
          schema:
            $ref: '#/definitions/types.QuestionSet'
        "403":
          description: Forbidden
          schema:
            $ref: '#/definitions/system.HTTPError'
        "404":
          description: Not Found
          schema:
            $ref: '#/definitions/system.HTTPError'
        "500":
          description: Internal Server Error
          schema:
            $ref: '#/definitions/system.HTTPError'
      security:
      - BearerAuth: []
      summary: Get a question set by ID
      tags:
      - question-sets
    put:
      consumes:
      - application/json
      description: Update a question set
      parameters:
      - description: Question set ID
        in: path
        name: id
        required: true
        type: string
      - description: Question set to update
        in: body
        name: questionSet
        required: true
        schema:
          $ref: '#/definitions/types.QuestionSet'
      produces:
      - application/json
      responses:
        "200":
          description: OK
          schema:
            $ref: '#/definitions/types.QuestionSet'
        "400":
          description: Bad Request
          schema:
            $ref: '#/definitions/system.HTTPError'
        "403":
          description: Forbidden
          schema:
            $ref: '#/definitions/system.HTTPError'
        "404":
          description: Not Found
          schema:
            $ref: '#/definitions/system.HTTPError'
        "500":
          description: Internal Server Error
          schema:
            $ref: '#/definitions/system.HTTPError'
      security:
      - BearerAuth: []
      summary: Update a question set
      tags:
      - question-sets
  /api/v1/question-sets/{id}/executions:
    get:
      description: List executions for the question set
      parameters:
      - description: Question set ID
        in: path
        name: id
        required: true
        type: string
      - description: Offset
        in: query
        name: offset
        type: integer
      - description: Limit
        in: query
        name: limit
        type: integer
      responses:
        "200":
          description: OK
          schema:
            items:
              $ref: '#/definitions/types.QuestionSetExecution'
            type: array
      security:
      - BearerAuth: []
      summary: List question set executions
      tags:
      - question-sets
    post:
      consumes:
      - application/json
      description: Execute a question set, this is a blocking operation and will return
        a response for each question in the question set
      parameters:
      - description: Question set ID
        in: path
        name: id
        required: true
        type: string
      - description: Request to execute a question set
        in: body
        name: executeQuestionSetRequest
        required: true
        schema:
          $ref: '#/definitions/types.ExecuteQuestionSetRequest'
      produces:
      - application/json
      responses:
        "200":
          description: OK
          schema:
            $ref: '#/definitions/types.ExecuteQuestionSetResponse'
        "400":
          description: Bad Request
          schema:
            $ref: '#/definitions/system.HTTPError'
        "403":
          description: Forbidden
          schema:
            $ref: '#/definitions/system.HTTPError'
        "404":
          description: Not Found
          schema:
            $ref: '#/definitions/system.HTTPError'
        "500":
          description: Internal Server Error
          schema:
            $ref: '#/definitions/system.HTTPError'
      security:
      - BearerAuth: []
      summary: Execute a question set
      tags:
      - question-sets
  /api/v1/question-sets/{question_set_id}/executions/{id}:
    get:
      description: Get results for a question set execution
      parameters:
      - description: Question set execution ID
        in: path
        name: id
        required: true
        type: string
      - description: 'Format, one of: json (default), markdown'
        in: query
        name: format
        type: string
      responses:
        "200":
          description: OK
          schema:
            $ref: '#/definitions/types.QuestionSetExecution'
      security:
      - BearerAuth: []
      summary: Get question set execution results
      tags:
      - question-sets
  /api/v1/sample-projects:
    get:
      description: Get a list of all available sample projects that users can fork
        and use
      responses:
        "200":
          description: OK
          schema:
            items:
              $ref: '#/definitions/server.SampleProject'
            type: array
      security:
      - BearerAuth: []
      summary: List available sample projects
      tags:
      - sample-projects
  /api/v1/sample-projects/{project_id}:
    get:
      description: Get details of a specific sample project by ID
      parameters:
      - description: Sample project ID
        in: path
        name: project_id
        required: true
        type: string
      responses:
        "200":
          description: OK
          schema:
            $ref: '#/definitions/server.SampleProject'
      security:
      - BearerAuth: []
      summary: Get a specific sample project
      tags:
      - sample-projects
  /api/v1/sample-projects/{projectId}/archive:
    get:
      description: Get all files for a sample project as a flat map (for container
        initialization)
      parameters:
      - description: Project ID
        in: path
        name: projectId
        required: true
        type: string
      produces:
      - application/json
      responses:
        "200":
          description: OK
          schema:
            additionalProperties:
              type: string
            type: object
        "404":
          description: Not Found
          schema:
            $ref: '#/definitions/types.APIError'
        "500":
          description: Internal Server Error
          schema:
            $ref: '#/definitions/types.APIError'
      summary: Get sample project code as archive
      tags:
      - sample-projects
  /api/v1/sample-projects/{projectId}/code:
    get:
      description: Get the starter code and file structure for a sample project
      parameters:
      - description: Project ID
        in: path
        name: projectId
        required: true
        type: string
      produces:
      - application/json
      responses:
        "200":
          description: OK
          schema:
            $ref: '#/definitions/services.SampleProjectCode'
        "404":
          description: Not Found
          schema:
            $ref: '#/definitions/types.APIError'
        "500":
          description: Internal Server Error
          schema:
            $ref: '#/definitions/types.APIError'
      summary: Get sample project starter code
      tags:
      - sample-projects
  /api/v1/sample-projects/fork:
    post:
      description: Fork a sample project to the user's GitHub account and create a
        new Helix project
      parameters:
      - description: Fork request details
        in: body
        name: request
        required: true
        schema:
          $ref: '#/definitions/server.ForkSampleProjectRequest'
      responses:
        "201":
          description: Created
          schema:
            $ref: '#/definitions/server.ForkSampleProjectResponse'
      security:
      - BearerAuth: []
      summary: Fork a sample project
      tags:
      - sample-projects
  /api/v1/sample-projects/simple:
    get:
      description: Get sample projects with natural language task prompts (Kiro-style)
      responses:
        "200":
          description: OK
          schema:
            items:
              $ref: '#/definitions/server.SimpleSampleProject'
            type: array
      security:
      - BearerAuth: []
      summary: List simple sample projects
      tags:
      - sample-projects
  /api/v1/sample-projects/simple/fork:
    post:
      description: Fork a sample project and create tasks from natural language prompts
      parameters:
      - description: Fork request
        in: body
        name: request
        required: true
        schema:
          $ref: '#/definitions/server.ForkSimpleProjectRequest'
      responses:
        "201":
          description: Created
          schema:
            $ref: '#/definitions/server.ForkSimpleProjectResponse'
      security:
      - BearerAuth: []
      summary: Fork a simple sample project
      tags:
      - sample-projects
  /api/v1/samples/initialize:
    post:
      consumes:
      - application/json
      description: Create multiple sample repositories for development/testing
      parameters:
      - description: Initialize samples request
        in: body
        name: request
        required: true
        schema:
          $ref: '#/definitions/server.InitializeSampleRepositoriesRequest'
      produces:
      - application/json
      responses:
        "201":
          description: Created
          schema:
            $ref: '#/definitions/server.InitializeSampleRepositoriesResponse'
        "400":
          description: Bad Request
          schema:
            $ref: '#/definitions/types.APIError'
        "401":
          description: Unauthorized
          schema:
            $ref: '#/definitions/types.APIError'
        "500":
          description: Internal Server Error
          schema:
            $ref: '#/definitions/types.APIError'
      security:
      - BearerAuth: []
      summary: Initialize sample repositories
      tags:
      - samples
  /api/v1/samples/repositories:
    post:
      consumes:
      - application/json
      description: Create a sample/demo git repository from available templates
      parameters:
      - description: Sample repository creation request
        in: body
        name: request
        required: true
        schema:
          $ref: '#/definitions/types.CreateSampleRepositoryRequest'
      produces:
      - application/json
      responses:
        "201":
          description: Created
          schema:
            $ref: '#/definitions/types.GitRepository'
        "400":
          description: Bad Request
          schema:
            $ref: '#/definitions/types.APIError'
        "500":
          description: Internal Server Error
          schema:
            $ref: '#/definitions/types.APIError'
      security:
      - BearerAuth: []
      summary: Create sample repository
      tags:
      - samples
  /api/v1/scheduler/heartbeats:
    get:
      description: Get the health status of all scheduler goroutines
      responses:
        "200":
          description: OK
          schema:
            additionalProperties: true
            type: object
      security:
      - BearerAuth: []
      summary: Get scheduler goroutine heartbeat status
      tags:
      - dashboard
  /api/v1/search:
    get:
      description: Search knowledges for a given app and prompt
      parameters:
      - description: App ID
        in: query
        name: app_id
        required: true
        type: string
      - description: Knowledge ID
        in: query
        name: knowledge_id
        type: string
      - description: Search prompt
        in: query
        name: prompt
        required: true
        type: string
      responses:
        "200":
          description: OK
          schema:
            items:
              $ref: '#/definitions/types.KnowledgeSearchResult'
            type: array
      security:
      - BearerAuth: []
      summary: Search knowledges
      tags:
      - knowledge
  /api/v1/secrets:
    get:
      description: List secrets for the user.
      responses:
        "200":
          description: OK
          schema:
            items:
              $ref: '#/definitions/types.Secret'
            type: array
      security:
      - BearerAuth: []
      summary: List secrets
      tags:
      - secrets
    post:
      description: Create a new secret for the user.
      parameters:
      - description: Request body with secret configuration.
        in: body
        name: request
        required: true
        schema:
          $ref: '#/definitions/types.Secret'
      responses:
        "200":
          description: OK
          schema:
            $ref: '#/definitions/types.Secret'
      security:
      - BearerAuth: []
      summary: Create new secret
      tags:
      - secrets
  /api/v1/secrets/{id}:
    delete:
      description: Delete a secret for the user.
      parameters:
      - description: Secret ID
        in: path
        name: id
        required: true
        type: string
      responses:
        "200":
          description: OK
          schema:
            $ref: '#/definitions/types.Secret'
      security:
      - BearerAuth: []
      summary: Delete a secret
      tags:
      - secrets
    put:
      description: Update an existing secret for the user.
      parameters:
      - description: Request body with updated secret configuration.
        in: body
        name: request
        required: true
        schema:
          $ref: '#/definitions/types.Secret'
      - description: Secret ID
        in: path
        name: id
        required: true
        type: string
      responses:
        "200":
          description: OK
          schema:
            $ref: '#/definitions/types.Secret'
      security:
      - BearerAuth: []
      summary: Update an existing secret
      tags:
      - secrets
  /api/v1/sessions:
    get:
      description: List sessions
      parameters:
      - description: Page number
        in: query
        name: page
        type: integer
      - description: Page size
        in: query
        name: page_size
        type: integer
      - description: Organization slug or ID
        in: query
        name: org_id
        type: string
      - description: Question set ID
        in: query
        name: question_set_id
        type: string
      - description: Question set execution ID
        in: query
        name: question_set_execution_id
        type: string
      - description: Search sessions by name
        in: query
        name: search
        type: string
      responses:
        "200":
          description: OK
          schema:
            $ref: '#/definitions/types.PaginatedSessionsList'
      security:
      - BearerAuth: []
      summary: List sessions
      tags:
      - sessions
  /api/v1/sessions/{id}:
    delete:
      description: Delete a session by ID
      parameters:
      - description: Session ID
        in: path
        name: id
        required: true
        type: string
      responses:
        "200":
          description: OK
          schema:
            $ref: '#/definitions/types.Session'
      security:
      - BearerAuth: []
      summary: Delete a session by ID
      tags:
      - sessions
    get:
      description: Get a session by ID
      parameters:
      - description: Session ID
        in: path
        name: id
        required: true
        type: string
      responses:
        "200":
          description: OK
          schema:
            $ref: '#/definitions/types.Session'
      security:
      - BearerAuth: []
      summary: Get a session by ID
      tags:
      - sessions
    put:
      description: Update a session by ID
      parameters:
      - description: Session ID
        in: path
        name: id
        required: true
        type: string
      - description: Session to update
        in: body
        name: request
        required: true
        schema:
          $ref: '#/definitions/types.Session'
      responses:
        "200":
          description: OK
          schema:
            $ref: '#/definitions/types.Session'
      security:
      - BearerAuth: []
      summary: Update a session by ID
      tags:
      - sessions
  /api/v1/sessions/{id}/idle-status:
    get:
      description: Returns idle timeout information for a session with an external
        agent
      parameters:
      - description: Session ID
        in: path
        name: id
        required: true
        type: string
      responses:
        "200":
          description: OK
          schema:
            $ref: '#/definitions/types.SessionIdleStatus'
        "400":
          description: Bad Request
          schema:
            $ref: '#/definitions/system.HTTPError'
        "403":
          description: Forbidden
          schema:
            $ref: '#/definitions/system.HTTPError'
        "404":
          description: Not Found
          schema:
            $ref: '#/definitions/system.HTTPError'
      security:
      - BearerAuth: []
      summary: Get idle status for external agent session
      tags:
      - sessions
  /api/v1/sessions/{id}/interactions:
    get:
      description: List interactions for a session
      parameters:
      - description: Session ID
        in: path
        name: id
        required: true
        type: string
      - description: Page number
        in: query
        name: page
        type: integer
      - description: Page size
        in: query
        name: page_size
        type: integer
      produces:
      - application/json
      responses:
        "200":
          description: OK
          schema:
            items:
              $ref: '#/definitions/types.Interaction'
            type: array
      security:
      - BearerAuth: []
      summary: List interactions for a session
      tags:
      - interactions
  /api/v1/sessions/{id}/interactions/{interaction_id}:
    get:
      description: Get an interaction by ID
      parameters:
      - description: Session ID
        in: path
        name: id
        required: true
        type: string
      - description: Interaction ID
        in: path
        name: interaction_id
        required: true
        type: string
      produces:
      - application/json
      responses:
        "200":
          description: OK
          schema:
            $ref: '#/definitions/types.Interaction'
      security:
      - BearerAuth: []
      summary: Get an interaction by ID
      tags:
      - interactions
  /api/v1/sessions/{id}/interactions/{interaction_id}/feedback:
    post:
      description: Provide feedback for an interaction
      parameters:
      - description: Session ID
        in: path
        name: id
        required: true
        type: string
      - description: Interaction ID
        in: path
        name: interaction_id
        required: true
        type: string
      - description: Feedback
        in: body
        name: feedback
        required: true
        schema:
          $ref: '#/definitions/types.FeedbackRequest'
      produces:
      - application/json
      responses:
        "200":
          description: OK
          schema:
            $ref: '#/definitions/types.Interaction'
      security:
      - BearerAuth: []
      summary: Provide feedback for an interaction
      tags:
      - interactions
  /api/v1/sessions/{id}/rdp-connection:
    get:
      description: Get Wolf streaming connection details for accessing a session (replaces
        RDP)
      parameters:
      - description: Session ID
        in: path
        name: id
        required: true
        type: string
      responses:
        "200":
          description: OK
          schema:
            additionalProperties: true
            type: object
      security:
      - BearerAuth: []
      summary: Get Wolf connection info for a session
      tags:
      - sessions
  /api/v1/sessions/{id}/resume:
    post:
      description: Restarts the external agent container for a session that has been
        stopped
      parameters:
      - description: Session ID
        in: path
        name: id
        required: true
        type: string
      responses:
        "200":
          description: OK
          schema:
            additionalProperties: true
            type: object
      security:
      - BearerAuth: []
      summary: Resume a paused external agent session
      tags:
      - sessions
  /api/v1/sessions/{id}/step-info:
    get:
      responses:
        "200":
          description: OK
          schema:
            items:
              $ref: '#/definitions/types.StepInfo'
            type: array
      security:
      - BearerAuth: []
  /api/v1/sessions/{id}/stop-external-agent:
    delete:
      description: Stop the external Zed agent for any session (stops container, keeps
        session record)
      parameters:
      - description: Session ID
        in: path
        name: id
        required: true
        type: string
      produces:
      - application/json
      responses:
        "200":
          description: OK
          schema:
            additionalProperties:
              type: string
            type: object
        "401":
          description: Unauthorized
          schema:
            $ref: '#/definitions/system.HTTPError'
        "404":
          description: Not Found
          schema:
            $ref: '#/definitions/system.HTTPError'
        "500":
          description: Internal Server Error
          schema:
            $ref: '#/definitions/system.HTTPError'
      security:
      - BearerAuth: []
      summary: Stop external Zed agent session
      tags:
      - Sessions
  /api/v1/sessions/{id}/wolf-app-state:
    get:
      consumes:
      - application/json
      description: Returns the current Wolf app state for an external agent session
        (absent/running/resumable)
      parameters:
      - description: Session ID
        in: path
        name: id
        required: true
        type: string
      produces:
      - application/json
      responses:
        "200":
          description: OK
          schema:
            $ref: '#/definitions/server.SessionWolfAppStateResponse'
        "401":
          description: Unauthorized
          schema:
            $ref: '#/definitions/system.HTTPError'
        "403":
          description: Forbidden
          schema:
            $ref: '#/definitions/system.HTTPError'
        "404":
          description: Not Found
          schema:
            $ref: '#/definitions/system.HTTPError'
        "500":
          description: Internal Server Error
          schema:
            $ref: '#/definitions/system.HTTPError'
      security:
      - BearerAuth: []
      summary: Get Wolf app state for a session
      tags:
      - Sessions
  /api/v1/sessions/{id}/zed-config:
    get:
      consumes:
      - application/json
      description: Get Helix-managed Zed MCP configuration for a session
      parameters:
      - description: Session ID
        in: path
        name: id
        required: true
        type: string
      produces:
      - application/json
      responses:
        "200":
          description: OK
          schema:
            $ref: '#/definitions/types.ZedConfigResponse'
        "401":
          description: Unauthorized
          schema:
            $ref: '#/definitions/system.HTTPError'
        "404":
          description: Not Found
          schema:
            $ref: '#/definitions/system.HTTPError'
        "500":
          description: Internal Server Error
          schema:
            $ref: '#/definitions/system.HTTPError'
      security:
      - ApiKeyAuth: []
      summary: Get Zed configuration
      tags:
      - Zed
  /api/v1/sessions/{id}/zed-config/user:
    post:
      consumes:
      - application/json
      description: Update user's custom Zed settings overrides
      parameters:
      - description: Session ID
        in: path
        name: id
        required: true
        type: string
      - description: User settings overrides
        in: body
        name: overrides
        required: true
        schema:
          additionalProperties: true
          type: object
      produces:
      - application/json
      responses:
        "200":
          description: OK
          schema:
            additionalProperties:
              type: string
            type: object
        "400":
          description: Bad Request
          schema:
            $ref: '#/definitions/system.HTTPError'
        "401":
          description: Unauthorized
          schema:
            $ref: '#/definitions/system.HTTPError'
        "404":
          description: Not Found
          schema:
            $ref: '#/definitions/system.HTTPError'
        "500":
          description: Internal Server Error
          schema:
            $ref: '#/definitions/system.HTTPError'
      security:
      - ApiKeyAuth: []
      summary: Update Zed user settings
      tags:
      - Zed
  /api/v1/sessions/{id}/zed-settings:
    get:
      consumes:
      - application/json
      description: Get merged Helix + user Zed settings for a session
      parameters:
      - description: Session ID
        in: path
        name: id
        required: true
        type: string
      produces:
      - application/json
      responses:
        "200":
          description: OK
          schema:
            additionalProperties: true
            type: object
        "401":
          description: Unauthorized
          schema:
            $ref: '#/definitions/system.HTTPError'
        "404":
          description: Not Found
          schema:
            $ref: '#/definitions/system.HTTPError'
        "500":
          description: Internal Server Error
          schema:
            $ref: '#/definitions/system.HTTPError'
      security:
      - ApiKeyAuth: []
      summary: Get merged Zed settings
      tags:
      - Zed
  /api/v1/sessions/chat:
    post:
      parameters:
      - description: Request body with the message and model to start chat completion.
        in: body
        name: request
        required: true
        schema:
          $ref: '#/definitions/types.SessionChatRequest'
      responses:
        "200":
          description: OK
          schema:
            $ref: '#/definitions/types.OpenAIResponse'
      security:
      - BearerAuth: []
  /api/v1/skills:
    get:
      description: List all available YAML-based skills
      parameters:
      - description: Filter by category
        in: query
        name: category
        type: string
      - description: Filter by OAuth provider
        in: query
        name: provider
        type: string
      responses:
        "200":
          description: OK
          schema:
            $ref: '#/definitions/types.SkillsListResponse'
      security:
      - BearerAuth: []
      summary: List YAML skills
      tags:
      - skills
  /api/v1/skills/{id}:
    get:
      description: Get details of a specific YAML skill
      parameters:
      - description: Skill ID
        in: path
        name: id
        required: true
        type: string
      responses:
        "200":
          description: OK
          schema:
            $ref: '#/definitions/types.SkillDefinition'
      security:
      - BearerAuth: []
      summary: Get a skill by ID
      tags:
      - skills
  /api/v1/skills/reload:
    post:
      description: Reload all YAML skills from the filesystem
      responses:
        "200":
          description: OK
          schema:
            additionalProperties:
              type: string
            type: object
      security:
      - BearerAuth: []
      summary: Reload skills
      tags:
      - skills
  /api/v1/skills/validate:
    post:
      description: Validate MCP skill configuration
      parameters:
      - description: MCP skill configuration
        in: body
        name: request
        required: true
        schema:
          $ref: '#/definitions/types.AssistantMCP'
      responses:
        "200":
          description: OK
          schema:
            $ref: '#/definitions/types.ToolMCPClientConfig'
      security:
      - BearerAuth: []
      summary: Validate MCP skill configuration
      tags:
      - skills
  /api/v1/slots/{slot_id}:
    delete:
      description: Delete a slot from the scheduler's desired state, allowing reconciliation
        to clean it up from the runner
      parameters:
      - description: Slot ID
        in: path
        name: slot_id
        required: true
        type: string
      responses:
        "200":
          description: OK
          schema:
            additionalProperties: true
            type: object
      security:
      - BearerAuth: []
      summary: Delete a slot from scheduler state
      tags:
      - dashboard
  /api/v1/spec-tasks:
    get:
      description: List spec-driven tasks with optional filtering by project, status,
        or user
      parameters:
      - description: Filter by project ID
        in: query
        name: project_id
        type: string
      - description: Filter by status
        in: query
        name: status
        type: string
      - description: Filter by user ID
        in: query
        name: user_id
        type: string
      - default: false
        description: Include archived tasks
        in: query
        name: include_archived
        type: boolean
      - default: 50
        description: Limit number of results
        in: query
        name: limit
        type: integer
      - default: 0
        description: Offset for pagination
        in: query
        name: offset
        type: integer
      produces:
      - application/json
      responses:
        "200":
          description: OK
          schema:
            items:
              $ref: '#/definitions/types.SpecTask'
            type: array
        "500":
          description: Internal Server Error
          schema:
            $ref: '#/definitions/types.APIError'
      summary: List spec-driven tasks
      tags:
      - spec-driven-tasks
  /api/v1/spec-tasks/{id}/design-docs:
    get:
      description: Get the design documents from helix-specs worktree
      parameters:
      - description: SpecTask ID
        in: path
        name: id
        required: true
        type: string
      produces:
      - application/json
      responses:
        "200":
          description: OK
          schema:
            $ref: '#/definitions/server.DesignDocsResponse'
        "404":
          description: Not Found
          schema:
            $ref: '#/definitions/system.HTTPError'
        "500":
          description: Internal Server Error
          schema:
            $ref: '#/definitions/system.HTTPError'
      security:
      - ApiKeyAuth: []
      summary: Get design docs for SpecTask
      tags:
      - SpecTasks
  /api/v1/spec-tasks/{id}/design-docs/share:
    post:
      description: Generate a token-based shareable link for viewing design documents
        on any device
      parameters:
      - description: SpecTask ID
        in: path
        name: id
        required: true
        type: string
      produces:
      - application/json
      responses:
        "200":
          description: OK
          schema:
            $ref: '#/definitions/server.DesignDocsShareLinkResponse'
        "404":
          description: Not Found
          schema:
            $ref: '#/definitions/system.HTTPError'
        "500":
          description: Internal Server Error
          schema:
            $ref: '#/definitions/system.HTTPError'
      security:
      - ApiKeyAuth: []
      summary: Generate shareable design docs link
      tags:
      - SpecTasks
  /api/v1/spec-tasks/{id}/external-agent/start:
    post:
      description: Start or resume the external agent for a SpecTask (allocates GPU)
      parameters:
      - description: SpecTask ID
        in: path
        name: id
        required: true
        type: string
      responses:
        "200":
          description: OK
          schema:
            type: string
        "401":
          description: Unauthorized
          schema:
            $ref: '#/definitions/system.HTTPError'
        "404":
          description: Not Found
          schema:
            $ref: '#/definitions/system.HTTPError'
        "500":
          description: Internal Server Error
          schema:
            $ref: '#/definitions/system.HTTPError'
      security:
      - ApiKeyAuth: []
      summary: Start SpecTask external agent
      tags:
      - SpecTasks
  /api/v1/spec-tasks/{id}/external-agent/status:
    get:
      description: Get the current status and info for a SpecTask's external agent
      parameters:
      - description: SpecTask ID
        in: path
        name: id
        required: true
        type: string
      produces:
      - application/json
      responses:
        "200":
          description: OK
          schema:
            $ref: '#/definitions/server.SpecTaskExternalAgentStatusResponse'
        "401":
          description: Unauthorized
          schema:
            $ref: '#/definitions/system.HTTPError'
        "404":
          description: Not Found
          schema:
            $ref: '#/definitions/system.HTTPError'
      security:
      - ApiKeyAuth: []
      summary: Get SpecTask external agent status
      tags:
      - SpecTasks
  /api/v1/spec-tasks/{id}/external-agent/stop:
    post:
      description: Manually stop the external agent for a SpecTask (frees GPU)
      parameters:
      - description: SpecTask ID
        in: path
        name: id
        required: true
        type: string
      responses:
        "200":
          description: OK
          schema:
            type: string
        "401":
          description: Unauthorized
          schema:
            $ref: '#/definitions/system.HTTPError'
        "404":
          description: Not Found
          schema:
            $ref: '#/definitions/system.HTTPError'
        "500":
          description: Internal Server Error
          schema:
            $ref: '#/definitions/system.HTTPError'
      security:
      - ApiKeyAuth: []
      summary: Stop SpecTask external agent
      tags:
      - SpecTasks
  /api/v1/spec-tasks/{spec_task_id}/approve-implementation:
    post:
      description: Approve the implementation and instruct agent to merge to main
        branch
      parameters:
      - description: SpecTask ID
        in: path
        name: spec_task_id
        required: true
        type: string
      responses:
        "200":
          description: OK
          schema:
            $ref: '#/definitions/types.SpecTask'
      security:
      - BearerAuth: []
      summary: Approve implementation and merge to main
      tags:
      - spec-tasks
  /api/v1/spec-tasks/{spec_task_id}/design-reviews:
    get:
      description: List all design reviews for a spec task
      parameters:
      - description: SpecTask ID
        in: path
        name: spec_task_id
        required: true
        type: string
      produces:
      - application/json
      responses:
        "200":
          description: OK
          schema:
            $ref: '#/definitions/types.SpecTaskDesignReviewListResponse'
        "400":
          description: Bad Request
          schema:
            $ref: '#/definitions/types.APIError'
        "403":
          description: Forbidden
          schema:
            $ref: '#/definitions/types.APIError'
        "500":
          description: Internal Server Error
          schema:
            $ref: '#/definitions/types.APIError'
      security:
      - BearerAuth: []
      summary: List design reviews
      tags:
      - spec-tasks
  /api/v1/spec-tasks/{spec_task_id}/design-reviews/{review_id}:
    get:
      consumes:
      - application/json
      description: Get a specific design review for a spec task with comments and
        spec task details
      parameters:
      - description: Spec Task ID
        in: path
        name: spec_task_id
        required: true
        type: string
      - description: Design Review ID
        in: path
        name: review_id
        required: true
        type: string
      produces:
      - application/json
      responses:
        "200":
          description: OK
          schema:
            $ref: '#/definitions/types.SpecTaskDesignReviewDetailResponse'
        "403":
          description: Forbidden
          schema:
            $ref: '#/definitions/system.HTTPError'
        "500":
          description: Internal Server Error
          schema:
            $ref: '#/definitions/system.HTTPError'
      security:
      - BearerAuth: []
      summary: Get design review details
      tags:
      - SpecTasks
  /api/v1/spec-tasks/{spec_task_id}/design-reviews/{review_id}/comments:
    get:
      consumes:
      - application/json
      description: Get all comments for a specific design review
      parameters:
      - description: Spec Task ID
        in: path
        name: spec_task_id
        required: true
        type: string
      - description: Design Review ID
        in: path
        name: review_id
        required: true
        type: string
      produces:
      - application/json
      responses:
        "200":
          description: OK
          schema:
            $ref: '#/definitions/types.SpecTaskDesignReviewCommentListResponse'
        "403":
          description: Forbidden
          schema:
            $ref: '#/definitions/system.HTTPError'
        "500":
          description: Internal Server Error
          schema:
            $ref: '#/definitions/system.HTTPError'
      security:
      - BearerAuth: []
      summary: List design review comments
      tags:
      - SpecTasks
    post:
      consumes:
      - application/json
      description: Create a new comment on a design review document
      parameters:
      - description: Spec Task ID
        in: path
        name: spec_task_id
        required: true
        type: string
      - description: Design Review ID
        in: path
        name: review_id
        required: true
        type: string
      - description: Comment data
        in: body
        name: request
        required: true
        schema:
          $ref: '#/definitions/types.SpecTaskDesignReviewCommentCreateRequest'
      produces:
      - application/json
      responses:
        "200":
          description: OK
          schema:
            $ref: '#/definitions/types.SpecTaskDesignReviewComment'
        "400":
          description: Bad Request
          schema:
            $ref: '#/definitions/system.HTTPError'
        "403":
          description: Forbidden
          schema:
            $ref: '#/definitions/system.HTTPError'
        "500":
          description: Internal Server Error
          schema:
            $ref: '#/definitions/system.HTTPError'
      security:
      - BearerAuth: []
      summary: Create design review comment
      tags:
      - SpecTasks
  /api/v1/spec-tasks/{spec_task_id}/design-reviews/{review_id}/comments/{comment_id}/resolve:
    post:
      consumes:
      - application/json
      description: Mark a design review comment as resolved
      parameters:
      - description: Spec Task ID
        in: path
        name: spec_task_id
        required: true
        type: string
      - description: Design Review ID
        in: path
        name: review_id
        required: true
        type: string
      - description: Comment ID
        in: path
        name: comment_id
        required: true
        type: string
      produces:
      - application/json
      responses:
        "200":
          description: OK
          schema:
            $ref: '#/definitions/types.SpecTaskDesignReviewComment'
        "403":
          description: Forbidden
          schema:
            $ref: '#/definitions/system.HTTPError'
        "500":
          description: Internal Server Error
          schema:
            $ref: '#/definitions/system.HTTPError'
      security:
      - BearerAuth: []
      summary: Resolve design review comment
      tags:
      - SpecTasks
  /api/v1/spec-tasks/{spec_task_id}/design-reviews/{review_id}/submit:
    post:
      consumes:
      - application/json
      description: Approve or request changes for a design review
      parameters:
      - description: Spec Task ID
        in: path
        name: spec_task_id
        required: true
        type: string
      - description: Design Review ID
        in: path
        name: review_id
        required: true
        type: string
      - description: Review decision
        in: body
        name: request
        required: true
        schema:
          $ref: '#/definitions/types.SpecTaskDesignReviewSubmitRequest'
      produces:
      - application/json
      responses:
        "200":
          description: OK
          schema:
            $ref: '#/definitions/types.SpecTaskDesignReview'
        "400":
          description: Bad Request
          schema:
            $ref: '#/definitions/system.HTTPError'
        "403":
          description: Forbidden
          schema:
            $ref: '#/definitions/system.HTTPError'
        "500":
          description: Internal Server Error
          schema:
            $ref: '#/definitions/system.HTTPError'
      security:
      - BearerAuth: []
      summary: Submit design review decision
      tags:
      - SpecTasks
  /api/v1/spec-tasks/{spec_task_id}/stop-agent:
    post:
      description: Stop the running agent session for a spec task
      parameters:
      - description: SpecTask ID
        in: path
        name: spec_task_id
        required: true
        type: string
      responses:
        "200":
          description: OK
          schema:
            $ref: '#/definitions/types.SpecTask'
      security:
      - BearerAuth: []
      summary: Stop agent session
      tags:
      - spec-tasks
  /api/v1/spec-tasks/{taskId}:
    get:
      description: Get detailed information about a specific spec-driven task
      parameters:
      - description: Task ID
        in: path
        name: taskId
        required: true
        type: string
      produces:
      - application/json
      responses:
        "200":
          description: OK
          schema:
            $ref: '#/definitions/types.SpecTask'
        "404":
          description: Not Found
          schema:
            $ref: '#/definitions/types.APIError'
        "500":
          description: Internal Server Error
          schema:
            $ref: '#/definitions/types.APIError'
      summary: Get spec-driven task details
      tags:
      - spec-driven-tasks
    put:
      consumes:
      - application/json
      description: Update SpecTask status, priority, or other fields
      parameters:
      - description: SpecTask ID
        in: path
        name: taskId
        required: true
        type: string
      - description: Update request
        in: body
        name: request
        required: true
        schema:
          $ref: '#/definitions/types.SpecTaskUpdateRequest'
      produces:
      - application/json
      responses:
        "200":
          description: OK
          schema:
            $ref: '#/definitions/types.SpecTask'
        "400":
          description: Bad Request
          schema:
            $ref: '#/definitions/types.APIError'
        "404":
          description: Not Found
          schema:
            $ref: '#/definitions/types.APIError'
        "500":
          description: Internal Server Error
          schema:
            $ref: '#/definitions/types.APIError'
      security:
      - BearerAuth: []
      summary: Update SpecTask
      tags:
      - spec-driven-tasks
  /api/v1/spec-tasks/{taskId}/approve-specs:
    post:
      consumes:
      - application/json
      description: Human approval/rejection of specs generated by AI agent
      parameters:
      - description: Task ID
        in: path
        name: taskId
        required: true
        type: string
      - description: Approval response
        in: body
        name: request
        required: true
        schema:
          $ref: '#/definitions/types.SpecApprovalResponse'
      produces:
      - application/json
      responses:
        "200":
          description: OK
          schema:
            $ref: '#/definitions/types.SpecTask'
        "400":
          description: Bad Request
          schema:
            $ref: '#/definitions/types.APIError'
        "404":
          description: Not Found
          schema:
            $ref: '#/definitions/types.APIError'
        "500":
          description: Internal Server Error
          schema:
            $ref: '#/definitions/types.APIError'
      summary: Approve or reject generated specifications
      tags:
      - spec-driven-tasks
  /api/v1/spec-tasks/{taskId}/approve-with-handoff:
    post:
      consumes:
      - application/json
      description: Combined endpoint that approves specifications and immediately
        executes document handoff workflow
      parameters:
      - description: SpecTask ID
        in: path
        name: taskId
        required: true
        type: string
      - description: Approval and handoff configuration
        in: body
        name: request
        required: true
        schema:
          $ref: '#/definitions/server.ApprovalWithHandoffRequest'
      produces:
      - application/json
      responses:
        "200":
          description: OK
          schema:
            $ref: '#/definitions/server.CombinedApprovalHandoffResult'
        "400":
          description: Bad Request
          schema:
            $ref: '#/definitions/types.APIError'
        "404":
          description: Not Found
          schema:
            $ref: '#/definitions/types.APIError'
        "500":
          description: Internal Server Error
          schema:
            $ref: '#/definitions/types.APIError'
      security:
      - BearerAuth: []
      summary: Approve specs and execute document handoff
      tags:
      - spec-driven-tasks
  /api/v1/spec-tasks/{taskId}/archive:
    patch:
      consumes:
      - application/json
      description: Archive a spec task to hide it from the main view, or unarchive
        to restore it
      parameters:
      - description: Task ID
        in: path
        name: taskId
        required: true
        type: string
      - description: Archive status (true to archive, false to unarchive)
        in: body
        name: archived
        required: true
        schema:
          type: boolean
      produces:
      - application/json
      responses:
        "200":
          description: OK
          schema:
            $ref: '#/definitions/types.SpecTask'
        "400":
          description: Bad Request
          schema:
            $ref: '#/definitions/types.APIError'
        "404":
          description: Not Found
          schema:
            $ref: '#/definitions/types.APIError'
        "500":
          description: Internal Server Error
          schema:
            $ref: '#/definitions/types.APIError'
      security:
      - BearerAuth: []
      summary: Archive or unarchive a spec task
      tags:
      - spec-driven-tasks
  /api/v1/spec-tasks/{taskId}/commit-progress:
    post:
      consumes:
      - application/json
      description: Commit a progress update to git with current implementation status
      parameters:
      - description: SpecTask ID
        in: path
        name: taskId
        required: true
        type: string
      - description: Progress update data
        in: body
        name: request
        required: true
        schema:
          additionalProperties: true
          type: object
      produces:
      - application/json
      responses:
        "200":
          description: OK
          schema:
            $ref: '#/definitions/services.HandoffResult'
        "400":
          description: Bad Request
          schema:
            $ref: '#/definitions/types.APIError'
        "404":
          description: Not Found
          schema:
            $ref: '#/definitions/types.APIError'
        "500":
          description: Internal Server Error
          schema:
            $ref: '#/definitions/types.APIError'
      security:
      - BearerAuth: []
      summary: Commit implementation progress update
      tags:
      - spec-driven-tasks
  /api/v1/spec-tasks/{taskId}/coordination-log:
    get:
      description: Get the coordination log showing inter-session communication for
        a SpecTask
      parameters:
      - description: SpecTask ID
        in: path
        name: taskId
        required: true
        type: string
      - default: 100
        description: Limit number of events
        in: query
        name: limit
        type: integer
      - description: Filter by event type
        in: query
        name: event_type
        type: string
      produces:
      - application/json
      responses:
        "200":
          description: OK
          schema:
            $ref: '#/definitions/server.CoordinationLogResponse'
        "404":
          description: Not Found
          schema:
            $ref: '#/definitions/types.APIError'
        "500":
          description: Internal Server Error
          schema:
            $ref: '#/definitions/types.APIError'
      security:
      - BearerAuth: []
      summary: Get coordination log for SpecTask
      tags:
      - spec-driven-tasks
  /api/v1/spec-tasks/{taskId}/document-status:
    get:
      description: Get the current status of document handoff and git integration
        for a SpecTask
      parameters:
      - description: SpecTask ID
        in: path
        name: taskId
        required: true
        type: string
      produces:
      - application/json
      responses:
        "200":
          description: OK
          schema:
            $ref: '#/definitions/services.DocumentHandoffStatus'
        "404":
          description: Not Found
          schema:
            $ref: '#/definitions/types.APIError'
        "500":
          description: Internal Server Error
          schema:
            $ref: '#/definitions/types.APIError'
      security:
      - BearerAuth: []
      summary: Get document handoff status for SpecTask
      tags:
      - spec-driven-tasks
  /api/v1/spec-tasks/{taskId}/documents/{document}:
    get:
      description: Retrieve the content of a specific spec document (requirements.md,
        design.md, or tasks.md)
      parameters:
      - description: SpecTask ID
        in: path
        name: taskId
        required: true
        type: string
      - description: Document name
        enum:
        - requirements
        - design
        - tasks
        - metadata
        in: path
        name: document
        required: true
        type: string
      produces:
      - application/json
      responses:
        "200":
          description: OK
          schema:
            $ref: '#/definitions/server.SpecDocumentContentResponse'
        "404":
          description: Not Found
          schema:
            $ref: '#/definitions/types.APIError'
        "500":
          description: Internal Server Error
          schema:
            $ref: '#/definitions/types.APIError'
      security:
      - BearerAuth: []
      summary: Get specific spec document content
      tags:
      - spec-driven-tasks
  /api/v1/spec-tasks/{taskId}/download-documents:
    get:
      description: Download the generated spec documents as a zip file or individual
        files
      parameters:
      - description: SpecTask ID
        in: path
        name: taskId
        required: true
        type: string
      - default: zip
        description: Download format
        enum:
        - zip
        - individual
        in: query
        name: format
        type: string
      produces:
      - application/zip
      responses:
        "200":
          description: OK
          schema:
            type: file
        "404":
          description: Not Found
          schema:
            $ref: '#/definitions/types.APIError'
        "500":
          description: Internal Server Error
          schema:
            $ref: '#/definitions/types.APIError'
      security:
      - BearerAuth: []
      summary: Download generated spec documents
      tags:
      - spec-driven-tasks
  /api/v1/spec-tasks/{taskId}/execute-handoff:
    post:
      consumes:
      - application/json
      description: Execute the complete document handoff when specs are approved,
        including git commit and implementation start
      parameters:
      - description: SpecTask ID
        in: path
        name: taskId
        required: true
        type: string
      - description: Handoff configuration
        in: body
        name: request
        required: true
        schema:
          $ref: '#/definitions/services.DocumentHandoffConfig'
      produces:
      - application/json
      responses:
        "200":
          description: OK
          schema:
            $ref: '#/definitions/services.HandoffResult'
        "400":
          description: Bad Request
          schema:
            $ref: '#/definitions/types.APIError'
        "404":
          description: Not Found
          schema:
            $ref: '#/definitions/types.APIError'
        "500":
          description: Internal Server Error
          schema:
            $ref: '#/definitions/types.APIError'
      security:
      - BearerAuth: []
      summary: Execute complete document handoff workflow
      tags:
      - spec-driven-tasks
  /api/v1/spec-tasks/{taskId}/generate-documents:
    post:
      consumes:
      - application/json
      description: Generate Kiro-style spec documents (requirements.md, design.md,
        tasks.md) and commit to git repository
      parameters:
      - description: SpecTask ID
        in: path
        name: taskId
        required: true
        type: string
      - description: Document generation configuration
        in: body
        name: request
        required: true
        schema:
          $ref: '#/definitions/services.SpecDocumentConfig'
      produces:
      - application/json
      responses:
        "200":
          description: OK
          schema:
            $ref: '#/definitions/services.SpecDocumentResult'
        "400":
          description: Bad Request
          schema:
            $ref: '#/definitions/types.APIError'
        "404":
          description: Not Found
          schema:
            $ref: '#/definitions/types.APIError'
        "500":
          description: Internal Server Error
          schema:
            $ref: '#/definitions/types.APIError'
      security:
      - BearerAuth: []
      summary: Generate and commit spec documents to git
      tags:
      - spec-driven-tasks
  /api/v1/spec-tasks/{taskId}/implementation-sessions:
    post:
      consumes:
      - application/json
      description: Create multiple work sessions from an approved SpecTask implementation
        plan
      parameters:
      - description: SpecTask ID
        in: path
        name: taskId
        required: true
        type: string
      - description: Implementation sessions configuration
        in: body
        name: request
        required: true
        schema:
          $ref: '#/definitions/types.SpecTaskImplementationSessionsCreateRequest'
      produces:
      - application/json
      responses:
        "200":
          description: OK
          schema:
            $ref: '#/definitions/types.SpecTaskMultiSessionOverviewResponse'
        "400":
          description: Bad Request
          schema:
            $ref: '#/definitions/types.APIError'
        "404":
          description: Not Found
          schema:
            $ref: '#/definitions/types.APIError'
        "500":
          description: Internal Server Error
          schema:
            $ref: '#/definitions/types.APIError'
      security:
      - BearerAuth: []
      summary: Create implementation sessions for a SpecTask
      tags:
      - spec-driven-tasks
  /api/v1/spec-tasks/{taskId}/implementation-tasks:
    get:
      description: Get all parsed implementation tasks from a SpecTask's implementation
        plan
      parameters:
      - description: SpecTask ID
        in: path
        name: taskId
        required: true
        type: string
      produces:
      - application/json
      responses:
        "200":
          description: OK
          schema:
            $ref: '#/definitions/types.SpecTaskImplementationTaskListResponse'
        "404":
          description: Not Found
          schema:
            $ref: '#/definitions/types.APIError'
        "500":
          description: Internal Server Error
          schema:
            $ref: '#/definitions/types.APIError'
      security:
      - BearerAuth: []
      summary: List implementation tasks for a SpecTask
      tags:
      - spec-driven-tasks
  /api/v1/spec-tasks/{taskId}/multi-session-overview:
    get:
      description: Get comprehensive overview of all work sessions and progress for
        a SpecTask
      parameters:
      - description: SpecTask ID
        in: path
        name: taskId
        required: true
        type: string
      produces:
      - application/json
      responses:
        "200":
          description: OK
          schema:
            $ref: '#/definitions/types.SpecTaskMultiSessionOverviewResponse'
        "404":
          description: Not Found
          schema:
            $ref: '#/definitions/types.APIError'
        "500":
          description: Internal Server Error
          schema:
            $ref: '#/definitions/types.APIError'
      security:
      - BearerAuth: []
      summary: Get multi-session overview for a SpecTask
      tags:
      - spec-driven-tasks
  /api/v1/spec-tasks/{taskId}/progress:
    get:
      description: Get detailed progress information including phase progress and
        implementation task status
      parameters:
      - description: SpecTask ID
        in: path
        name: taskId
        required: true
        type: string
      produces:
      - application/json
      responses:
        "200":
          description: OK
          schema:
            $ref: '#/definitions/types.SpecTaskProgressResponse'
        "404":
          description: Not Found
          schema:
            $ref: '#/definitions/types.APIError'
        "500":
          description: Internal Server Error
          schema:
            $ref: '#/definitions/types.APIError'
      security:
      - BearerAuth: []
      summary: Get detailed progress for a SpecTask
      tags:
      - spec-driven-tasks
  /api/v1/spec-tasks/{taskId}/specs:
    get:
      description: Get the generated specifications for human review
      parameters:
      - description: Task ID
        in: path
        name: taskId
        required: true
        type: string
      produces:
      - application/json
      responses:
        "200":
          description: OK
          schema:
            $ref: '#/definitions/server.TaskSpecsResponse'
        "404":
          description: Not Found
          schema:
            $ref: '#/definitions/types.APIError'
        "500":
          description: Internal Server Error
          schema:
            $ref: '#/definitions/types.APIError'
      summary: Get task specifications for review
      tags:
      - spec-driven-tasks
  /api/v1/spec-tasks/{taskId}/start-implementation:
    post:
      description: Transition an approved spec task to implementation, creating a
        feature branch
      parameters:
      - description: Task ID
        in: path
        name: taskId
        required: true
        type: string
      produces:
      - application/json
      responses:
        "200":
          description: OK
          schema:
            $ref: '#/definitions/types.SpecTaskImplementationStartResponse'
        "400":
          description: Bad Request
          schema:
            $ref: '#/definitions/types.APIError'
        "403":
          description: Forbidden
          schema:
            $ref: '#/definitions/types.APIError'
        "500":
          description: Internal Server Error
          schema:
            $ref: '#/definitions/types.APIError'
      security:
      - ApiKeyAuth: []
      summary: Start implementation phase
      tags:
      - SpecTasks
  /api/v1/spec-tasks/{taskId}/start-planning:
    post:
      consumes:
      - application/json
      description: Explicitly start spec generation (planning phase) for a backlog
        task. This transitions the task to planning status and starts a spec generation
        session.
      parameters:
      - description: SpecTask ID
        in: path
        name: taskId
        required: true
        type: string
      produces:
      - application/json
      responses:
        "200":
          description: OK
          schema:
            $ref: '#/definitions/types.SpecTask'
        "400":
          description: Bad Request
          schema:
            $ref: '#/definitions/types.APIError'
        "404":
          description: Not Found
          schema:
            $ref: '#/definitions/types.APIError'
        "500":
          description: Internal Server Error
          schema:
            $ref: '#/definitions/types.APIError'
      security:
      - BearerAuth: []
      summary: Start planning for a SpecTask
      tags:
      - spec-driven-tasks
  /api/v1/spec-tasks/{taskId}/work-sessions:
    get:
      description: Get all work sessions associated with a specific SpecTask
      parameters:
      - description: SpecTask ID
        in: path
        name: taskId
        required: true
        type: string
      - description: Filter by phase
        enum:
        - planning
        - implementation
        - validation
        in: query
        name: phase
        type: string
      produces:
      - application/json
      responses:
        "200":
          description: OK
          schema:
            $ref: '#/definitions/types.SpecTaskWorkSessionListResponse'
        "404":
          description: Not Found
          schema:
            $ref: '#/definitions/types.APIError'
        "500":
          description: Internal Server Error
          schema:
            $ref: '#/definitions/types.APIError'
      security:
      - BearerAuth: []
      summary: List work sessions for a SpecTask
      tags:
      - spec-driven-tasks
  /api/v1/spec-tasks/{taskId}/zed-instance:
    delete:
      consumes:
      - application/json
      description: Manually shutdown a Zed instance and all its threads for a SpecTask
      parameters:
      - description: SpecTask ID
        in: path
        name: taskId
        required: true
        type: string
      produces:
      - application/json
      responses:
        "200":
          description: OK
          schema:
            additionalProperties: true
            type: object
        "404":
          description: Not Found
          schema:
            $ref: '#/definitions/types.APIError'
        "500":
          description: Internal Server Error
          schema:
            $ref: '#/definitions/types.APIError'
      security:
      - BearerAuth: []
      summary: Shutdown Zed instance for a SpecTask
      tags:
      - zed-integration
    get:
      description: Get the current status and information about a Zed instance associated
        with a SpecTask
      parameters:
      - description: SpecTask ID
        in: path
        name: taskId
        required: true
        type: string
      produces:
      - application/json
      responses:
        "200":
          description: OK
          schema:
            $ref: '#/definitions/types.ZedInstanceStatus'
        "404":
          description: Not Found
          schema:
            $ref: '#/definitions/types.APIError'
        "500":
          description: Internal Server Error
          schema:
            $ref: '#/definitions/types.APIError'
      security:
      - BearerAuth: []
      summary: Get Zed instance status for a SpecTask
      tags:
      - zed-integration
  /api/v1/spec-tasks/{taskId}/zed-threads:
    get:
      description: Get all Zed threads associated with a SpecTask
      parameters:
      - description: SpecTask ID
        in: path
        name: taskId
        required: true
        type: string
      produces:
      - application/json
      responses:
        "200":
          description: OK
          schema:
            $ref: '#/definitions/types.SpecTaskZedThreadListResponse'
        "404":
          description: Not Found
          schema:
            $ref: '#/definitions/types.APIError'
        "500":
          description: Internal Server Error
          schema:
            $ref: '#/definitions/types.APIError'
      security:
      - BearerAuth: []
      summary: List Zed threads for a SpecTask
      tags:
      - zed-integration
  /api/v1/spec-tasks/board-settings:
    get:
      description: Get the Kanban board settings (WIP limits) for the default project
      produces:
      - application/json
      responses:
        "200":
          description: OK
          schema:
            $ref: '#/definitions/types.BoardSettings'
        "500":
          description: Internal Server Error
          schema:
            $ref: '#/definitions/types.APIError'
      security:
      - BearerAuth: []
      summary: Get board settings for spec tasks
      tags:
      - spec-driven-tasks
    put:
      consumes:
      - application/json
      description: Update the Kanban board settings (WIP limits) for the default project
      parameters:
      - description: Board settings
        in: body
        name: request
        required: true
        schema:
          $ref: '#/definitions/types.BoardSettings'
      produces:
      - application/json
      responses:
        "200":
          description: OK
          schema:
            $ref: '#/definitions/types.BoardSettings'
        "400":
          description: Bad Request
          schema:
            $ref: '#/definitions/types.APIError'
        "500":
          description: Internal Server Error
          schema:
            $ref: '#/definitions/types.APIError'
      security:
      - BearerAuth: []
      summary: Update board settings for spec tasks
      tags:
      - spec-driven-tasks
  /api/v1/spec-tasks/from-demo:
    post:
      consumes:
      - application/json
      description: Create a new SpecTask with a demo repository
      parameters:
      - description: Demo task request
        in: body
        name: request
        required: true
        schema:
          $ref: '#/definitions/server.CreateSpecTaskFromDemoRequest'
      produces:
      - application/json
      responses:
        "200":
          description: OK
          schema:
            $ref: '#/definitions/types.SpecTask'
        "400":
          description: Bad Request
          schema:
            $ref: '#/definitions/system.HTTPError'
        "500":
          description: Internal Server Error
          schema:
            $ref: '#/definitions/system.HTTPError'
      security:
      - ApiKeyAuth: []
      summary: Create SpecTask from demo repo
      tags:
      - SpecTasks
  /api/v1/spec-tasks/from-prompt:
    post:
      consumes:
      - application/json
      description: Create a new task from a simple description and start spec generation
      parameters:
      - description: Task creation request
        in: body
        name: request
        required: true
        schema:
          $ref: '#/definitions/services.CreateTaskRequest'
      produces:
      - application/json
      responses:
        "201":
          description: Created
          schema:
            $ref: '#/definitions/types.SpecTask'
        "400":
          description: Bad Request
          schema:
            $ref: '#/definitions/types.APIError'
        "500":
          description: Internal Server Error
          schema:
            $ref: '#/definitions/types.APIError'
      summary: Create spec-driven task from simple prompt
      tags:
      - spec-driven-tasks
  /api/v1/specs/sample-types:
    get:
      description: Get list of available sample repository types and templates
      produces:
      - application/json
      responses:
        "200":
          description: OK
          schema:
            $ref: '#/definitions/server.SampleTypesResponse'
      security:
      - BearerAuth: []
      summary: Get sample repository types
      tags:
      - specs
  /api/v1/ssh-keys:
    get:
      consumes:
      - application/json
      description: Get all SSH keys for the current user
      produces:
      - application/json
      responses:
        "200":
          description: OK
          schema:
            items:
              $ref: '#/definitions/types.SSHKeyResponse'
            type: array
        "401":
          description: Unauthorized
          schema:
            $ref: '#/definitions/system.HTTPError'
        "500":
          description: Internal Server Error
          schema:
            $ref: '#/definitions/system.HTTPError'
      security:
      - ApiKeyAuth: []
      summary: List SSH keys
      tags:
      - SSHKeys
    post:
      consumes:
      - application/json
      description: Create a new SSH key for git operations
      parameters:
      - description: SSH key details
        in: body
        name: request
        required: true
        schema:
          $ref: '#/definitions/types.SSHKeyCreateRequest'
      produces:
      - application/json
      responses:
        "200":
          description: OK
          schema:
            $ref: '#/definitions/types.SSHKeyResponse'
        "400":
          description: Bad Request
          schema:
            $ref: '#/definitions/system.HTTPError'
        "401":
          description: Unauthorized
          schema:
            $ref: '#/definitions/system.HTTPError'
        "500":
          description: Internal Server Error
          schema:
            $ref: '#/definitions/system.HTTPError'
      security:
      - ApiKeyAuth: []
      summary: Create SSH key
      tags:
      - SSHKeys
  /api/v1/ssh-keys/{id}:
    delete:
      consumes:
      - application/json
      description: Delete an SSH key
      parameters:
      - description: SSH key ID
        in: path
        name: id
        required: true
        type: string
      produces:
      - application/json
      responses:
        "200":
          description: OK
          schema:
            $ref: '#/definitions/types.SSHKeyResponse'
        "401":
          description: Unauthorized
          schema:
            $ref: '#/definitions/system.HTTPError'
        "404":
          description: Not Found
          schema:
            $ref: '#/definitions/system.HTTPError'
        "500":
          description: Internal Server Error
          schema:
            $ref: '#/definitions/system.HTTPError'
      security:
      - ApiKeyAuth: []
      summary: Delete SSH key
      tags:
      - SSHKeys
  /api/v1/ssh-keys/generate:
    post:
      consumes:
      - application/json
      description: Generate a new SSH key pair
      parameters:
      - description: SSH key generation parameters
        in: body
        name: request
        required: true
        schema:
          $ref: '#/definitions/types.SSHKeyGenerateRequest'
      produces:
      - application/json
      responses:
        "200":
          description: OK
          schema:
            $ref: '#/definitions/types.SSHKeyGenerateResponse'
        "400":
          description: Bad Request
          schema:
            $ref: '#/definitions/system.HTTPError'
        "401":
          description: Unauthorized
          schema:
            $ref: '#/definitions/system.HTTPError'
        "500":
          description: Internal Server Error
          schema:
            $ref: '#/definitions/system.HTTPError'
      security:
      - ApiKeyAuth: []
      summary: Generate SSH key
      tags:
      - SSHKeys
  /api/v1/subscription/manage:
    post:
      description: Manage a subscription
      parameters:
      - description: Organization ID
        in: query
        name: org_id
        type: string
      responses:
        "200":
          description: Subscription session URL
          schema:
            type: string
      security:
      - BearerAuth: []
      summary: Manage a subscription
      tags:
      - wallets
  /api/v1/subscription/new:
    post:
      description: Create a subscription
      parameters:
      - description: Organization ID
        in: query
        name: org_id
        type: string
      responses:
        "200":
          description: Subscription session URL
          schema:
            type: string
      security:
      - BearerAuth: []
      summary: Create a subscription
      tags:
      - wallets
  /api/v1/system/settings:
    get:
      description: Get global system settings. Requires admin privileges.
      responses:
        "200":
          description: OK
          schema:
            $ref: '#/definitions/types.SystemSettingsResponse'
        "403":
          description: Forbidden - Admin required
          schema:
            type: string
        "500":
          description: Internal server error
          schema:
            type: string
      security:
      - BearerAuth: []
      summary: Get system settings
      tags:
      - system
    put:
      description: Update global system settings. Requires admin privileges.
      parameters:
      - description: System settings update
        in: body
        name: request
        required: true
        schema:
          $ref: '#/definitions/types.SystemSettingsRequest'
      responses:
        "200":
          description: OK
          schema:
            $ref: '#/definitions/types.SystemSettingsResponse'
        "400":
          description: Invalid request body
          schema:
            type: string
        "403":
          description: Forbidden - Admin required
          schema:
            type: string
        "500":
          description: Internal server error
          schema:
            type: string
      security:
      - BearerAuth: []
      summary: Update system settings
      tags:
      - system
  /api/v1/top-ups/new:
    post:
      description: Create a top up with specified amount
      parameters:
      - description: Request body with amount
        in: body
        name: request
        required: true
        schema:
          $ref: '#/definitions/server.CreateTopUpRequest'
      responses:
        "200":
          description: Top up session URL
          schema:
            type: string
      security:
      - BearerAuth: []
      summary: Create a top up
      tags:
      - wallets
  /api/v1/triggers:
    get:
      description: List all triggers configurations for either user or the org or
        user within an org
      parameters:
      - description: Organization ID
        in: query
        name: org_id
        type: string
      - description: Trigger type, defaults to 'cron'
        in: query
        name: trigger_type
        type: string
      responses:
        "200":
          description: OK
          schema:
            items:
              $ref: '#/definitions/types.TriggerConfiguration'
            type: array
      security:
      - BearerAuth: []
      summary: List all triggers configurations for either user or the org or user
        within an org
      tags:
      - apps
    post:
      description: Create triggers for the app. Used to create standalone trigger
        configurations such as cron tasks for agents that could be owned by a different
        user than the owner of the app
      parameters:
      - description: Trigger configuration
        in: body
        name: request
        required: true
        schema:
          $ref: '#/definitions/types.TriggerConfiguration'
      responses:
        "200":
          description: OK
          schema:
            $ref: '#/definitions/types.TriggerConfiguration'
      security:
      - BearerAuth: []
      summary: Create app triggers
      tags:
      - apps
  /api/v1/triggers/{trigger_id}:
    delete:
      description: Delete triggers for the app
      parameters:
      - description: Trigger ID
        in: path
        name: trigger_id
        required: true
        type: string
      responses:
        "200":
          description: OK
          schema:
            $ref: '#/definitions/types.TriggerConfiguration'
      security:
      - BearerAuth: []
      summary: Delete app triggers
      tags:
      - apps
    put:
      description: Update triggers for the app, for example to change the cron schedule
        or enable/disable the trigger
      parameters:
      - description: Trigger ID
        in: path
        name: trigger_id
        required: true
        type: string
      - description: Trigger configuration
        in: body
        name: request
        required: true
        schema:
          $ref: '#/definitions/types.TriggerConfiguration'
      responses:
        "200":
          description: OK
          schema:
            $ref: '#/definitions/types.TriggerConfiguration'
      security:
      - BearerAuth: []
      summary: Update app triggers
      tags:
      - apps
  /api/v1/triggers/{trigger_id}/execute:
    post:
      description: Update triggers for the app, for example to change the cron schedule
        or enable/disable the trigger
      parameters:
      - description: Trigger ID
        in: path
        name: trigger_id
        required: true
        type: string
      responses:
        "200":
          description: OK
          schema:
            $ref: '#/definitions/types.TriggerExecuteResponse'
      security:
      - BearerAuth: []
      summary: Execute app trigger
      tags:
      - apps
  /api/v1/triggers/{trigger_id}/executions:
    get:
      description: List executions for the trigger
      parameters:
      - description: Trigger ID
        in: path
        name: trigger_id
        required: true
        type: string
      - description: Offset
        in: query
        name: offset
        type: integer
      - description: Limit
        in: query
        name: limit
        type: integer
      responses:
        "200":
          description: OK
          schema:
            items:
              $ref: '#/definitions/types.TriggerExecution'
            type: array
      security:
      - BearerAuth: []
      summary: List trigger executions
      tags:
      - apps
  /api/v1/usage:
    get:
      consumes:
      - application/json
      description: Get daily usage
      parameters:
      - description: Start date
        in: query
        name: from
        type: string
      - description: End date
        in: query
        name: to
        type: string
      - description: Organization ID
        in: query
        name: org_id
        type: string
      produces:
      - application/json
      responses:
        "200":
          description: OK
          schema:
            items:
              $ref: '#/definitions/types.AggregatedUsageMetric'
            type: array
        "400":
          description: Bad Request
          schema:
            $ref: '#/definitions/system.HTTPError'
        "404":
          description: Not Found
          schema:
            $ref: '#/definitions/system.HTTPError'
        "500":
          description: Internal Server Error
          schema:
            $ref: '#/definitions/system.HTTPError'
      security:
      - BearerAuth: []
      summary: Get daily usage
      tags:
      - usage
  /api/v1/users:
    get:
      consumes:
      - application/json
      description: List users with pagination support and optional filtering by email
        domain or username. Supports ILIKE matching for email domains (e.g., "hotmail.com"
        will find all users with @hotmail.com emails) and partial username matching.
      parameters:
      - description: 'Page number (default: 1)'
        in: query
        name: page
        type: integer
      - description: 'Number of users per page (max: 200, default: 50)'
        in: query
        name: per_page
        type: integer
      - description: Filter by email domain (e.g., 'hotmail.com') or exact email
        in: query
        name: email
        type: string
      - description: Filter by username (partial match)
        in: query
        name: username
        type: string
      - description: Filter by admin status
        in: query
        name: admin
        type: boolean
      - description: Filter by user type
        in: query
        name: type
        type: string
      - description: Filter by token type
        in: query
        name: token_type
        type: string
      produces:
      - application/json
      responses:
        "200":
          description: OK
          schema:
            $ref: '#/definitions/types.PaginatedUsersList'
      security:
      - BearerAuth: []
      summary: List users with pagination and filtering
      tags:
      - users
    post:
      consumes:
      - application/json
      description: Create a new user with the specified details. Only admins can create
        users.
      parameters:
      - description: User creation request
        in: body
        name: request
        required: true
        schema:
          $ref: '#/definitions/types.AdminCreateUserRequest'
      produces:
      - application/json
      responses:
        "200":
          description: OK
          schema:
            $ref: '#/definitions/types.User'
      security:
      - BearerAuth: []
      summary: Create a new user (Admin only)
      tags:
      - users
  /api/v1/users/{id}:
    get:
      description: Get user by ID
      parameters:
      - description: User ID
        in: path
        name: id
        required: true
        type: string
      responses:
        "200":
          description: OK
          schema:
            $ref: '#/definitions/types.User'
      security:
      - BearerAuth: []
      summary: Get user details
      tags:
      - users
  /api/v1/users/search:
    get:
      description: Search users by email, name, or username
      parameters:
      - description: Query
        in: query
        name: query
        required: true
        type: string
      - description: Organization ID
        in: query
        name: organization_id
        type: string
      - description: Limit
        in: query
        name: limit
        type: integer
      - description: Offset
        in: query
        name: offset
        type: integer
      responses:
        "200":
          description: OK
          schema:
            $ref: '#/definitions/types.UserSearchResponse'
      security:
      - BearerAuth: []
      summary: Search users
      tags:
      - users
  /api/v1/users/token-usage:
    get:
      description: Get current user's monthly token usage and limits
      responses:
        "200":
          description: OK
          schema:
            $ref: '#/definitions/types.UserTokenUsageResponse'
      security:
      - BearerAuth: []
      summary: Get user token usage
      tags:
      - users
  /api/v1/wallet:
    get:
      description: Get a wallet
      parameters:
      - description: Organization ID
        in: query
        name: org_id
        type: string
      responses:
        "200":
          description: OK
          schema:
            $ref: '#/definitions/types.Wallet'
      security:
      - BearerAuth: []
      summary: Get a wallet
      tags:
      - wallets
  /api/v1/wolf/health:
    get:
      description: Get Wolf system health status including thread heartbeat monitoring
        and deadlock detection
      responses:
        "200":
          description: OK
          schema:
            $ref: '#/definitions/wolf.SystemHealthResponse'
        "401":
          description: Unauthorized
          schema:
            type: string
        "503":
          description: Wolf not available
          schema:
            type: string
      security:
      - ApiKeyAuth: []
      summary: Get Wolf system health
      tags:
      - Wolf
  /api/v1/wolf/ui-app-id:
    get:
      description: Get the Wolf UI app ID for lobbies mode streaming
      produces:
      - application/json
      responses:
        "200":
          description: OK
          schema:
            additionalProperties:
              type: string
            type: object
        "500":
          description: Internal Server Error
          schema:
            $ref: '#/definitions/system.HTTPError'
      summary: Get Wolf UI app ID
      tags:
      - Wolf
  /api/v1/work-sessions/{sessionId}:
    get:
      description: Get comprehensive details about a specific work session including
        related entities
      parameters:
      - description: Work Session ID
        in: path
        name: sessionId
        required: true
        type: string
      produces:
      - application/json
      responses:
        "200":
          description: OK
          schema:
            $ref: '#/definitions/types.SpecTaskWorkSessionDetailResponse'
        "404":
          description: Not Found
          schema:
            $ref: '#/definitions/types.APIError'
        "500":
          description: Internal Server Error
          schema:
            $ref: '#/definitions/types.APIError'
      security:
      - BearerAuth: []
      summary: Get detailed information about a work session
      tags:
      - spec-driven-tasks
  /api/v1/work-sessions/{sessionId}/history:
    get:
      description: Retrieve the session history log for a work session from git repository
      parameters:
      - description: Work Session ID
        in: path
        name: sessionId
        required: true
        type: string
      - description: Filter by activity type
        enum:
        - conversation
        - code_change
        - decision
        - coordination
        in: query
        name: activity_type
        type: string
      - default: 50
        description: Limit number of entries
        in: query
        name: limit
        type: integer
      produces:
      - application/json
      responses:
        "200":
          description: OK
          schema:
            $ref: '#/definitions/server.SessionHistoryResponse'
        "404":
          description: Not Found
          schema:
            $ref: '#/definitions/types.APIError'
        "500":
          description: Internal Server Error
          schema:
            $ref: '#/definitions/types.APIError'
      security:
      - BearerAuth: []
      summary: Get session history log from git
      tags:
      - spec-driven-tasks
  /api/v1/work-sessions/{sessionId}/record-history:
    post:
      consumes:
      - application/json
      description: Record session activity (conversation, code changes, decisions)
        to git repository
      parameters:
      - description: Work Session ID
        in: path
        name: sessionId
        required: true
        type: string
      - description: Session activity record
        in: body
        name: request
        required: true
        schema:
          $ref: '#/definitions/services.SessionHistoryRecord'
      produces:
      - application/json
      responses:
        "200":
          description: OK
          schema:
            additionalProperties: true
            type: object
        "400":
          description: Bad Request
          schema:
            $ref: '#/definitions/types.APIError'
        "404":
          description: Not Found
          schema:
            $ref: '#/definitions/types.APIError'
        "500":
          description: Internal Server Error
          schema:
            $ref: '#/definitions/types.APIError'
      security:
      - BearerAuth: []
      summary: Record session activity to git
      tags:
      - spec-driven-tasks
  /api/v1/work-sessions/{sessionId}/spawn:
    post:
      consumes:
      - application/json
      description: Create a new work session that is spawned from an existing active
        work session
      parameters:
      - description: Parent Work Session ID
        in: path
        name: sessionId
        required: true
        type: string
      - description: Spawn configuration
        in: body
        name: request
        required: true
        schema:
          $ref: '#/definitions/types.SpecTaskWorkSessionSpawnRequest'
      produces:
      - application/json
      responses:
        "201":
          description: Created
          schema:
            $ref: '#/definitions/types.SpecTaskWorkSessionDetailResponse'
        "400":
          description: Bad Request
          schema:
            $ref: '#/definitions/types.APIError'
        "404":
          description: Not Found
          schema:
            $ref: '#/definitions/types.APIError'
        "500":
          description: Internal Server Error
          schema:
            $ref: '#/definitions/types.APIError'
      security:
      - BearerAuth: []
      summary: Spawn a new work session from an existing one
      tags:
      - spec-driven-tasks
  /api/v1/work-sessions/{sessionId}/status:
    put:
      consumes:
      - application/json
      description: Update the status of a work session and handle state transitions
      parameters:
      - description: Work Session ID
        in: path
        name: sessionId
        required: true
        type: string
      - description: Status update
        in: body
        name: request
        required: true
        schema:
          $ref: '#/definitions/types.SpecTaskWorkSessionUpdateRequest'
      produces:
      - application/json
      responses:
        "200":
          description: OK
          schema:
            $ref: '#/definitions/types.SpecTaskWorkSession'
        "400":
          description: Bad Request
          schema:
            $ref: '#/definitions/types.APIError'
        "404":
          description: Not Found
          schema:
            $ref: '#/definitions/types.APIError'
        "500":
          description: Internal Server Error
          schema:
            $ref: '#/definitions/types.APIError'
      security:
      - BearerAuth: []
      summary: Update work session status
      tags:
      - spec-driven-tasks
  /api/v1/work-sessions/{sessionId}/zed-thread:
    post:
      consumes:
      - application/json
      description: Manually create a Zed thread for a specific work session
      parameters:
      - description: Work Session ID
        in: path
        name: sessionId
        required: true
        type: string
      - description: Thread creation request
        in: body
        name: request
        required: true
        schema:
          $ref: '#/definitions/types.SpecTaskZedThreadCreateRequest'
      produces:
      - application/json
      responses:
        "201":
          description: Created
          schema:
            $ref: '#/definitions/types.SpecTaskZedThread'
        "400":
          description: Bad Request
          schema:
            $ref: '#/definitions/types.APIError'
        "404":
          description: Not Found
          schema:
            $ref: '#/definitions/types.APIError'
        "500":
          description: Internal Server Error
          schema:
            $ref: '#/definitions/types.APIError'
      security:
      - BearerAuth: []
      summary: Create Zed thread for work session
      tags:
      - zed-integration
    put:
      consumes:
      - application/json
      description: Update the status of a Zed thread associated with a work session
      parameters:
      - description: Work Session ID
        in: path
        name: sessionId
        required: true
        type: string
      - description: Zed thread status update
        in: body
        name: request
        required: true
        schema:
          $ref: '#/definitions/types.SpecTaskZedThreadUpdateRequest'
      produces:
      - application/json
      responses:
        "200":
          description: OK
          schema:
            $ref: '#/definitions/types.SpecTaskZedThread'
        "400":
          description: Bad Request
          schema:
            $ref: '#/definitions/types.APIError'
        "404":
          description: Not Found
          schema:
            $ref: '#/definitions/types.APIError'
        "500":
          description: Internal Server Error
          schema:
            $ref: '#/definitions/types.APIError'
      security:
      - BearerAuth: []
      summary: Update Zed thread status
      tags:
      - spec-driven-tasks
  /api/v1/zed-threads/create-session:
    post:
      consumes:
      - application/json
      description: Create a new Helix work session when a Zed thread is created (reverse
        flow)
      parameters:
      - description: Zed thread creation context
        in: body
        name: request
        required: true
        schema:
          $ref: '#/definitions/services.ZedThreadCreationContext'
      produces:
      - application/json
      responses:
        "201":
          description: Created
          schema:
            $ref: '#/definitions/services.ZedSessionCreationResult'
        "400":
          description: Bad Request
          schema:
            $ref: '#/definitions/types.APIError'
        "403":
          description: Forbidden
          schema:
            $ref: '#/definitions/types.APIError'
        "500":
          description: Internal Server Error
          schema:
            $ref: '#/definitions/types.APIError'
      security:
      - BearerAuth: []
      summary: Create Helix session from Zed thread
      tags:
      - spec-driven-tasks
  /api/v1/zed/events:
    post:
      consumes:
      - application/json
      description: Process events from Zed instances including status changes, thread
        updates, and coordination
      parameters:
      - description: Zed instance event
        in: body
        name: request
        required: true
        schema:
          $ref: '#/definitions/types.ZedInstanceEvent'
      produces:
      - application/json
      responses:
        "200":
          description: OK
          schema:
            additionalProperties: true
            type: object
        "400":
          description: Bad Request
          schema:
            $ref: '#/definitions/types.APIError'
        "500":
          description: Internal Server Error
          schema:
            $ref: '#/definitions/types.APIError'
      security:
      - BearerAuth: []
      summary: Handle Zed instance events
      tags:
      - zed-integration
  /api/v1/zed/instances/{instanceId}/heartbeat:
    post:
      consumes:
      - application/json
      description: Process heartbeat signals from Zed instances to maintain connection
        status
      parameters:
      - description: Zed Instance ID
        in: path
        name: instanceId
        required: true
        type: string
      - description: Heartbeat data
        in: body
        name: request
        required: true
        schema:
          additionalProperties: true
          type: object
      produces:
      - application/json
      responses:
        "200":
          description: OK
          schema:
            additionalProperties: true
            type: object
        "400":
          description: Bad Request
          schema:
            $ref: '#/definitions/types.APIError'
        "404":
          description: Not Found
          schema:
            $ref: '#/definitions/types.APIError'
        "500":
          description: Internal Server Error
          schema:
            $ref: '#/definitions/types.APIError'
      security:
      - BearerAuth: []
      summary: Handle Zed connection heartbeat
      tags:
      - zed-integration
  /api/v1/zed/instances/{instanceId}/threads/{threadId}/events:
    post:
      consumes:
      - application/json
      description: Process thread-specific events from Zed instances
      parameters:
      - description: Zed Instance ID
        in: path
        name: instanceId
        required: true
        type: string
      - description: Zed Thread ID
        in: path
        name: threadId
        required: true
        type: string
      - description: Thread event data
        in: body
        name: request
        required: true
        schema:
          additionalProperties: true
          type: object
      produces:
      - application/json
      responses:
        "200":
          description: OK
          schema:
            additionalProperties: true
            type: object
        "400":
          description: Bad Request
          schema:
            $ref: '#/definitions/types.APIError'
        "500":
          description: Internal Server Error
          schema:
            $ref: '#/definitions/types.APIError'
      security:
      - BearerAuth: []
      summary: Handle Zed thread-specific events
      tags:
      - zed-integration
  /api/v1/zed/threads/{threadId}/activity:
    post:
      consumes:
      - application/json
      description: Update activity timestamp and status for a Zed thread
      parameters:
      - description: Zed Thread ID
        in: path
        name: threadId
        required: true
        type: string
      - description: Activity data
        in: body
        name: request
        required: true
        schema:
          additionalProperties: true
          type: object
      produces:
      - application/json
      responses:
        "200":
          description: OK
          schema:
            $ref: '#/definitions/types.SpecTaskZedThread'
        "400":
          description: Bad Request
          schema:
            $ref: '#/definitions/types.APIError'
        "404":
          description: Not Found
          schema:
            $ref: '#/definitions/types.APIError'
        "500":
          description: Internal Server Error
          schema:
            $ref: '#/definitions/types.APIError'
      security:
      - BearerAuth: []
      summary: Update Zed thread activity
      tags:
      - zed-integration
  /v1/chat/completions:
    post:
      description: Creates a model response for the given chat conversation.
      parameters:
      - description: Request body with options for conversational AI.
        in: body
        name: request
        required: true
        schema:
          $ref: '#/definitions/openai.ChatCompletionRequest'
      responses:
        "200":
          description: OK
          schema:
            $ref: '#/definitions/openai.ChatCompletionResponse'
      security:
      - BearerAuth: []
      summary: Stream responses for chat
      tags:
      - chat
  /v1/embeddings:
    post:
      description: Creates an embedding vector representing the input text. Supports
        both standard OpenAI embedding format and Chat Embeddings API format with
        messages.
      parameters:
      - description: Request body with options for embeddings. Can use either 'input'
          field (standard) or 'messages' field (Chat Embeddings API).
        in: body
        name: request
        required: true
        schema:
          $ref: '#/definitions/types.FlexibleEmbeddingRequest'
      responses:
        "200":
          description: OK
          schema:
            $ref: '#/definitions/types.FlexibleEmbeddingResponse'
      security:
      - BearerAuth: []
      summary: Creates an embedding vector representing the input text
      tags:
      - embeddings
  /v1/models:
    get:
      parameters:
      - description: Provider
        in: query
        name: provider
        type: string
      responses:
        "200":
          description: OK
          schema:
            items:
              $ref: '#/definitions/types.OpenAIModelsList'
            type: array
      security:
      - BearerAuth: []
schemes:
- https
swagger: "2.0"<|MERGE_RESOLUTION|>--- conflicted
+++ resolved
@@ -7322,7 +7322,6 @@
     - TriggerTypeCrisp
     - TriggerTypeAzureDevOps
     - TriggerTypeCron
-<<<<<<< HEAD
   types.UpdateGitRepositoryFileContentsRequest:
     properties:
       author:
@@ -7344,8 +7343,6 @@
         description: File path
         type: string
     type: object
-=======
->>>>>>> ce345412
   types.UpdateOrganizationMemberRequest:
     properties:
       role:
