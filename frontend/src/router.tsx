--- conflicted
+++ resolved
@@ -1,7 +1,6 @@
 import createRouter, { Route } from 'router5'
 import { useRoute } from 'react-router5'
 import browserPlugin from 'router5-plugin-browser'
-import Box from '@mui/material/Box'
 
 import Session from './pages/Session'
 import Account from './pages/Account'
@@ -10,20 +9,12 @@
 import Apps from './pages/Apps'
 import App from './pages/App'
 import Dashboard from './pages/Dashboard'
-<<<<<<< HEAD
 import Create from './pages/Create'
 import ImageFineTuneView from './pages/ImageFineTuneView'
 import ImageFineTuneMoreView from './pages/ImageFineTuneMoreView'
 import TextFineTuneUpdate from './pages/TextFineTuneUpdate'
 import TextFineTuneViewQuestions from './pages/TextFineTuneViewQuestions'
-=======
-import New from './pages/New'
 import Home from './pages/Home'
-import Collection from './pages/Collection'
-
-import CollectionTitle from './components/collection/CollectionTitle'
-import SessionTitle from './components/session/SessionTitle'
->>>>>>> 461a19cb
 
 import { FilestoreContextProvider } from './contexts/filestore'
 import Files from './pages/Files'
@@ -41,15 +32,6 @@
   render: () => <div>Page Not Found</div>,
 }
 
-<<<<<<< HEAD
-const routes: IApplicationRoute[] = [
-{
-  name: 'new',
-  path: '/',
-  meta: {
-    drawer: true,
-    topbar: true,
-=======
 const routes: IApplicationRoute[] = [{
   name: 'home',
   path: '/',
@@ -66,27 +48,6 @@
   meta: {
     title: 'New Session',
     sidebar: true,
-  },
-  render: () => (
-      <New />
-  ),
-}, {
-  name: 'create-collection',
-  path: '/create-collection',
-  meta: {
-    title: 'Create Collection',
-    sidebar: true,
->>>>>>> 461a19cb
-  },
-  render: () => (
-      <Create />
-  ),
-}, {
-  name: 'create',
-  path: '/create',
-  meta: {
-    drawer: true,
-    topbar: true,
   },
   render: () => (
       <Create />
