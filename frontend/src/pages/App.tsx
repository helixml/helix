--- conflicted
+++ resolved
@@ -96,97 +96,9 @@
       if (typeof window !== 'undefined') {
         window.history.replaceState({}, '', `${window.location.pathname}?${newParams}`)
       }
-<<<<<<< HEAD
       
       return newParams
     })
-=======
-    } else if (foundApp) {
-      // If app is found but we're already initialized, just update the app state
-      // without changing knowledge sources
-      setApp(foundApp);
-    }
-  }, [params.app_id, apps.data, hasInitialised]);
-
-  // Keep the "new" app initialization effect separate
-  useEffect(() => {
-    if (params.app_id !== "new") return;
-    
-    const now = new Date();
-    const newApp: IApp = {
-      id: "new",
-      config: {
-        allowed_domains: [],
-        secrets: {},
-        helix: {
-          name: "",
-          description: "",
-          avatar: "",
-          image: "",
-          external_url: "",
-          assistants: [{
-            id: "",
-            name: "",
-            description: "",
-            avatar: "",
-            image: "",
-            provider: "",
-            model: "",
-            type: SESSION_TYPE_TEXT,
-            system_prompt: "",
-            rag_source_id: "",
-            lora_id: "",
-            is_actionable_template: "",
-            apis: [],
-            gptscripts: [],
-            tools: [],
-            zapier: []
-          }],
-        },
-      },
-      shared: false,
-      global: false,
-      created: now,
-      updated: now,
-      owner: account.user?.id || "",
-      owner_type: "user" as IOwnerType,
-      app_source: APP_SOURCE_HELIX,
-    };
-    
-    setApp(newApp);
-    setIsNewApp(true);
-    setKnowledgeSources([]);
-  }, [params.app_id, account.user]);
-
-  const isReadOnly = useMemo(() => {
-    return app?.app_source === APP_SOURCE_GITHUB && !isNewApp;
-  }, [app, isNewApp]);
-
-  const readOnly = useMemo(() => {
-    if(!app) return true
-    return false
-  }, [
-    app,
-  ])
-
-  const sessionID = useMemo(() => {
-    return session.data?.id || ''
-  }, [
-    session.data,
-  ])
-
-  const onAddAPIKey = async () => {
-    const res = await api.post('/api/v1/api_keys', {
-      name: `api key ${account.apiKeys.length + 1}`,
-      type: 'app',
-      app_id: params.app_id,
-    }, {}, {
-      snackbar: true,
-    })
-    if(!res) return
-    snackbar.success('API Key added')
-    account.loadAppApiKeys(params.app_id)
->>>>>>> ed6ae8b1
   }
   
   /**
@@ -201,317 +113,8 @@
   }
 
   useEffect(() => {
-<<<<<<< HEAD
     endpointProviders.loadData()
   }, [])
-=======
-    if(!account.user) return
-    if (params.app_id === "new") return; // Don't load data for new app
-    if(!params.app_id) return
-    apps.loadData()
-    account.loadAppApiKeys(params.app_id)
-  }, [
-    params,
-    account.user,
-  ])
-
-  const getUpdatedSchema = useCallback(() => {
-    if (!app) return '';
-    // Create a temporary app state with current form values
-    const currentConfig = {
-      ...app.config.helix,
-      name: name || app.id,
-      description,
-      avatar,
-      image,
-      assistants: (app.config.helix.assistants || []).map(assistant => ({
-        ...assistant,
-        system_prompt: systemPrompt,
-        knowledge: knowledgeSources,
-        model: model,
-      })),
-    };
-
-    // Remove empty values and format as YAML
-    let cleanedConfig = removeEmptyValues(currentConfig);
-    const configName = cleanedConfig.name;
-    delete cleanedConfig.name;
-    cleanedConfig = {
-      "apiVersion": "app.aispec.org/v1alpha1",
-      "kind": "AIApp",
-      "metadata": {
-        "name": configName
-      },
-      "spec": cleanedConfig
-    };
-    return stringifyYaml(cleanedConfig, { indent: 2 });
-  }, [app, name, description, avatar, image, systemPrompt, knowledgeSources, model]);
-
-  // Update schema whenever relevant form fields change
-  useEffect(() => {
-    if (!hasInitialised) return;
-    setSchema(getUpdatedSchema());
-  }, [
-    hasInitialised,
-    getUpdatedSchema,
-    name,
-    description,
-    avatar,
-    image,
-    systemPrompt,
-    knowledgeSources,
-    model,
-  ]);
-
-  useEffect(() => {
-    if (!app) return;
-    if (hasInitialised) return;
-    
-    setHasInitialised(true);
-    setName(app.config.helix.name === app.id ? '' : (app.config.helix.name || ''));
-    setDescription(app.config.helix.description || '');
-    setSecrets(app.config.secrets || {});
-    setAllowedDomains(app.config.allowed_domains || []);
-    setShared(app.shared ? true : false);
-    setGlobal(app.global ? true : false);
-    setSystemPrompt(app.config.helix.assistants ? app.config.helix.assistants[0]?.system_prompt || '' : '');
-    setAvatar(app.config.helix.avatar || '');
-    setImage(app.config.helix.image || '');
-    setModel(app.config.helix.assistants ? app.config.helix.assistants[0]?.model || '' : '');
-    setProviderEndpoint(app.config.helix.assistants ? app.config.helix.assistants[0]?.provider || '' : '');
-    setHasLoaded(true);
-  }, [app, knowledgeSources])
-
-  useEffect(() => {
-    // When provider changes, check if current model exists in new provider's models
-    const currentProviderModels = account.models;
-    const currentModelExists = currentProviderModels.some(m => m.id === model);
-
-    // If current model doesn't exist in new provider's models, select the first available model
-    if (!currentModelExists && currentProviderModels.length > 0) {
-      setModel(currentProviderModels[0].id);
-    }
-  }, [providerEndpoint, account.models, model]);
-
-  // TODO: remove the need for duplicate websocket connections, currently this is used for knowing when the interaction has finished
-  useWebsocket(sessionID, (parsedData) => {
-    if(parsedData.type === WEBSOCKET_EVENT_TYPE_SESSION_UPDATE && parsedData.session) {
-      const newSession: ISession = parsedData.session
-      console.debug(`[${new Date().toISOString()}] App.tsx: Received session update via WebSocket:`, {
-        sessionId: newSession.id,
-        documentIds: newSession.config.document_ids,
-        documentGroupId: newSession.config.document_group_id,
-        parentApp: newSession.parent_app,
-        hasDocumentIds: newSession.config.document_ids !== null && 
-                      Object.keys(newSession.config.document_ids || {}).length > 0,
-        documentIdKeys: Object.keys(newSession.config.document_ids || {}),
-        documentIdValues: Object.values(newSession.config.document_ids || {}),
-        sessionData: JSON.stringify(newSession)
-      })
-      session.setData(newSession)
-    }
-  })
-
-  const onSaveGptScript = useCallback((script: IAssistantGPTScript, index?: number) => {
-    if (!app) return;
-    
-    setApp(prevApp => {
-      if (!prevApp) return prevApp;
-      const updatedAssistants = (prevApp.config.helix.assistants || []).map(assistant => {
-        const gptscripts = [...(assistant.gptscripts || [])];
-        const targetIndex = typeof index === 'number' ? index : gptscripts.length;
-        gptscripts[targetIndex] = script;
-        return {
-          ...assistant,
-          gptscripts
-        };
-      });
-      return {
-        ...prevApp,
-        config: {
-          ...prevApp.config,
-          helix: {
-            ...prevApp.config.helix,
-            assistants: updatedAssistants,
-          },
-        },
-      };
-    });
-    setEditingGptScript(null);
-  }, [app]);
-
-  const onDeleteGptScript = useCallback((scriptId: string) => {
-    setApp(prevApp => {
-      if (!prevApp) return prevApp;
-      const updatedAssistants = (prevApp.config.helix.assistants || []).map(assistant => ({
-        ...assistant,
-        gptscripts: (assistant.gptscripts || []).filter((script) => script.file !== scriptId)
-      }));
-      return {
-        ...prevApp,
-        config: {
-          ...prevApp.config,
-          helix: {
-            ...prevApp.config.helix,
-            assistants: updatedAssistants,
-          },
-        },
-      };
-    });
-  }, []);
-
-  const isGithubApp = useMemo(() => app?.app_source === APP_SOURCE_GITHUB, [app]); 
-
-  const handleCopyEmbedCode = useCallback(() => {
-    if (account.apiKeys.length > 0) {
-      // TODO: remove model from embed code
-      const embedCode = `<script src="https://cdn.jsdelivr.net/npm/@helixml/chat-embed"></script>
-<script>
-  ChatWidget({
-    url: '${window.location.origin}/v1/chat/completions',
-    model: 'llama3:instruct',
-    bearerToken: '${account.apiKeys[0].key}',
-  })
-</script>`
-      navigator.clipboard.writeText(embedCode).then(() => {
-        snackbar.success('Embed code copied to clipboard');
-      }, (err) => {
-        console.error('Could not copy text: ', err);
-        snackbar.error('Failed to copy embed code');
-      });
-    } else {
-      snackbar.error('No API key available');
-    }
-  }, [account.apiKeys, snackbar]);  
-
-  const onSaveApiTool = useCallback((tool: IAssistantApi, index?: number) => {
-    if (!app) return;
-    console.log('App - saving API tool:', { tool, index });
-    
-    setApp(prevApp => {
-      if (!prevApp) return prevApp;
-      let assistants = prevApp.config.helix.assistants || []
-      let isNew = typeof index !== 'number'
-
-      if(index === undefined) {
-        assistants = [getDefaultAssistant()]
-        index = 0
-      }
-
-      const updatedAssistants = assistants.map(assistant => {
-        const apis = [...(assistant.apis || [])];
-        const targetIndex = typeof index === 'number' ? index : apis.length;
-        console.log('App - API tool update:', {
-          currentApis: apis,
-          targetIndex,
-          isNew,
-        });
-        apis[targetIndex] = tool;
-        return {
-          ...assistant,
-          apis
-        };
-      });
-
-      return {
-        ...prevApp,
-        config: {
-          ...prevApp.config,
-          helix: {
-            ...prevApp.config.helix,
-            assistants: updatedAssistants,
-          },
-        },
-      };
-    });
-  }, [app]);
-
-  const onSaveZapierTool = useCallback((tool: IAssistantZapier, index?: number) => {
-    if (!app) return;
-    console.log('App - saving Zapier tool:', { tool, index });
-    
-    setApp(prevApp => {
-      if (!prevApp) return prevApp;
-      let assistants = prevApp.config.helix.assistants || []
-      let isNew = typeof index !== 'number'
-
-      if(index === undefined) {
-        assistants = [getDefaultAssistant()]
-        index = 0
-      }
-
-      const updatedAssistants = assistants.map(assistant => {
-        const zapier = [...(assistant.zapier || [])];
-        const targetIndex = typeof index === 'number' ? index : zapier.length;
-        console.log('App - Zapier tool update:', {
-          currentZapier: zapier,
-          targetIndex,
-          isNew: typeof index !== 'number'
-        });
-        zapier[targetIndex] = tool;
-        return {
-          ...assistant,
-          zapier
-        };
-      });
-      return {
-        ...prevApp,
-        config: {
-          ...prevApp.config,
-          helix: {
-            ...prevApp.config.helix,
-            assistants: updatedAssistants,
-          },
-        },
-      };
-    });
-  }, [app]);
-
-  const onDeleteApiTool = useCallback((toolId: string) => {
-    setApp(prevApp => {
-      if (!prevApp) return prevApp;
-      const updatedAssistants = (prevApp.config.helix.assistants || []).map(assistant => ({
-        ...assistant,
-        apis: (assistant.apis || []).filter((api) => api.name !== toolId)
-      }));
-      return {
-        ...prevApp,
-        config: {
-          ...prevApp.config,
-          helix: {
-            ...prevApp.config.helix,
-            assistants: updatedAssistants,
-          },
-        },
-      };
-    });
-  }, []);
-
-  const onDeleteZapierTool = useCallback((toolId: string) => {
-    setApp(prevApp => {
-      if (!prevApp) return prevApp;
-      const updatedAssistants = (prevApp.config.helix.assistants || []).map(assistant => ({
-        ...assistant,
-        zapier: (assistant.zapier || []).filter((z) => z.name !== toolId)
-      }));
-      return {
-        ...prevApp,
-        config: {
-          ...prevApp.config,
-          helix: {
-            ...prevApp.config.helix,
-            assistants: updatedAssistants,
-          },
-        },
-      };
-    });
-  }, []);
-
-  const assistants = app?.config.helix.assistants || []
-  const apiAssistants = assistants.length > 0 ? assistants[0].apis || [] : []
-  const zapierAssistants = assistants.length > 0 ? assistants[0].zapier || [] : []
-  const gptscriptsAssistants = assistants.length > 0 ? assistants[0].gptscripts || [] : []
->>>>>>> ed6ae8b1
 
   if(!account.user) return null
   if(!appTools.app) return null
@@ -665,13 +268,8 @@
 
                   {tabValue === 'apikeys' && (
                     <APIKeysSection
-<<<<<<< HEAD
-                      apiKeys={account.apiKeys}
+                      apiKeys={account.appApiKeys}
                       onAddAPIKey={() => account.addAppAPIKey(appTools.id)}
-=======
-                      apiKeys={account.appApiKeys}
-                      onAddAPIKey={onAddAPIKey}
->>>>>>> ed6ae8b1
                       onDeleteKey={(key) => setDeletingAPIKey(key)}
                       allowedDomains={appTools.flatApp?.allowedDomains || []}
                       setAllowedDomains={(allowedDomains) => appTools.saveFlatApp({allowedDomains})}
@@ -730,37 +328,8 @@
         </Box>
       </Container>
 
-<<<<<<< HEAD
       {/* Toast notification for app saving */}
       <SavingToast isSaving={appTools.isAppSaving} />
-=======
-      {/* Fixed bottom bar with save button */}
-      {tabValue !== 'developers' && tabValue !== 'apikeys' && tabValue !== 'logs' && tabValue !== 'ide' && (
-        <Box sx={{
-          position: 'fixed',
-          bottom: 0,
-          left: 0,
-          right: 0,
-          borderTop: '1px solid #303047',
-          bgcolor: 'background.paper',
-          zIndex: 1000,
-        }}>
-          <Container maxWidth="xl">
-            <Box sx={{ p: 2 }}>
-              <Button
-                type="button"
-                color="secondary"
-                variant="contained"
-                onClick={() => onSave(false)}
-                disabled={isReadOnly && !isGithubApp}
-              >
-                Save
-              </Button>
-            </Box>
-          </Container>
-        </Box>
-      )}
->>>>>>> ed6ae8b1
 
       {
         deletingAPIKey && (
@@ -794,6 +363,7 @@
         showErrors={appTools.showErrors}
         isReadOnly={appTools.isReadOnly}
       />
+      
     </Page>
   )
 }
