--- conflicted
+++ resolved
@@ -10,7 +10,7 @@
 import Typography from '@mui/material/Typography'
 import React, { FC, useCallback, useEffect, useMemo, useRef, useState } from 'react'
 import { v4 as uuidv4 } from 'uuid'
-import { stringify as stringifyYaml } from 'yaml'
+import { parse as parseYaml, stringify as stringifyYaml } from 'yaml'
 import ApiIntegrations from '../components/app/ApiIntegrations'
 import APIKeysSection from '../components/app/APIKeysSection'
 import AppSettings from '../components/app/AppSettings'
@@ -23,8 +23,10 @@
 import Page from '../components/system/Page'
 import DeleteConfirmWindow from '../components/widgets/DeleteConfirmWindow'
 import Window from '../components/widgets/Window'
+import { useStreaming } from '../contexts/streaming'
 import useAccount from '../hooks/useAccount'
-import useApp from '../hooks/useApp'
+import useApi from '../hooks/useApi'
+import useApps from '../hooks/useApps'
 import useRouter from '../hooks/useRouter'
 import useSession from '../hooks/useSession'
 import useSnackbar from '../hooks/useSnackbar'
@@ -35,96 +37,164 @@
 
 import {
   APP_SOURCE_GITHUB,
+  APP_SOURCE_HELIX,
+  IApp,
+  IAppUpdate,
   IAssistantApi,
   IAssistantGPTScript,
   IAssistantZapier,
   IFileStoreItem,
+  IAssistantConfig,
+  IKnowledgeSearchResult,
+  IKnowledgeSource,
+  ISession,
+  SESSION_TYPE_TEXT,
   WEBSOCKET_EVENT_TYPE_SESSION_UPDATE,
 } from '../types'
 
+
+const removeEmptyValues = (obj: any): any => {
+  if (Array.isArray(obj)) {
+    const filtered = obj.map(removeEmptyValues).filter(v => v !== undefined && v !== null);
+    return filtered.length ? filtered : undefined;
+  } else if (typeof obj === 'object' && obj !== null) {
+    const filtered = Object.fromEntries(
+      Object.entries(obj)
+        .map(([k, v]) => [k, removeEmptyValues(v)])
+        .filter(([_, v]) => v !== undefined && v !== null && v !== '')
+    );
+    return Object.keys(filtered).length ? filtered : undefined;
+  }
+  return obj === '' ? undefined : obj;
+};
+
 const App: FC = () => {
   const account = useAccount()
+  const apps = useApps()
+  const api = useApi()
+  const snackbar = useSnackbar()
   const session = useSession()
   const filestore = useFilestore();
   const {
     params,
+    navigate,
   } = useRouter()
-  const snackbar = useSnackbar()
+
+  const [ inputValue, setInputValue ] = useState('')
+  const [ name, setName ] = useState('')
+  const [ hasInitialised, setHasInitialised ] = useState(false)
+  const [ description, setDescription ] = useState('')
+  const [ shared, setShared ] = useState(false)
+  const [ global, setGlobal ] = useState(false)
+  const [ secrets, setSecrets ] = useState<Record<string, string>>({})
+  const [ allowedDomains, setAllowedDomains ] = useState<string[]>([])
+  const [ schema, setSchema ] = useState('')
+  const [ showErrors, setShowErrors ] = useState(false)
+  const [ showBigSchema, setShowBigSchema ] = useState(false)
+  const [ hasLoaded, setHasLoaded ] = useState(false)
+  const [ deletingAPIKey, setDeletingAPIKey ] = useState('')
+
+  const [app, setApp] = useState<IApp | null>(null);
+  const [isNewApp, setIsNewApp] = useState(false);
+
+  const [searchParams, setSearchParams] = useState(() => new URLSearchParams(window.location.search));
+  const [isSearchMode, setIsSearchMode] = useState(() => searchParams.get('isSearchMode') === 'true');
+  const [tabValue, setTabValue] = useState(() => searchParams.get('tab') || 'settings');
+
   const themeConfig = useThemeConfig()
-  
-  // Load the app using the useApp hook
-  const {
-    // App state
-    app,
-    isNewApp,
-    isLoading,
-    hasLoaded,
-    knowledgeList,
-    knowledgeSources,
-    isReadOnly,
-    knowledgeErrors,
-    showErrors,
-    
-    // State setters
-    setShowErrors,
-    
-    // Validation methods
-    validateApiSchemas,
-    validateKnowledge,
-    
-    // App operations
-    handleKnowledgeUpdate,
-    
-    // Inference methods
-    loading,
-    inputValue,
-    model,
-    setInputValue,
-    onInference,
-    onSave,
-    
-    // Search
-    searchResults,
-    onSearch,
-    
-    // Navigation
-    tabValue,
-    handleTabChange,
-    handleLaunch,
-    
-    // API keys
-    onAddAPIKey,
-  } = useApp(params.app_id)
-
-  // UI-specific state that doesn't belong in the hook
-  const [isSearchMode, setIsSearchMode] = useState(() => {
-    const params = new URLSearchParams(window.location.search);
-    return params.get('isSearchMode') === 'true'
-  })
-  const [showBigSchema, setShowBigSchema] = useState(false)
-  const [deletingAPIKey, setDeletingAPIKey] = useState('')
-  const [schema, setSchema] = useState('')
+
+  const [systemPrompt, setSystemPrompt] = useState('');
+  const [knowledgeSources, setKnowledgeSources] = useState<IKnowledgeSource[]>([]);
+
+  const [avatar, setAvatar] = useState('');
+  const [image, setImage] = useState('');
+
+  const [knowledgeErrors, setKnowledgeErrors] = useState<boolean>(false);
+
+  const [model, setModel] = useState(account.models[0]?.id || '');  
+
+  const [providerEndpoint, setProviderEndpoint] = useState('');
+
+  const [knowledgeList, setKnowledgeList] = useState<IKnowledgeSource[]>([]);
+  const fetchKnowledgeTimeoutRef = useRef<NodeJS.Timeout | null>(null);
+  const lastFetchTimeRef = useRef<number>(0);
+
+  const [searchResults, setSearchResults] = useState<IKnowledgeSearchResult[]>([]);
+
+  const [hasKnowledgeSources, setHasKnowledgeSources] = useState(true);
+  const [loading, setLoading] = useState(false);
+
   const [editingGptScript, setEditingGptScript] = useState<{
     tool: IAssistantGPTScript;
     index: number;
-  } | null>(null)
-  const [hasKnowledgeSources, setHasKnowledgeSources] = useState(true)
-
-  // Functions for handling file operations
+  } | null>(null);
+
+  // for now, all the STATE related code for the various tabs is still in this file
+  // that's because synchronising state between the components and the app page
+  // is unclear, so it's easier to just pass it down to the components
+
+  const fetchKnowledge = useCallback(async () => {
+    if (!app?.id) return;
+    if (app.id == "new") return;
+    const now = Date.now();
+    if (now - lastFetchTimeRef.current < 2000) return; // Prevent fetching more than once every 2 seconds
+    
+    lastFetchTimeRef.current = now;
+    try {
+      const knowledge = await api.get<IKnowledgeSource[]>(`/api/v1/knowledge?app_id=${app.id}`);
+      if (knowledge) {
+        setKnowledgeList(knowledge);
+        setHasKnowledgeSources(knowledge.length > 0);
+      }
+    } catch (error) {
+      console.error('Failed to fetch knowledge:', error);
+      snackbar.error('Failed to fetch knowledge');
+    }
+  }, [api, snackbar, app?.id]);
+
+  // Fetch knowledge initially when the app is loaded
+  useEffect(() => {
+    if (app?.id) {
+      fetchKnowledge();
+    }
+  }, [app?.id, fetchKnowledge]);
+
+  // Set up periodic fetching
+  useEffect(() => {
+    const scheduleFetch = () => {
+      if (fetchKnowledgeTimeoutRef.current) {
+        clearTimeout(fetchKnowledgeTimeoutRef.current);
+      }
+      fetchKnowledgeTimeoutRef.current = setTimeout(() => {
+        fetchKnowledge();
+        scheduleFetch(); // Schedule the next fetch
+      }, 2000); // 2 seconds
+    };
+
+    if (app?.id) {
+      scheduleFetch();
+    }
+
+    return () => {
+      if (fetchKnowledgeTimeoutRef.current) {
+        clearTimeout(fetchKnowledgeTimeoutRef.current);
+      }
+    };
+  }, [app?.id, fetchKnowledge]);
+
   const handleLoadFiles = useCallback(async (path: string): Promise<IFileStoreItem[]> =>  {
     try {
-      const filesResult = await fetch(`/api/v1/filestore/list?path=${encodeURIComponent(path)}`, {
-        headers: {
-          'Authorization': `Bearer ${account.token}`
+      const filesResult = await api.get('/api/v1/filestore/list', {
+        params: {
+          path,
         }
-      }).then(r => r.json())
-      
+      })
       if(filesResult) {
         return filesResult
       }
     } catch(e) {}
     return []
-  }, [account.token]);
+  }, [api]);
 
   // Upload the files to the filestore
   const handleFileUpload = useCallback(async (path: string, files: File[]) => {
@@ -132,23 +202,14 @@
     files.forEach((file) => {
       formData.append("files", file)
     })
-    
-    await fetch(`/api/v1/filestore/upload?path=${encodeURIComponent(path)}`, {
-      method: 'POST',
-      headers: {
-        'Authorization': `Bearer ${account.token}`
+    await api.post('/api/v1/filestore/upload', formData, {
+      params: {
+        path,
       },
-      body: formData
     })
-  }, [account.token]);
+  }, [api]);
 
   const handleRefreshKnowledge = useCallback((id: string) => {
-<<<<<<< HEAD
-    fetch(`/api/v1/knowledge/${id}/refresh`, {
-      method: 'POST',
-      headers: {
-        'Authorization': `Bearer ${account.token}`
-=======
     api.post(`/api/v1/knowledge/${id}/refresh`, null, {}, {
       snackbar: true,
     }).then(() => {
@@ -533,41 +594,45 @@
         app_id: app?.id,
         knowledge_id: knowledgeSources[0]?.id,
         prompt: query,
->>>>>>> 0fa72cf8
       }
     })
-    .then(() => {
-      snackbar.success('Knowledge refresh initiated')
+    if (!newSearchResults || !Array.isArray(newSearchResults)) {
+      snackbar.error('No results found or invalid response');
+      setSearchResults([]);
+      return;
+    }
+    setSearchResults(newSearchResults);
+  }
+
+  useEffect(() => {
+    if(!account.user) return
+    if (params.app_id === "new") return; // Don't load data for new app
+    if(!params.app_id) return
+    apps.loadData()
+    account.loadApiKeys({
+      types: 'app',
+      app_id: params.app_id,
     })
-    .catch((error) => {
-      console.error('Error refreshing knowledge:', error)
-      snackbar.error('Failed to refresh knowledge')
-    })
-  }, [account.token, snackbar]);
-
-  // Updating the schema when app changes
+  }, [
+    params,
+    account.user,
+  ])
+
   const getUpdatedSchema = useCallback(() => {
     if (!app) return '';
-    
-    // Remove empty values and format as YAML
-    const removeEmptyValues = (obj: any): any => {
-      if (Array.isArray(obj)) {
-        const filtered = obj.map(removeEmptyValues).filter(v => v !== undefined && v !== null);
-        return filtered.length ? filtered : undefined;
-      } else if (typeof obj === 'object' && obj !== null) {
-        const filtered = Object.fromEntries(
-          Object.entries(obj)
-            .map(([k, v]) => [k, removeEmptyValues(v)])
-            .filter(([_, v]) => v !== undefined && v !== null && v !== '')
-        );
-        return Object.keys(filtered).length ? filtered : undefined;
-      }
-      return obj === '' ? undefined : obj;
-    };
-    
     // Create a temporary app state with current form values
     const currentConfig = {
       ...app.config.helix,
+      name: name || app.id,
+      description,
+      avatar,
+      image,
+      assistants: (app.config.helix.assistants || []).map(assistant => ({
+        ...assistant,
+        system_prompt: systemPrompt,
+        knowledge: knowledgeSources,
+        model: model,
+      })),
     };
 
     // Remove empty values and format as YAML
@@ -583,20 +648,43 @@
       "spec": cleanedConfig
     };
     return stringifyYaml(cleanedConfig, { indent: 2 });
-  }, [app]);
-
-  // Update schema when app changes
+  }, [app, name, description, avatar, image, systemPrompt, knowledgeSources, model]);
+
+  // Update schema whenever relevant form fields change
+  useEffect(() => {
+    if (!hasInitialised) return;
+    setSchema(getUpdatedSchema());
+  }, [
+    hasInitialised,
+    getUpdatedSchema,
+    name,
+    description,
+    avatar,
+    image,
+    systemPrompt,
+    knowledgeSources,
+    model,
+  ]);
+
   useEffect(() => {
     if (!app) return;
-    setSchema(getUpdatedSchema());
-  }, [app, getUpdatedSchema]);
-
-  // Check if app has knowledge sources when knowledge list changes
+    if (hasInitialised) return;
+    setHasInitialised(true);
+    setName(app.config.helix.name === app.id ? '' : (app.config.helix.name || ''));
+    setDescription(app.config.helix.description || '');
+    setSecrets(app.config.secrets || {});
+    setAllowedDomains(app.config.allowed_domains || []);
+    setShared(app.shared ? true : false);
+    setGlobal(app.global ? true : false);
+    setSystemPrompt(app.config.helix.assistants ? app.config.helix.assistants[0]?.system_prompt || '' : '');
+    setAvatar(app.config.helix.avatar || '');
+    setImage(app.config.helix.image || '');
+    setModel(app.config.helix.assistants ? app.config.helix.assistants[0]?.model || '' : '');
+    setProviderEndpoint(app.config.helix.assistants ? app.config.helix.assistants[0]?.provider || '' : '');
+    setHasLoaded(true);
+  }, [app])
+
   useEffect(() => {
-<<<<<<< HEAD
-    if (knowledgeList) {
-      setHasKnowledgeSources(knowledgeList.length > 0);
-=======
     // When provider changes, check if current model exists in new provider's models
     const currentProviderModels = account.models;
     const currentModelExists = currentProviderModels.some(m => m.id === model);
@@ -623,140 +711,62 @@
         sessionData: JSON.stringify(newSession)
       })
       session.setData(newSession)
->>>>>>> 0fa72cf8
-    }
-  }, [knowledgeList]);
-
-  // Functions for managing GPT scripts
-  const [onSaveGptScript, onDeleteGptScript] = useMemo(() => {
-    // Save GPT script function
-    const saveScript = (script: IAssistantGPTScript, index?: number) => {
-      if (!app) return;
-      
-      const updatedApp = { ...app };
-      const assistants = updatedApp.config.helix.assistants || [];
-      
-      if (assistants.length > 0) {
-        const gptscripts = [...(assistants[0].gptscripts || [])];
+    }
+  })
+
+  const onSaveGptScript = useCallback((script: IAssistantGPTScript, index?: number) => {
+    if (!app) return;
+    
+    setApp(prevApp => {
+      if (!prevApp) return prevApp;
+      const updatedAssistants = (prevApp.config.helix.assistants || []).map(assistant => {
+        const gptscripts = [...(assistant.gptscripts || [])];
         const targetIndex = typeof index === 'number' ? index : gptscripts.length;
         gptscripts[targetIndex] = script;
-        
-        assistants[0].gptscripts = gptscripts;
-        updatedApp.config.helix.assistants = assistants;
-      }
-      
-      setEditingGptScript(null);
-    };
-    
-    // Delete GPT script function
-    const deleteScript = (scriptId: string) => {
-      if (!app) return;
-      
-      const updatedApp = { ...app };
-      const assistants = updatedApp.config.helix.assistants || [];
-      
-      if (assistants.length > 0) {
-        assistants[0].gptscripts = (assistants[0].gptscripts || [])
-          .filter((script) => script.file !== scriptId);
-        
-        updatedApp.config.helix.assistants = assistants;
-      }
-    };
-    
-    return [saveScript, deleteScript];
+        return {
+          ...assistant,
+          gptscripts
+        };
+      });
+      return {
+        ...prevApp,
+        config: {
+          ...prevApp.config,
+          helix: {
+            ...prevApp.config.helix,
+            assistants: updatedAssistants,
+          },
+        },
+      };
+    });
+    setEditingGptScript(null);
   }, [app]);
 
-  // Functions for managing API tools
-  const [onSaveApiTool, onDeleteApiTool] = useMemo(() => {
-    // Save API tool function
-    const saveTool = (tool: IAssistantApi, index?: number) => {
-      if (!app) return;
-      
-      const updatedApp = { ...app };
-      const assistants = updatedApp.config.helix.assistants || [];
-      
-      if (assistants.length > 0) {
-        const apis = [...(assistants[0].apis || [])];
-        const targetIndex = typeof index === 'number' ? index : apis.length;
-        apis[targetIndex] = tool;
-        
-        assistants[0].apis = apis;
-        updatedApp.config.helix.assistants = assistants;
-      }
-    };
-    
-    // Delete API tool function
-    const deleteTool = (toolId: string) => {
-      if (!app) return;
-      
-      const updatedApp = { ...app };
-      const assistants = updatedApp.config.helix.assistants || [];
-      
-      if (assistants.length > 0) {
-        assistants[0].apis = (assistants[0].apis || [])
-          .filter((api) => api.name !== toolId);
-        
-        updatedApp.config.helix.assistants = assistants;
-      }
-    };
-    
-    return [saveTool, deleteTool];
-  }, [app]);
-
-  // Functions for managing Zapier tools
-  const [onSaveZapierTool, onDeleteZapierTool] = useMemo(() => {
-    // Save Zapier tool function
-    const saveTool = (tool: IAssistantZapier, index?: number) => {
-      if (!app) return;
-      
-      const updatedApp = { ...app };
-      const assistants = updatedApp.config.helix.assistants || [];
-      
-      if (assistants.length > 0) {
-        const zapier = [...(assistants[0].zapier || [])];
-        const targetIndex = typeof index === 'number' ? index : zapier.length;
-        zapier[targetIndex] = tool;
-        
-        assistants[0].zapier = zapier;
-        updatedApp.config.helix.assistants = assistants;
-      }
-    };
-    
-    // Delete Zapier tool function
-    const deleteTool = (toolId: string) => {
-      if (!app) return;
-      
-      const updatedApp = { ...app };
-      const assistants = updatedApp.config.helix.assistants || [];
-      
-      if (assistants.length > 0) {
-        assistants[0].zapier = (assistants[0].zapier || [])
-          .filter((z) => z.name !== toolId);
-        
-        updatedApp.config.helix.assistants = assistants;
-      }
-    };
-    
-    return [saveTool, deleteTool];
-  }, [app]);
-
-  const sessionID = useMemo(() => {
-    return session.data?.id || ''
-  }, [
-    session.data,
-  ])
-
-  const readOnly = useMemo(() => {
-    if(!app) return true
-    return false
-  }, [
-    app,
-  ])
+  const onDeleteGptScript = useCallback((scriptId: string) => {
+    setApp(prevApp => {
+      if (!prevApp) return prevApp;
+      const updatedAssistants = (prevApp.config.helix.assistants || []).map(assistant => ({
+        ...assistant,
+        gptscripts: (assistant.gptscripts || []).filter((script) => script.file !== scriptId)
+      }));
+      return {
+        ...prevApp,
+        config: {
+          ...prevApp.config,
+          helix: {
+            ...prevApp.config.helix,
+            assistants: updatedAssistants,
+          },
+        },
+      };
+    });
+  }, []);
 
   const isGithubApp = useMemo(() => app?.app_source === APP_SOURCE_GITHUB, [app]); 
 
   const handleCopyEmbedCode = useCallback(() => {
     if (account.apiKeys.length > 0) {
+      // TODO: remove model from embed code
       const embedCode = `<script src="https://cdn.jsdelivr.net/npm/@helixml/chat-embed"></script>
 <script>
   ChatWidget({
@@ -774,26 +784,169 @@
     } else {
       snackbar.error('No API key available');
     }
-  }, [account.apiKeys, snackbar]);
-
-  // Use websocket for session updates
-  useWebsocket(sessionID, (parsedData) => {
-    if(parsedData.type === WEBSOCKET_EVENT_TYPE_SESSION_UPDATE && parsedData.session) {
-      session.setData(parsedData.session)
-    }
-  })
-
-  // Get data for rendered components
+  }, [account.apiKeys, snackbar]);  
+
+  const onSaveApiTool = useCallback((tool: IAssistantApi, index?: number) => {
+    if (!app) return;
+    console.log('App - saving API tool:', { tool, index });
+    
+    setApp(prevApp => {
+      if (!prevApp) return prevApp;
+      let assistants = prevApp.config.helix.assistants || []
+      let isNew = typeof index !== 'number'
+
+      if(index === undefined) {
+        assistants = [getDefaultAssistant()]
+        index = 0
+      }
+
+      const updatedAssistants = assistants.map(assistant => {
+        const apis = [...(assistant.apis || [])];
+        const targetIndex = typeof index === 'number' ? index : apis.length;
+        console.log('App - API tool update:', {
+          currentApis: apis,
+          targetIndex,
+          isNew,
+        });
+        apis[targetIndex] = tool;
+        return {
+          ...assistant,
+          apis
+        };
+      });
+
+      return {
+        ...prevApp,
+        config: {
+          ...prevApp.config,
+          helix: {
+            ...prevApp.config.helix,
+            assistants: updatedAssistants,
+          },
+        },
+      };
+    });
+  }, [app]);
+
+  const onSaveZapierTool = useCallback((tool: IAssistantZapier, index?: number) => {
+    if (!app) return;
+    console.log('App - saving Zapier tool:', { tool, index });
+    
+    setApp(prevApp => {
+      if (!prevApp) return prevApp;
+      let assistants = prevApp.config.helix.assistants || []
+      let isNew = typeof index !== 'number'
+
+      if(index === undefined) {
+        assistants = [getDefaultAssistant()]
+        index = 0
+      }
+
+      const updatedAssistants = assistants.map(assistant => {
+        const zapier = [...(assistant.zapier || [])];
+        const targetIndex = typeof index === 'number' ? index : zapier.length;
+        console.log('App - Zapier tool update:', {
+          currentZapier: zapier,
+          targetIndex,
+          isNew: typeof index !== 'number'
+        });
+        zapier[targetIndex] = tool;
+        return {
+          ...assistant,
+          zapier
+        };
+      });
+      return {
+        ...prevApp,
+        config: {
+          ...prevApp.config,
+          helix: {
+            ...prevApp.config.helix,
+            assistants: updatedAssistants,
+          },
+        },
+      };
+    });
+  }, [app]);
+
+  const onDeleteApiTool = useCallback((toolId: string) => {
+    setApp(prevApp => {
+      if (!prevApp) return prevApp;
+      const updatedAssistants = (prevApp.config.helix.assistants || []).map(assistant => ({
+        ...assistant,
+        apis: (assistant.apis || []).filter((api) => api.name !== toolId)
+      }));
+      return {
+        ...prevApp,
+        config: {
+          ...prevApp.config,
+          helix: {
+            ...prevApp.config.helix,
+            assistants: updatedAssistants,
+          },
+        },
+      };
+    });
+  }, []);
+
+  const onDeleteZapierTool = useCallback((toolId: string) => {
+    setApp(prevApp => {
+      if (!prevApp) return prevApp;
+      const updatedAssistants = (prevApp.config.helix.assistants || []).map(assistant => ({
+        ...assistant,
+        zapier: (assistant.zapier || []).filter((z) => z.name !== toolId)
+      }));
+      return {
+        ...prevApp,
+        config: {
+          ...prevApp.config,
+          helix: {
+            ...prevApp.config.helix,
+            assistants: updatedAssistants,
+          },
+        },
+      };
+    });
+  }, []);
+
   const assistants = app?.config.helix.assistants || []
   const apiAssistants = assistants.length > 0 ? assistants[0].apis || [] : []
   const zapierAssistants = assistants.length > 0 ? assistants[0].zapier || [] : []
   const gptscriptsAssistants = assistants.length > 0 ? assistants[0].gptscripts || [] : []
 
-  // Don't render until we have necessary data
   if(!account.user) return null
   if(!app) return null
   if(!hasLoaded && params.app_id !== "new") return null
   
+  const handleLaunch = async () => {
+    if (app.id === 'new') {
+      snackbar.error('Please save the app before launching');
+      return;
+    }
+
+    try {
+      const savedApp = await onSave(true);
+      if (savedApp) {
+        navigate('new', { app_id: savedApp.id });
+      } else {
+        snackbar.error('Failed to save app before launching');
+      }
+    } catch (error) {
+      console.error('Error saving app before launch:', error);
+      snackbar.error('Failed to save app before launching');
+    }
+  };
+
+  const handleTabChange = (event: React.SyntheticEvent, newValue: string) => {
+    setTabValue(newValue);
+    setSearchParams(prev => {
+      const newParams = new URLSearchParams(prev.toString());
+      newParams.set('tab', newValue);
+      window.history.replaceState({}, '', `${window.location.pathname}?${newParams}`);
+      return newParams;
+    });
+  };
+
   return (
     <Page
       breadcrumbs={[
@@ -854,30 +1007,24 @@
                 <Box sx={{ mt: "-1px", borderTop: '1px solid #303047', p: 3 }}>
                   {tabValue === 'settings' && (
                     <AppSettings
-                      name={app.config.helix.name || ''}
-                      setName={value => app.config.helix.name = value}
-                      description={app.config.helix.description || ''}
-                      setDescription={value => app.config.helix.description = value}
-                      systemPrompt={assistants[0]?.system_prompt || ''}
-                      setSystemPrompt={value => {
-                        if (assistants[0]) assistants[0].system_prompt = value
-                      }}
-                      avatar={app.config.helix.avatar || ''}
-                      setAvatar={value => app.config.helix.avatar = value}
-                      image={app.config.helix.image || ''}
-                      setImage={value => app.config.helix.image = value}
-                      shared={app.shared}
-                      setShared={value => app.shared = value}
-                      global={app.global}
-                      setGlobal={value => app.global = value}
-                      model={assistants[0]?.model || ''}
-                      setModel={value => {
-                        if (assistants[0]) assistants[0].model = value
-                      }}
-                      providerEndpoint={assistants[0]?.provider || ''}
-                      setProviderEndpoint={value => {
-                        if (assistants[0]) assistants[0].provider = value
-                      }}
+                      name={name}
+                      setName={setName}
+                      description={description}
+                      setDescription={setDescription}
+                      systemPrompt={systemPrompt}
+                      setSystemPrompt={setSystemPrompt}
+                      avatar={avatar}
+                      setAvatar={setAvatar}
+                      image={image}
+                      setImage={setImage}
+                      shared={shared}
+                      setShared={setShared}
+                      global={global}
+                      setGlobal={setGlobal}
+                      model={model}
+                      setModel={setModel}
+                      providerEndpoint={providerEndpoint}
+                      setProviderEndpoint={setProviderEndpoint}
                       providerEndpoints={account.providerEndpoints}
                       readOnly={readOnly}
                       isReadOnly={isReadOnly}
@@ -956,8 +1103,8 @@
                       apiKeys={account.apiKeys}
                       onAddAPIKey={onAddAPIKey}
                       onDeleteKey={(key) => setDeletingAPIKey(key)}
-                      allowedDomains={app.config.allowed_domains || []}
-                      setAllowedDomains={domains => app.config.allowed_domains = domains}
+                      allowedDomains={allowedDomains}
+                      setAllowedDomains={setAllowedDomains}
                       isReadOnly={isReadOnly}
                       readOnly={readOnly}
                     />
@@ -969,7 +1116,7 @@
                       setSchema={setSchema}
                       showErrors={showErrors}
                       appId={app.id}
-                      navigate={useRouter().navigate}
+                      navigate={navigate}
                     />
                   )}
 
@@ -986,9 +1133,9 @@
               ) : (
                 <PreviewPanel
                 loading={loading}
-                name={app.config.helix.name || ''}
-                avatar={app.config.helix.avatar || ''}
-                image={app.config.helix.image || ''}
+                name={name}
+                avatar={avatar}
+                image={image}
                 isSearchMode={isSearchMode}
                 setIsSearchMode={setIsSearchMode}
                 inputValue={inputValue}
@@ -1072,24 +1219,20 @@
           <DeleteConfirmWindow
             title="this API key"
             onSubmit={async () => {
-              try {
-                await fetch(`/api/v1/api_keys?key=${deletingAPIKey}`, {
-                  method: 'DELETE',
-                  headers: {
-                    'Authorization': `Bearer ${account.token}`
-                  }
-                })
-                
-                snackbar.success('API Key deleted')
-                account.loadApiKeys({
-                  types: 'app',
-                  app_id: params.app_id,
-                })
-                setDeletingAPIKey('')
-              } catch (error) {
-                console.error('Error deleting API key:', error)
-                snackbar.error('Failed to delete API key')
-              }
+              const res = await api.delete(`/api/v1/api_keys`, {
+                params: {
+                  key: deletingAPIKey,
+                },
+              }, {
+                snackbar: true,
+              })
+              if(!res) return
+              snackbar.success('API Key deleted')
+              account.loadApiKeys({
+                types: 'app',
+                app_id: params.app_id,
+              })
+              setDeletingAPIKey('')
             }}
             onCancel={() => {
               setDeletingAPIKey('')
