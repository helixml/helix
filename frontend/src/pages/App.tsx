--- conflicted
+++ resolved
@@ -13,7 +13,6 @@
 import FormGroup from '@mui/material/FormGroup'
 import FormControlLabel from '@mui/material/FormControlLabel'
 import Checkbox from '@mui/material/Checkbox'
-<<<<<<< HEAD
 import Accordion from '@mui/material/Accordion'
 import AccordionSummary from '@mui/material/AccordionSummary'
 import AccordionDetails from '@mui/material/AccordionDetails'
@@ -22,10 +21,8 @@
 import { v4 as uuidv4 } from 'uuid'; // Add this import for generating unique IDs
 import { parse as parseYaml } from 'yaml';
 import Tooltip from '@mui/material/Tooltip';
-=======
 import Breadcrumbs from '@mui/material/Breadcrumbs'
 import Link from '@mui/material/Link'
->>>>>>> 0be6e426
 
 import Page from '../components/system/Page'
 import JsonWindowLink from '../components/widgets/JsonWindowLink'
@@ -203,6 +200,9 @@
           helix: {
             name: "",
             description: "",
+            avatar: "",
+            image: "",
+            external_url: "",
             assistants: [{
               id: "",
               name: "",
@@ -212,6 +212,9 @@
               model: "",
               type: SESSION_TYPE_TEXT,
               system_prompt: "",
+              rag_source_id: "",
+              lora_id: "",
+              is_actionable_template: "",
               apis: [],
               gptscripts: [],
               tools: [],
@@ -400,11 +403,11 @@
     const updatedApp: IAppUpdate = {
       id: app.id,
       config: {
-        ...app.config,
         helix: {
-          ...app.config.helix,
           name,
           description,
+          avatar: app.config.helix.avatar,
+          image: app.config.helix.image,
           assistants: app.config.helix.assistants.map(assistant => ({
             ...assistant,
             tools: tools,
@@ -419,6 +422,20 @@
       owner_type: app.owner_type,
     };
 
+    // Only include github config if it exists in the original app
+    if (app.config.github) {
+      updatedApp.config.github = {
+        repo: app.config.github.repo,
+        hash: app.config.github.hash,
+        key_pair: app.config.github.key_pair ? {
+          type: app.config.github.key_pair.type,
+          privateKey: app.config.github.key_pair.private_key,
+          publicKey: app.config.github.key_pair.public_key,
+        } : undefined,
+        last_update: app.config.github.last_update,
+      };
+    }
+
     try {
       let result;
       if (isNewApp) {
@@ -433,7 +450,7 @@
       }
 
       setApp(result);
-      setIsNewApp(false); // The app is no longer new after saving
+      setIsNewApp(false);
       snackbar.success(isNewApp ? 'App created' : 'App updated');
       navigate('apps');
     } catch (error: unknown) {
@@ -759,9 +776,6 @@
 
   return (
     <Page
-<<<<<<< HEAD
-      breadcrumbTitle={params.app_id === "new" ? "Create App" : "Edit App"}
-=======
       breadcrumbs={[
         {
           title: 'Apps',
@@ -771,7 +785,6 @@
           title: app.config.helix.name || 'App',
         }
       ]}
->>>>>>> 0be6e426
       topbarContent={(
         <Box
           sx={{
@@ -890,23 +903,8 @@
                   </Tooltip>
                 )
               }
-<<<<<<< HEAD
               <Divider sx={{mt:4,mb:4}} />
 
-              {/* API Tools Section */}
-              <Box sx={{ mt: 4 }}>
-                <Typography variant="h6" sx={{ mb: 1 }}>
-                  API Tools
-                </Typography>
-                <Button
-                  variant="outlined"
-                  startIcon={<AddIcon />}
-                  onClick={onAddApiTool}
-                  sx={{ mb: 2 }}
-                  disabled={isReadOnly}
-=======
-              <Divider sx={{mt:4,mb:4}} />              
-             
               <Typography variant="h6" sx={{mb: 1}}>
                 App Configuration
               </Typography>
@@ -930,57 +928,10 @@
                 <JsonWindowLink
                   sx={{textDecoration: 'underline'}}
                   data={schema}
->>>>>>> 0be6e426
                 >
-                  Add API Tool
-                </Button>
-                <Box sx={{ mb: 2, maxHeight: '300px', overflowY: 'auto' }}>
-                  {tools.filter(tool => tool.tool_type === 'api').map((apiTool) => (
-                    <Box
-                      key={apiTool.id}
-                      sx={{
-                        p: 2,
-                        border: '1px solid #303047',
-                        mb: 2,
-                      }}
-                    >
-                      <Typography variant="h6">{apiTool.name}</Typography>
-                      <Typography variant="body1">{apiTool.description}</Typography>
-                      <Button
-                        variant="outlined"
-                        onClick={() => setEditingTool(apiTool)}
-                        sx={{ mt: 1 }}
-                        disabled={isReadOnly}
-                      >
-                        Edit
-                      </Button>
-                    </Box>
-                  ))}
-                </Box>
+                  expand
+                </JsonWindowLink>
               </Box>
-<<<<<<< HEAD
-
-              {/* GPT Scripts Section */}
-              <Box sx={{ mt: 4 }}>
-                <Typography variant="h6" sx={{ mb: 1 }}>
-                  GPT Scripts
-                </Typography>
-                <Button
-                  variant="outlined"
-                  startIcon={<AddIcon />}
-                  onClick={onAddGptScript}
-                  sx={{ mb: 2 }}
-                  disabled={isReadOnly || isGithubApp}
-                >
-                  Add GPT Script
-                </Button>
-                <Box sx={{ mb: 2, maxHeight: '300px', overflowY: 'auto' }}>
-                  {app?.config.helix?.assistants?.flatMap(assistant => 
-                    assistant.gptscripts?.map((script, index) => (
-                      <Box
-                        key={`${assistant.id}-${script.file}`}
-=======
-              
             </Grid>
             <Grid item xs={ 12 } md={ 6 }>
               <Typography variant="h6" sx={{mb: 1}}>
@@ -992,44 +943,12 @@
                     return (
                       <Box
                         key={index}
->>>>>>> 0be6e426
                         sx={{
                           p: 2,
                           border: '1px solid #303047',
                           mb: 2,
                         }}
                       >
-<<<<<<< HEAD
-                        <Typography variant="subtitle1">{script.name}</Typography>
-                        <Typography variant="body2">{script.description}</Typography>
-                        <Button
-                          variant="outlined"
-                          onClick={() => setEditingTool({
-                            id: script.file,
-                            name: script.name,
-                            description: script.description,
-                            tool_type: 'gptscript',
-                            global: false,
-                            config: {
-                              gptscript: {
-                                script: script.content,
-                              }
-                            },
-                            created: '',
-                            updated: '',
-                            owner: '',
-                            owner_type: 'user',
-                          })}
-                          sx={{ mt: 1 }}
-                          disabled={isReadOnly || isGithubApp}
-                        >
-                          Edit
-                        </Button>
-                      </Box>
-                    )) || []
-                  )}
-                </Box>
-=======
                         <ToolDetail
                           key={index}
                           tool={apiTool}
@@ -1042,57 +961,18 @@
                     No API tools are configured for this app.
                   </Typography>
                 )}
->>>>>>> 0be6e426
               </Box>
 
-              {/* Advanced Settings Accordion - Moved here */}
-              <Accordion
-                expanded={advancedSettingsOpen}
-                onChange={() => setAdvancedSettingsOpen(!advancedSettingsOpen)}
-                sx={{ backgroundColor: 'inherit', mt: 4 }}
-              >
-<<<<<<< HEAD
-                <AccordionSummary expandIcon={<ExpandMoreIcon />}>
-                  <Typography>Advanced Settings</Typography>
-                </AccordionSummary>
-                <AccordionDetails>
-                  {/* GitHub Settings (only shown for GitHub apps) */}
-                  {app?.config.github && (
-                    <Box sx={{ mb: 3 }}>
-                      <Typography variant="h6" sx={{mb: 1.5}}>GitHub Settings</Typography>
-                      <TextField
-                        label="GitHub Repo"
-                        value={app.config.github.repo}
-                        fullWidth
-                        disabled
-                        sx={{mb: 2}}
-                      />
-                      <TextField
-                        label="Last Commit Hash"
-                        value={app.config.github.hash}
-                        fullWidth
-                        disabled
-                        sx={{mb: 2}}
-                      />
-                      {/* Add more GitHub-related fields as needed */}
-                    </Box>
-                  )}
-
-                  {/* Environment Variables */}
-                  <Typography variant="subtitle1">
-                    Environment Variables
-=======
-                {app.config.helix?.assistants[0]?.gptscripts && app.config.helix.assistants[0].gptscripts.length > 0 ? (
-                  <AppGptscriptsGrid
-                    data={ app.config.helix.assistants[0].gptscripts }
-                    onRunScript={ onRunScript }
-                  />
-                ) : (
-                  <Typography variant="body2" sx={{color: 'text.secondary', fontStyle: 'italic'}}>
-                    No GPT Scripts are configured for this app.
-                  </Typography>
-                )}
-              </Box>
+              {app.config.helix?.assistants[0]?.gptscripts && app.config.helix.assistants[0].gptscripts.length > 0 ? (
+                <AppGptscriptsGrid
+                  data={ app.config.helix.assistants[0].gptscripts }
+                  onRunScript={ onRunScript }
+                />
+              ) : (
+                <Typography variant="body2" sx={{color: 'text.secondary', fontStyle: 'italic'}}>
+                  No GPT Scripts are configured for this app.
+                </Typography>
+              )}
               <Divider sx={{mt:4,mb:4}} />
               {app.config.helix?.assistants[0]?.gptscripts && app.config.helix.assistants[0].gptscripts.length > 0 && (
                 <>
@@ -1132,100 +1012,28 @@
                   </Typography>
                   <Typography variant="caption" sx={{lineHeight: '3', color: '#666'}}>
                     Using this key will automatically force all requests to use this app.
->>>>>>> 0be6e426
                   </Typography>
-                  <Typography variant="caption" sx={{lineHeight: '3', color: '#666'}}>
-                    These will be available to your GPT Scripts as environment variables
-                  </Typography>
-                  <StringMapEditor
-                    entityTitle="variable"
-                    disabled={ readOnly || isReadOnly }
-                    data={ secrets }
-                    onChange={ setSecrets }
-                  />
-
-                  {/* Allowed Domains */}
-                  <Typography variant="subtitle1">
-                    Allowed Domains
-                  </Typography>
-                  <Typography variant="caption" sx={{lineHeight: '3', color: '#666'}}>
-                    The domain where your app is hosted.  http://localhost and http://localhost:port are always allowed.
-                  </Typography>
-                  <StringArrayEditor
-                    entityTitle="domain"
-                    disabled={ readOnly || isReadOnly }
-                    data={ allowedDomains }
-                    onChange={ setAllowedDomains }
-                  />
-
-                  {/* API Keys Section */}
-                  <Box sx={{ mt: 4, mb: 4 }}>
-                    <Typography variant="h6" sx={{mb: 1}}>
-                      API Keys
-                    </Typography>
-                    <Row>
-                      <Cell grow>
-                        <Typography variant="subtitle1" sx={{mb: 1}}>
-                          API Keys
-                        </Typography>
-                      </Cell>
-                      <Cell>
-                        <Button
-                          size="small"
-                          variant="outlined"
-                          endIcon={<AddCircleIcon />}
-                          onClick={onAddAPIKey}
-                          disabled={isReadOnly}
-                        >
-                          Add API Key
-                        </Button>
-                      </Cell>
-                    </Row>
-                    <Box sx={{ height: '300px' }}>
-                      <AppAPIKeysDataGrid
-                        data={account.apiKeys}
-                        onDeleteKey={(key) => {
-                          setDeletingAPIKey(key)
-                        }}
-                      />
-                    </Box>
-                  </Box>
-
-                  {/* App Configuration (YAML Editor) */}
-                  <Typography variant="h6" sx={{mb: 1}}>
-                    App Configuration
-                  </Typography>
-                  <TextField
-                    error={ showErrors && !schema }
-                    value={ schema }
-                    onChange={(e) => setSchema(e.target.value)}
-                    disabled={true}
-                    fullWidth
-                    multiline
-                    rows={10}
-                    id="app-schema"
-                    name="app-schema"
-                    label="App Configuration"
-                    helperText={ showErrors && !schema ? "Please enter a schema" : "" }
-                  />
-                  <Box
-                    sx={{
-                      textAlign: 'right',
-                      mb: 1,
-                    }}
+                </Cell>
+                <Cell>
+                  <Button
+                    size="small"
+                    variant="outlined"
+                    endIcon={<AddCircleIcon />}
+                    onClick={onAddAPIKey}
+                    disabled={isReadOnly}
                   >
-                    <JsonWindowLink
-                      sx={{textDecoration: 'underline'}}
-                      data={schema}
-                    >
-                      expand
-                    </JsonWindowLink>
-                  </Box>
-                </AccordionDetails>
-              </Accordion>
-            </Grid>
-            <Grid item xs={ 12 } md={ 6 }>
-              {/* This Grid item is now empty, you may want to add something here or adjust the layout */}
+                    Add API Key
+                  </Button>
+                </Cell>
+              </Row>
+              <Box sx={{ height: '300px' }}>
+                <AppAPIKeysDataGrid
+                  data={account.apiKeys}
+                  onDeleteKey={(key) => {
+                    setDeletingAPIKey(key)
+                  }}
+                />
+              </Box>
             </Grid>
           </Grid>
         </Box>
