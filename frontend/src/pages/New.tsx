--- conflicted
+++ resolved
@@ -47,12 +47,9 @@
 import useLayout from '../hooks/useLayout'
 import useSessions from '../hooks/useSessions'
 import useFinetuneInputs from '../hooks/useFinetuneInputs'
-<<<<<<< HEAD
 import ButtonGroup from '@mui/material/ButtonGroup'
-=======
 import useSessionConfig from '../hooks/useSessionConfig'
 import useTracking from '../hooks/useTracking'
->>>>>>> 5c8b91d1
 
 import {
   ISessionMode,
@@ -89,7 +86,6 @@
   
   const [initialized, setInitialized] = useState(false)
   const [showLoginWindow, setShowLoginWindow] = useState(false)
-<<<<<<< HEAD
   const [selectedTyped, setSelectedTyped] = useState<ISessionType>(SESSION_TYPE_TEXT);
 
   const handleTextClick = () => {
@@ -101,11 +97,9 @@
     setSelectedTyped(SESSION_TYPE_IMAGE);
     setModel(mode as ISessionMode, SESSION_TYPE_IMAGE);
   };
-=======
   const [showSessionSettings, setShowSessionSettings] = useState(false)
   const [activeSettingsTab, setActiveSettingsTab] = useState(0)
   
->>>>>>> 5c8b91d1
   const {
     mode = SESSION_MODE_INFERENCE,
     type = SESSION_TYPE_TEXT,
@@ -777,7 +771,6 @@
               justifyContent: 'center',
             }}
           >
-<<<<<<< HEAD
             <Container maxWidth="xl">
               <Box
                 sx={{
@@ -800,7 +793,7 @@
                   alignItems: 'center',
                   justifyContent: 'center',
                 }}
-               >
+              >
                 <TextField
                   id="textEntry"
                   fullWidth
@@ -820,9 +813,36 @@
                   multiline={true}
                   onKeyDown={handleKeyDown}
                   InputProps={{
+                    startAdornment: (
+                      <InputAdornment position="start">
+                        <Button
+                          variant="contained"
+                          size="small"
+                          sx={{
+                            bgcolor: type == SESSION_TYPE_TEXT ? themeConfig.yellowRoot : themeConfig.greenRoot, // Green for image, Yellow for text
+                            ":hover": {
+                              bgcolor: type == SESSION_TYPE_TEXT ? themeConfig.yellowLight : themeConfig.greenLight, // Green for image, Yellow for text
+                            },
+                            color: 'black',
+                            mr: 2,
+                            borderRadius: 1,
+                            textTransform: 'none',
+                            fontSize: "medium",
+                            fontWeight: 800,
+                            pt: '1px',
+                            pb: '1px',
+                          }}
+                          endIcon={<SwapHorizIcon />}
+                          onClick={() => setModel(mode as ISessionMode, (type == SESSION_TYPE_TEXT ? SESSION_TYPE_IMAGE : SESSION_TYPE_TEXT))}
+                        >
+                          {type == SESSION_TYPE_TEXT ? "TEXT" : "IMAGE"}
+                        </Button>
+                      </InputAdornment>
+                    ),
                     endAdornment: (
                       <InputAdornment position="end">
                         <IconButton
+                          id="sendButton"
                           aria-label="send"
                           disabled={selectedMode == SESSION_MODE_FINETUNE}
                           onClick={onInference}
@@ -846,81 +866,9 @@
               </Box>
             </Container>
             
-=======
-            <TextField
-              id="textEntry"
-              fullWidth
-              inputRef={textFieldRef}
-              autoFocus
-              label={(
-                (
-                  type == SESSION_TYPE_TEXT ?
-                    'Chat with Helix...' :
-                    'Describe what you want to see in an image...'
-                ) + " (shift+enter to add a newline)"
-              )}
-              value={inputs.inputValue}
-              disabled={selectedMode == SESSION_MODE_FINETUNE}
-              onChange={handleInputChange}
-              name="ai_submit"
-              multiline={true}
-              onKeyDown={handleKeyDown}
-              InputProps={{
-                startAdornment: (
-                  <InputAdornment position="start">
-                    <Button
-                      variant="contained"
-                      size="small"
-                      sx={{
-                        bgcolor: type == SESSION_TYPE_TEXT ? themeConfig.yellowRoot : themeConfig.greenRoot, // Green for image, Yellow for text
-                        ":hover": {
-                          bgcolor: type == SESSION_TYPE_TEXT ? themeConfig.yellowLight : themeConfig.greenLight, // Green for image, Yellow for text
-                        },
-                        color: 'black',
-                        mr: 2,
-                        borderRadius: 1,
-                        textTransform: 'none',
-                        fontSize: "medium",
-                        fontWeight: 800,
-                        pt: '1px',
-                        pb: '1px',
-                      }}
-                      endIcon={<SwapHorizIcon />}
-                      onClick={() => setModel(mode as ISessionMode, (type == SESSION_TYPE_TEXT ? SESSION_TYPE_IMAGE : SESSION_TYPE_TEXT))}
-                    >
-                      {type == SESSION_TYPE_TEXT ? "TEXT" : "IMAGE"}
-                    </Button>
-                  </InputAdornment>
-                ),
-                endAdornment: (
-                  <InputAdornment position="end">
-                    <IconButton
-                      id="sendButton"
-                      aria-label="send"
-                      disabled={selectedMode == SESSION_MODE_FINETUNE}
-                      onClick={onInference}
-                      sx={{
-                        color: theme.palette.mode === 'light' ? themeConfig.lightIcon : themeConfig.darkIcon,
-                      }}
-                    >
-                      <SendIcon />
-                    </IconButton>
-                  </InputAdornment>
-                ),
-              }}
-            />
-          </Box>
-          <Box
-            sx={{
-              mt: 2,
-            }}
-          >
-            <Disclaimer />
->>>>>>> 5c8b91d1
           </Box>
         )
       }
-      
 
       {
         inputs.uploadProgress && (
@@ -929,6 +877,7 @@
           />
         )
       }
+      
       {
         showLoginWindow && (
           <Window
@@ -954,9 +903,7 @@
           </Window>
         )
       }
-<<<<<<< HEAD
       
-=======
       {
         showSessionSettings && (
           <Window
@@ -1188,10 +1135,9 @@
           </Window>
         )
       }
->>>>>>> 5c8b91d1
+
     </Box>
   )
-
 }
 
 export default New