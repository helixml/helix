import React, { FC, useCallback, useEffect, useState } from 'react'
import Button from '@mui/material/Button'
import AddIcon from '@mui/icons-material/Add'
import Container from '@mui/material/Container'

import CreateToolWindow from '../components/tools/CreateToolWindow'
<<<<<<< HEAD

=======
import CreateGPTScriptToolWindow from '../components/tools/CreateGPTScriptToolWindow'
import DeleteConfirmWindow from '../components/widgets/DeleteConfirmWindow'
import ToolsTable from '../components/tools/ToolsTable'
import useLayout from '../hooks/useLayout'
import useTools from '../hooks/useTools'
>>>>>>> 5c8b91d1
import useAccount from '../hooks/useAccount'
import useSnackbar from '../hooks/useSnackbar'
import useRouter from '../hooks/useRouter'
import { IAssistant, IOwnerType, IToolType, IToolConfig } from '../types'

const MY_FIXTURE_ASSISTANTS: IAssistant[] = [
  {
    id: '1',
    created: '2023-01-01T00:00:00Z',
    updated: '2023-01-01T00:00:00Z',
    owner: 'user123',
    owner_type: 'user' as IOwnerType,
    name: 'test1',
    description: 'This is a test assistant',
    tool_type: 'function' as IToolType,
    config: {
      api: {
          url: '', // Provide the actual URL
          schema: '', // Provide the actual schema
          actions: [], // Provide the actual actions array
          headers: {}, // Provide the actual headers object
          query: {}, // Provide the actual query object
      } // Do not cast here, let TypeScript infer the type
  },
}
]

const Tools: FC = () => {
  const account = useAccount()
  const snackbar = useSnackbar()
  const { navigate } = useRouter()

<<<<<<< HEAD
  const [addingTool, setAddingTool] = useState(false)

  const onCreateTool = useCallback(async (url: string, schema: string) => {
    // Simulate tool creation using fixture data
    const newTool = MY_FIXTURE_ASSISTANTS[0] // Replace with logic to select/create a fixture tool
    setAddingTool(false)
    snackbar.success('Tool created')
=======
  const [ addingTool, setAddingApiTool ] = useState(false)
  const [ addingGptScriptTool, setAddingGptScriptTool ] = useState(false)
  const [ deletingTool, setDeletingTool ] = useState<ITool>()

  const onCreateTool = useCallback(async (url: string, schema: string) => {
    const newTool = await tools.createTool('', 'api', '', {
      api: {
        url,
        schema,
        actions: [],
        headers: {},
        query: {},
      }
    })
    if(!newTool) return
    setAddingApiTool(false)
    snackbar.success('API tool created')
    navigate('tool', {
      tool_id: newTool.id,
    })
  }, [
    tools.createTool,
  ])

  const onCreateGptScriptTool = useCallback(async (name: string, description: string, script: string) => {
    console.log(name, description, script)
    const newTool = await tools.createTool(name, 'gptscript', description, {
      gptscript: {
        script,        
      }
    })
    if(!newTool) return
    setAddingApiTool(false)
    snackbar.success('GPTScript tool created')
>>>>>>> 5c8b91d1
    navigate('tool', {
      tool_id: newTool.id,
    })
  }, [navigate, snackbar])

  const onEditTool = useCallback((tool: IAssistant) => {
    navigate('tool', {
      tool_id: tool.id,
    })
  }, [navigate])

  const onDeleteTool = useCallback((tool: IAssistant) => {
    // Handle deletion using fixture data
  }, [])

  useEffect(() => {
    if (!account.user) return
    // Load fixture data instead of API call
  }, [account.user])

<<<<<<< HEAD
  if (!account.user) return null
=======
  useEffect(() => {
    layout.setToolbarRenderer(() => () => {
      return (
        <div>
          <Button
            variant="contained"
            color="secondary"
            endIcon={<AddIcon />}
            sx={{
              mr: 2,
            }}
            onClick={ () => {
              setAddingGptScriptTool(true)
            }}
            >
              New GPTScript tool
          </Button>

          <Button
              variant="contained"
              color="secondary"
              endIcon={<AddIcon />}
              onClick={ () => {
                setAddingApiTool(true)
              }}
            >
              New API tool
          </Button>
        </div>
        
      )
    })

    return () => layout.setToolbarRenderer(undefined)
  }, [])

  if(!account.user) return null
>>>>>>> 5c8b91d1

  return (
    <>
      <Container
        maxWidth="xl"
        sx={{
          mt: 12,
          height: 'calc(100% - 100px)',
        }}
      >
<<<<<<< HEAD
        <Box
          sx={{
            height: 'calc(100vh - 100px)',
            width: '100%',
            flexGrow: 1,
          }}
        >
          <DataGridWithFilters
            filters={
              <Box
                sx={{
                  width: '100%',
                  display: 'flex',
                  flexDirection: 'column',
                  alignItems: 'center',
                }}
              >
                <Button
                  sx={{
                    width: '100%',
                  }}
                  variant="contained"
                  color="secondary"
                  endIcon={<AddIcon />}
                  onClick={() => {
                    setAddingTool(true)
                  }}
                >
                  Create Tool
                </Button>
              </Box>
            }
            datagrid={
              <ToolsGrid
                data={MY_FIXTURE_ASSISTANTS}
                onEdit={onEditTool}
                onDelete={onDeleteTool}
              />
            }
          />
        </Box>
=======
        <ToolsTable
          data={ tools.data }
          onEdit={ onEditTool }
          onDelete={ setDeletingTool }
        />
>>>>>>> 5c8b91d1
      </Container>
      {
        addingTool && (
          <CreateToolWindow
<<<<<<< HEAD
            onCreate={onCreateTool}
            onCancel={() => setAddingTool(false)}
=======
            onCreate={ onCreateTool }
            onCancel={ () => setAddingApiTool(false) }
          />
        )
      }
      {
        addingGptScriptTool && (
          <CreateGPTScriptToolWindow
            onCreate={ onCreateGptScriptTool }
            onCancel={ () => setAddingGptScriptTool(false) }
          />
        )
      }
      {
        deletingTool && (
          <DeleteConfirmWindow
            title="this tool"
            onCancel={ () => setDeletingTool(undefined) }
            onSubmit={ onDeleteTool }
>>>>>>> 5c8b91d1
          />
        )
      }
    </>
  )
}

export default Tools<|MERGE_RESOLUTION|>--- conflicted
+++ resolved
@@ -4,56 +4,28 @@
 import Container from '@mui/material/Container'
 
 import CreateToolWindow from '../components/tools/CreateToolWindow'
-<<<<<<< HEAD
-
-=======
 import CreateGPTScriptToolWindow from '../components/tools/CreateGPTScriptToolWindow'
 import DeleteConfirmWindow from '../components/widgets/DeleteConfirmWindow'
 import ToolsTable from '../components/tools/ToolsTable'
 import useLayout from '../hooks/useLayout'
 import useTools from '../hooks/useTools'
->>>>>>> 5c8b91d1
 import useAccount from '../hooks/useAccount'
 import useSnackbar from '../hooks/useSnackbar'
 import useRouter from '../hooks/useRouter'
-import { IAssistant, IOwnerType, IToolType, IToolConfig } from '../types'
 
-const MY_FIXTURE_ASSISTANTS: IAssistant[] = [
-  {
-    id: '1',
-    created: '2023-01-01T00:00:00Z',
-    updated: '2023-01-01T00:00:00Z',
-    owner: 'user123',
-    owner_type: 'user' as IOwnerType,
-    name: 'test1',
-    description: 'This is a test assistant',
-    tool_type: 'function' as IToolType,
-    config: {
-      api: {
-          url: '', // Provide the actual URL
-          schema: '', // Provide the actual schema
-          actions: [], // Provide the actual actions array
-          headers: {}, // Provide the actual headers object
-          query: {}, // Provide the actual query object
-      } // Do not cast here, let TypeScript infer the type
-  },
-}
-]
+import {
+  ITool,
+} from '../types'
 
 const Tools: FC = () => {
   const account = useAccount()
+  const tools = useTools()
+  const layout = useLayout()
   const snackbar = useSnackbar()
-  const { navigate } = useRouter()
+  const {
+    navigate,
+  } = useRouter()
 
-<<<<<<< HEAD
-  const [addingTool, setAddingTool] = useState(false)
-
-  const onCreateTool = useCallback(async (url: string, schema: string) => {
-    // Simulate tool creation using fixture data
-    const newTool = MY_FIXTURE_ASSISTANTS[0] // Replace with logic to select/create a fixture tool
-    setAddingTool(false)
-    snackbar.success('Tool created')
-=======
   const [ addingTool, setAddingApiTool ] = useState(false)
   const [ addingGptScriptTool, setAddingGptScriptTool ] = useState(false)
   const [ deletingTool, setDeletingTool ] = useState<ITool>()
@@ -88,30 +60,36 @@
     if(!newTool) return
     setAddingApiTool(false)
     snackbar.success('GPTScript tool created')
->>>>>>> 5c8b91d1
     navigate('tool', {
       tool_id: newTool.id,
     })
-  }, [navigate, snackbar])
+  }, [
+    tools.createTool,
+  ])
 
-  const onEditTool = useCallback((tool: IAssistant) => {
+  const onEditTool = useCallback((tool: ITool) => {
     navigate('tool', {
       tool_id: tool.id,
     })
-  }, [navigate])
-
-  const onDeleteTool = useCallback((tool: IAssistant) => {
-    // Handle deletion using fixture data
   }, [])
 
+  const onDeleteTool = useCallback(async () => {
+    if(!deletingTool) return
+    const result = await tools.deleteTool(deletingTool.id)
+    if(!result) return
+    setDeletingTool(undefined)
+    snackbar.success('Tool deleted')
+  }, [
+    deletingTool,
+  ])
+
   useEffect(() => {
-    if (!account.user) return
-    // Load fixture data instead of API call
-  }, [account.user])
+    if(!account.user) return
+    tools.loadData()
+  }, [
+    account.user,
+  ])
 
-<<<<<<< HEAD
-  if (!account.user) return null
-=======
   useEffect(() => {
     layout.setToolbarRenderer(() => () => {
       return (
@@ -149,7 +127,6 @@
   }, [])
 
   if(!account.user) return null
->>>>>>> 5c8b91d1
 
   return (
     <>
@@ -160,63 +137,15 @@
           height: 'calc(100% - 100px)',
         }}
       >
-<<<<<<< HEAD
-        <Box
-          sx={{
-            height: 'calc(100vh - 100px)',
-            width: '100%',
-            flexGrow: 1,
-          }}
-        >
-          <DataGridWithFilters
-            filters={
-              <Box
-                sx={{
-                  width: '100%',
-                  display: 'flex',
-                  flexDirection: 'column',
-                  alignItems: 'center',
-                }}
-              >
-                <Button
-                  sx={{
-                    width: '100%',
-                  }}
-                  variant="contained"
-                  color="secondary"
-                  endIcon={<AddIcon />}
-                  onClick={() => {
-                    setAddingTool(true)
-                  }}
-                >
-                  Create Tool
-                </Button>
-              </Box>
-            }
-            datagrid={
-              <ToolsGrid
-                data={MY_FIXTURE_ASSISTANTS}
-                onEdit={onEditTool}
-                onDelete={onDeleteTool}
-              />
-            }
-          />
-        </Box>
-=======
         <ToolsTable
           data={ tools.data }
           onEdit={ onEditTool }
           onDelete={ setDeletingTool }
         />
->>>>>>> 5c8b91d1
       </Container>
       {
         addingTool && (
           <CreateToolWindow
-<<<<<<< HEAD
-            onCreate={onCreateTool}
-            onCancel={() => setAddingTool(false)}
-=======
             onCreate={ onCreateTool }
             onCancel={ () => setAddingApiTool(false) }
           />
@@ -236,7 +165,6 @@
             title="this tool"
             onCancel={ () => setDeletingTool(undefined) }
             onSubmit={ onDeleteTool }
->>>>>>> 5c8b91d1
           />
         )
       }
