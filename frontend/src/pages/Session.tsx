--- conflicted
+++ resolved
@@ -558,17 +558,6 @@
                       >
                         {
                           isLive && (isOwner || account.admin) && (
-<<<<<<< HEAD
-                            <>
-                              <InteractionLiveStream
-                                session_id={ session.data.id }
-                                interaction={ interaction }
-                                hasSubscription={ account.userConfig.stripe_subscription_active ? true : false }
-                                onMessageChange={ scrollToBottom }
-                              />
-                              <div>LIVE IS HERE</div>
-                            </>
-=======
                             <InteractionLiveStream
                               session_id={ session.data.id }
                               interaction={ interaction }
@@ -577,7 +566,6 @@
                               hasSubscription={ account.userConfig.stripe_subscription_active ? true : false }
                               onMessageChange={ scrollToBottom }
                             />
->>>>>>> a85eb816
                           )
                         }
                       </Interaction>
