--- conflicted
+++ resolved
@@ -271,13 +271,10 @@
   const [feedbackValue, setFeedbackValue] = useState('')
   const [appID, setAppID] = useState<string | null>(null)
   const [assistantID, setAssistantID] = useState<string | null>(null)
-<<<<<<< HEAD
   const [showRDPViewer, setShowRDPViewer] = useState(false)
   const [isExternalAgent, setIsExternalAgent] = useState(false)
   const [rdpViewerHeight, setRdpViewerHeight] = useState(300)
-=======
   const [filterMap, setFilterMap] = useState<Record<string, string>>({})
->>>>>>> 2631c87e
 
   const [visibleBlocks, setVisibleBlocks] = useState<IInteractionBlock[]>([])
   const [blockHeights, setBlockHeights] = useState<Record<string, number>>({})
