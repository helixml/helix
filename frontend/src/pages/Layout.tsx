--- conflicted
+++ resolved
@@ -49,12 +49,6 @@
     return account.serverConfig.version !== account.serverConfig.latest_version
   }, [account.serverConfig?.version, account.serverConfig?.latest_version])
 
-<<<<<<< HEAD
-  console.log('Layout:', {
-    deploymentId: account.serverConfig?.deployment_id,
-    serverConfig: account.serverConfig
-  });
-
   let sidebarMenu = null
   const isOrgMenu = router.meta.menu == 'orgs'
 
@@ -76,8 +70,6 @@
     }
   }
 
-=======
->>>>>>> a9b7dd26
   return (
     <>
       <Collapse in={showVersionBanner && hasNewVersion}>
