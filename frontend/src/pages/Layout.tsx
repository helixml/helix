--- conflicted
+++ resolved
@@ -20,11 +20,8 @@
 import MenuItem from '@mui/material/MenuItem'
 import Menu from '@mui/material/Menu'
 
-<<<<<<< HEAD
 import DvrIcon from '@mui/icons-material/Dvr'
 import AddIcon from '@mui/icons-material/Add'
-=======
->>>>>>> 2b3020b2
 import DashboardIcon from '@mui/icons-material/Dashboard'
 import LoginIcon from '@mui/icons-material/Login'
 import LogoutIcon from '@mui/icons-material/Logout'
@@ -142,10 +139,9 @@
 
            <ListItem disablePadding
                 onClick={ () => {
-                  navigate('home')
+                  navigate('')
                   setMobileOpen(false)
                 }}
-<<<<<<< HEAD
            >
               <ListItemButton>
                 <ListItemIcon>
@@ -155,107 +151,11 @@
               </ListItemButton>
             </ListItem>
 
-=======
-              >
-                <ListItemButton
-                  selected={ name == 'home' }
-                >
-                  <ListItemIcon>
-                    <DashboardIcon color="primary" />
-                  </ListItemIcon>
-                  <ListItemText primary="Modules" />
-                </ListItemButton>
-              </ListItem>
-              <ListItem
-                disablePadding
-                onClick={ () => {
-                  navigate('jobs')
-                  setMobileOpen(false)
-                }}
-              >
-                <ListItemButton
-                  selected={ name == 'jobs' }
-                >
-                  <ListItemIcon>
-                    <ListIcon color="primary" />
-                  </ListItemIcon>
-                  <ListItemText primary="Jobs" />
-                </ListItemButton>
-              </ListItem>
-              <ListItem
-                disablePadding
-                onClick={ () => {
-                  navigate('files')
-                  setMobileOpen(false)
-                }}
-              >
-                <ListItemButton
-                  selected={ name == 'files' }
-                >
-                  <ListItemIcon>
-                    <CloudUploadIcon color="primary" />
-                  </ListItemIcon>
-                  <ListItemText primary="Files" />
-                </ListItemButton>
-              </ListItem>
-              <ListItem
-                disablePadding
-                onClick={ () => {
-                  navigate('account')
-                  setMobileOpen(false)
-                }}
-              >
-                <ListItemButton
-                  selected={ name == 'account' }
-                >
-                  <ListItemIcon>
-                    <AccountBoxIcon color="primary" />
-                  </ListItemIcon>
-                  <ListItemText primary="Account" />
-                </ListItemButton>
-              </ListItem>
-              <Divider />
-              <ListItem
-                disablePadding
-                onClick={ () => {
-                  account.onLogout()
-                  setMobileOpen(false)
-                }}
-              >
-                <ListItemButton>
-                  <ListItemIcon>
-                    <LogoutIcon color="primary" />
-                  </ListItemIcon>
-                  <ListItemText primary="Logout" />
-                </ListItemButton>
-              </ListItem>
-            </>
->>>>>>> 2b3020b2
           ) : (
             <>
               <ListItem
                 disablePadding
                 onClick={ () => {
-<<<<<<< HEAD
-=======
-                  navigate('home')
-                  setMobileOpen(false)
-                }}
-              >
-                <ListItemButton
-                  selected={ name == 'home' }
-                >
-                  <ListItemIcon>
-                    <DashboardIcon color="primary" />
-                  </ListItemIcon>
-                  <ListItemText primary="Modules" />
-                </ListItemButton>
-              </ListItem>
-              <Divider />
-              <ListItem
-                disablePadding
-                onClick={ () => {
->>>>>>> 2b3020b2
                   account.onLogin()
                   setMobileOpen(false)
                 }}
@@ -271,10 +171,387 @@
           )
         }
       </List>
-<<<<<<< HEAD
-=======
+          <Box sx={{
+            display: 'flex',
+            flexDirection: 'row',
+            alignItems: 'center',
+            ml: 2,
+            mb: 2,
+            position: "absolute",
+            bottom: 2,
+            pt: 2,
+            borderTop: "1px solid #ddd",
+            width: "calc(100% - 2em)",
+            backgroundColor: "white"
+          }}>
+          {
+            account.user ? (
+              <>
+                <Typography variant="caption">
+                  Signed in as<br /> {account.user.email} { /* <br />({account.credits} credits) */ }
+                </Typography>
+                <IconButton
+                  size="large"
+                  aria-label="account of current user"
+                  aria-controls="menu-appbar"
+                  aria-haspopup="true"
+                  onClick={handleAccountMenu}
+                  color="inherit"
+                  sx={{marginLeft: "auto"}}
+                >
+                  <AccountCircle />
+                </IconButton>
+                <Menu
+                  id="menu-appbar"
+                  anchorEl={accountMenuAnchorEl}
+                  anchorOrigin={{
+                    vertical: 'top',
+                    horizontal: 'right',
+                  }}
+                  keepMounted
+                  transformOrigin={{
+                    vertical: 'top',
+                    horizontal: 'right',
+                  }}
+                  open={Boolean(accountMenuAnchorEl)}
+                  onClose={handleCloseAccountMenu}
+                >
+
+                  <MenuItem onClick={ () => {
+                    handleCloseAccountMenu()
+                    navigate('')
+                  }}>
+                    <ListItemIcon>
+                      <DashboardIcon fontSize="small" />
+                    </ListItemIcon> 
+                    Home
+                  </MenuItem>
+
+
+                  <MenuItem onClick={ () => {
+                    handleCloseAccountMenu()
+                    navigate('jobs')
+                  }}>
+                    <ListItemIcon>
+                      <ListIcon fontSize="small" />
+                    </ListItemIcon> 
+                    Jobs
+                  </MenuItem>
+
+
+                  <MenuItem onClick={ () => {
+                    handleCloseAccountMenu()
+                    navigate('files')
+                  }}>
+                    <ListItemIcon>
+                      <CloudUploadIcon fontSize="small" />
+                    </ListItemIcon> 
+                    Files
+                  </MenuItem>
+
+
+                  <MenuItem onClick={ () => {
+                    handleCloseAccountMenu()
+                    navigate('account')
+                  }}>
+                    <ListItemIcon>
+                      <AccountBoxIcon fontSize="small" />
+                    </ListItemIcon> 
+                    My account
+                  </MenuItem>
+
+
+
+                  <MenuItem onClick={ () => {
+                    handleCloseAccountMenu()
+                    account.onLogout()
+                  }}>
+                    <ListItemIcon>
+                      <LogoutIcon fontSize="small" />
+                    </ListItemIcon> 
+                    Logout
+                  </MenuItem>
+
+
+
+                </Menu>
+              </>
+            ) : (
+              <>
+                <Button
+                  variant="outlined"
+                  endIcon={<LoginIcon />}
+                  onClick={ () => {
+                    account.onLogin()
+                  }}
+                >
+                  Login
+                </Button>
+              </>
+            )
+          }
+          </Box>
     </div>
   )
+
+  // const drawer = (
+  //   <>
+  //   <div>
+  //     <Toolbar
+  //       sx={{
+  //         display: 'flex',
+  //         alignItems: 'center',
+  //         justifyContent: 'flex-start',
+  //         px: [1],
+  //       }}
+  //     >
+  //       { themeConfig.logo() }
+  //     </Toolbar>
+  //     <Divider />
+  //     <List>
+  //       {
+  //         account.user ? (
+
+  //          <ListItem disablePadding
+  //               onClick={ () => {
+  //                 navigate('home')
+  //                 setMobileOpen(false)
+  //               }}
+  //          >
+  //             <ListItemButton>
+  //               <ListItemIcon>
+  //                 <AddIcon color="primary" />
+  //               </ListItemIcon>
+  //               <ListItemText primary="New Session" />
+  //             </ListItemButton>
+  //           </ListItem>
+
+  //             <ListItem
+  //               disablePadding
+  //               onClick={ () => {
+  //                 navigate('jobs')
+  //                 setMobileOpen(false)
+  //               }}
+  //             >
+  //               <ListItemButton
+  //                 selected={ name == 'jobs' }
+  //               >
+  //                 <ListItemIcon>
+  //                   <ListIcon color="primary" />
+  //                 </ListItemIcon>
+  //                 <ListItemText primary="Jobs" />
+  //               </ListItemButton>
+  //             </ListItem>
+  //             <ListItem
+  //               disablePadding
+  //               onClick={ () => {
+  //                 navigate('files')
+  //                 setMobileOpen(false)
+  //               }}
+  //             >
+  //               <ListItemButton
+  //                 selected={ name == 'files' }
+  //               >
+  //                 <ListItemIcon>
+  //                   <CloudUploadIcon color="primary" />
+  //                 </ListItemIcon>
+  //                 <ListItemText primary="Files" />
+  //               </ListItemButton>
+  //             </ListItem>
+  //             <ListItem
+  //               disablePadding
+  //               onClick={ () => {
+  //                 navigate('account')
+  //                 setMobileOpen(false)
+  //               }}
+  //             >
+  //               <ListItemButton
+  //                 selected={ name == 'account' }
+  //               >
+  //                 <ListItemIcon>
+  //                   <AccountBoxIcon color="primary" />
+  //                 </ListItemIcon>
+  //                 <ListItemText primary="Account" />
+  //               </ListItemButton>
+  //             </ListItem>
+  //             <Divider />
+  //             <ListItem
+  //               disablePadding
+  //               onClick={ () => {
+  //                 account.onLogout()
+  //                 setMobileOpen(false)
+  //               }}
+  //             >
+  //               <ListItemButton>
+  //                 <ListItemIcon>
+  //                   <LogoutIcon color="primary" />
+  //                 </ListItemIcon>
+  //                 <ListItemText primary="Logout" />
+  //               </ListItemButton>
+  //             </ListItem>
+  //           </>
+  //         ) : (
+  //           <>
+  //             <ListItem
+  //               disablePadding
+  //               onClick={ () => {
+  //                 navigate('home')
+  //                 setMobileOpen(false)
+  //               }}
+  //             >
+  //               <ListItemButton
+  //                 selected={ name == 'home' }
+  //               >
+  //                 <ListItemIcon>
+  //                   <DashboardIcon color="primary" />
+  //                 </ListItemIcon>
+  //                 <ListItemText primary="Modules" />
+  //               </ListItemButton>
+  //             </ListItem>
+  //             <Divider />
+  //             <ListItem
+  //               disablePadding
+  //               onClick={ () => {
+  //                 account.onLogin()
+  //                 setMobileOpen(false)
+  //               }}
+  //             >
+  //               <ListItemButton>
+  //                 <ListItemIcon>
+  //                   <LoginIcon color="primary" />
+  //                 </ListItemIcon>
+  //                 <ListItemText primary="Login/Register" />
+  //               </ListItemButton>
+  //             </ListItem>
+  //           </>
+  //         )
+  //       }
+  //     </List>
+
+
+  //         <Box sx={{
+  //           display: 'flex',
+  //           flexDirection: 'row',
+  //           alignItems: 'center',
+  //           ml: 2,
+  //           mb: 2,
+  //           position: "absolute",
+  //           bottom: 2,
+  //           pt: 2,
+  //           borderTop: "1px solid #ddd",
+  //           width: "calc(100% - 2em)",
+  //           backgroundColor: "white"
+  //         }}>
+  //         {
+  //           account.user ? (
+  //             <>
+  //               <Typography variant="caption">
+  //                 Signed in as<br /> {account.user.email} { /* <br />({account.credits} credits) */ }
+  //               </Typography>
+  //               <IconButton
+  //                 size="large"
+  //                 aria-label="account of current user"
+  //                 aria-controls="menu-appbar"
+  //                 aria-haspopup="true"
+  //                 onClick={handleAccountMenu}
+  //                 color="inherit"
+  //                 sx={{marginLeft: "auto"}}
+  //               >
+  //                 <AccountCircle />
+  //               </IconButton>
+  //               <Menu
+  //                 id="menu-appbar"
+  //                 anchorEl={accountMenuAnchorEl}
+  //                 anchorOrigin={{
+  //                   vertical: 'top',
+  //                   horizontal: 'right',
+  //                 }}
+  //                 keepMounted
+  //                 transformOrigin={{
+  //                   vertical: 'top',
+  //                   horizontal: 'right',
+  //                 }}
+  //                 open={Boolean(accountMenuAnchorEl)}
+  //                 onClose={handleCloseAccountMenu}
+  //               >
+
+  //                 <MenuItem onClick={ () => {
+  //                   handleCloseAccountMenu()
+  //                   navigate('')
+  //                 }}>
+  //                   <ListItemIcon>
+  //                     <DashboardIcon fontSize="small" />
+  //                   </ListItemIcon> 
+  //                   Home
+  //                 </MenuItem>
+
+
+  //                 <MenuItem onClick={ () => {
+  //                   handleCloseAccountMenu()
+  //                   navigate('jobs')
+  //                 }}>
+  //                   <ListItemIcon>
+  //                     <ListIcon fontSize="small" />
+  //                   </ListItemIcon> 
+  //                   Jobs
+  //                 </MenuItem>
+
+
+  //                 <MenuItem onClick={ () => {
+  //                   handleCloseAccountMenu()
+  //                   navigate('files')
+  //                 }}>
+  //                   <ListItemIcon>
+  //                     <CloudUploadIcon fontSize="small" />
+  //                   </ListItemIcon> 
+  //                   Files
+  //                 </MenuItem>
+
+
+  //                 <MenuItem onClick={ () => {
+  //                   handleCloseAccountMenu()
+  //                   navigate('account')
+  //                 }}>
+  //                   <ListItemIcon>
+  //                     <AccountBoxIcon fontSize="small" />
+  //                   </ListItemIcon> 
+  //                   My account
+  //                 </MenuItem>
+
+
+
+  //                 <MenuItem onClick={ () => {
+  //                   handleCloseAccountMenu()
+  //                   account.onLogout()
+  //                 }}>
+  //                   <ListItemIcon>
+  //                     <LogoutIcon fontSize="small" />
+  //                   </ListItemIcon> 
+  //                   Logout
+  //                 </MenuItem>
+
+
+
+  //               </Menu>
+  //             </>
+  //           ) : (
+  //             <>
+  //               <Button
+  //                 variant="outlined"
+  //                 endIcon={<LoginIcon />}
+  //                 onClick={ () => {
+  //                   account.onLogin()
+  //                 }}
+  //               >
+  //                 Login
+  //               </Button>
+  //             </>
+  //           )
+  //         }
+  //         </Box>
+  //   </div>
+  //   </>
+  // )
 
   const container = window !== undefined ? () => document.body : undefined
 
@@ -331,25 +608,16 @@
               </>
             )
           }
->>>>>>> 2b3020b2
           <Box sx={{
             display: 'flex',
             flexDirection: 'row',
             alignItems: 'center',
-            ml: 2,
-            mb: 2,
-            position: "absolute",
-            bottom: 2,
-            pt: 2,
-            borderTop: "1px solid #ddd",
-            width: "calc(100% - 2em)",
-            backgroundColor: "white"
           }}>
           {
             account.user ? (
               <>
                 <Typography variant="caption">
-                  Signed in as<br /> {account.user.email} { /* <br />({account.credits} credits) */ }
+                  Signed in as {account.user.email} ({account.credits} credits)
                 </Typography>
                 <IconButton
                   size="large"
@@ -358,7 +626,6 @@
                   aria-haspopup="true"
                   onClick={handleAccountMenu}
                   color="inherit"
-                  sx={{marginLeft: "auto"}}
                 >
                   <AccountCircle />
                 </IconButton>
@@ -377,40 +644,6 @@
                   open={Boolean(accountMenuAnchorEl)}
                   onClose={handleCloseAccountMenu}
                 >
-
-                  <MenuItem onClick={ () => {
-                    handleCloseAccountMenu()
-                    navigate('/')
-                  }}>
-                    <ListItemIcon>
-                      <DashboardIcon fontSize="small" />
-                    </ListItemIcon> 
-                    Home
-                  </MenuItem>
-
-
-                  <MenuItem onClick={ () => {
-                    handleCloseAccountMenu()
-                    navigate('/jobs')
-                  }}>
-                    <ListItemIcon>
-                      <ListIcon fontSize="small" />
-                    </ListItemIcon> 
-                    Jobs
-                  </MenuItem>
-
-
-                  <MenuItem onClick={ () => {
-                    handleCloseAccountMenu()
-                    navigate('/files')
-                  }}>
-                    <ListItemIcon>
-                      <CloudUploadIcon fontSize="small" />
-                    </ListItemIcon> 
-                    Files
-                  </MenuItem>
-
-
                   <MenuItem onClick={ () => {
                     handleCloseAccountMenu()
                     navigate('account')
@@ -420,9 +653,6 @@
                     </ListItemIcon> 
                     My account
                   </MenuItem>
-
-
-
                   <MenuItem onClick={ () => {
                     handleCloseAccountMenu()
                     account.onLogout()
@@ -432,9 +662,6 @@
                     </ListItemIcon> 
                     Logout
                   </MenuItem>
-
-
-
                 </Menu>
               </>
             ) : (
@@ -452,64 +679,6 @@
             )
           }
           </Box>
-    </div>
-  )
-
-  const container = window !== undefined ? () => document.body : undefined
-
-  return (
-    <Box sx={{ display: 'flex' }} component="div">
-      <CssBaseline />
-      <AppBar
-        elevation={ 0 }
-        position="fixed"
-        open
-        color="default"
-        sx={{
-          height: '64px',
-          width: { xs: '100%', sm: '100%', md: `calc(100% - ${drawerWidth}px)` },
-          ml: { xs: '0px', sm: '0px', md: `${drawerWidth}px` },
-        }}
-      >
-        <Toolbar
-          sx={{
-            pr: '24px', // keep right padding when drawer closed
-            backgroundColor: '#fff'
-          }}
-        >
-          {
-            bigScreen ? (
-              <Typography
-                component="h1"
-                variant="h6"
-                color="inherit"
-                noWrap
-                sx={{
-                  flexGrow: 1,
-                  ml: 1,
-                  color: 'text.primary',
-                }}
-              >
-                {route.title || 'Page'}
-              </Typography>
-            ) : (
-              <>
-                <IconButton
-                  color="inherit"
-                  aria-label="open drawer"
-                  edge="start"
-                  onClick={ handleDrawerToggle }
-                  sx={{
-                    mr: 1,
-                    ml: 1,
-                  }}
-                >
-                  <MenuIcon />
-                </IconButton>
-                { themeConfig.logo() }
-              </>
-            )
-          }
         </Toolbar>
       </AppBar>
       <MuiDrawer
