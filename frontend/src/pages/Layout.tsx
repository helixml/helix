--- conflicted
+++ resolved
@@ -152,17 +152,6 @@
               }}
             >
               <ListItemText
-<<<<<<< HEAD
-              sx={{
-                ml: 2,
-                p: 1,
-                fontWeight: 'bold',
-                '&:hover': {
-                  color: themeConfig.darkHighlight,
-                }
-              }}
-                 primary="New Session"
-=======
                 sx={{
                   ml: 2,
                   p: 1,
@@ -172,7 +161,6 @@
                   },
                 }}
                 primary="New Session"
->>>>>>> 29ee37da
               />
               <ListItemIcon>
                 <AddIcon color="primary" />
