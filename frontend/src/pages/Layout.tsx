import React, { FC, useState, useContext, useEffect } from 'react'
import { styled, useTheme } from '@mui/material/styles'
import useMediaQuery from '@mui/material/useMediaQuery'
import CssBaseline from '@mui/material/CssBaseline'
import MuiDrawer from '@mui/material/Drawer'
import Box from '@mui/material/Box'
import Typography from '@mui/material/Typography'
import List from '@mui/material/List'
import ListItem from '@mui/material/ListItem'
import ListItemButton from '@mui/material/ListItemButton'
import ListItemIcon from '@mui/material/ListItemIcon'
import ListItemText from '@mui/material/ListItemText'
import Button from '@mui/material/Button'
import IconButton from '@mui/material/IconButton'
import MenuItem from '@mui/material/MenuItem'
import Menu from '@mui/material/Menu'
import Brightness7Icon from '@mui/icons-material/Brightness7'
import Brightness4Icon from '@mui/icons-material/Brightness4'
import NewAppBar from '../components/system/NewAppbar'

import AddIcon from '@mui/icons-material/Add'
import HomeIcon from '@mui/icons-material/Home'
import DashboardIcon from '@mui/icons-material/Dashboard'
import LoginIcon from '@mui/icons-material/Login'
import LogoutIcon from '@mui/icons-material/Logout'
import CloudUploadIcon from '@mui/icons-material/CloudUpload'
import AccountBoxIcon from '@mui/icons-material/AccountBox'
import MoreVertIcon from '@mui/icons-material/MoreVert'
import ConstructionIcon from '@mui/icons-material/Construction'

import useRouter from '../hooks/useRouter'
import useAccount from '../hooks/useAccount'
import useLayout from '../hooks/useLayout'
import Snackbar from '../components/system/Snackbar'
import SessionsMenu from '../components/session/SessionsMenu'
import GlobalLoading from '../components/system/GlobalLoading'

import useThemeConfig from '../hooks/useThemeConfig'
import { ThemeContext } from '../contexts/theme'

const drawerWidth: number = 320

const themeConfig = useThemeConfig()

const Drawer = styled(MuiDrawer, { shouldForwardProp: (prop) => prop !== 'open' })(
  ({ theme, open }) => ({
    '& .MuiDrawer-paper': {
      backgroundColor: theme.palette.mode === 'light' ? themeConfig.lightBackgroundColor : themeConfig.darkBackgroundColor,
      position: 'relative',
      whiteSpace: 'nowrap',
      width: drawerWidth,
      transition: theme.transitions.create('width', {
        easing: theme.transitions.easing.sharp,
        duration: theme.transitions.duration.enteringScreen,
      }),
      boxSizing: 'border-box',
      ...(!open && {
        overflowX: 'hidden',
        transition: theme.transitions.create('width', {
          easing: theme.transitions.easing.sharp,
          duration: theme.transitions.duration.leavingScreen,
        }),
        width: theme.spacing(7),
        [theme.breakpoints.up('sm')]: {
          width: theme.spacing(9),
        },
      }),
    },
  }),
)

const Layout: FC = ({
  children
}) => {
  const theme = useTheme()
  const themeConfig = useThemeConfig()
  const layout = useLayout()
  const { mode, toggleMode } = useContext(ThemeContext)
  const { setParams, params, meta, navigate, getTitle, name } = useRouter()
  const account = useAccount()
  const bigScreen = useMediaQuery(theme.breakpoints.up('md'))
  const [accountMenuAnchorEl, setAccountMenuAnchorEl] = React.useState<null | HTMLElement>(null)

  const handleAccountMenu = (event: React.MouseEvent<HTMLElement>) => {
    setAccountMenuAnchorEl(event.currentTarget)
  };

  const handleCloseAccountMenu = () => {
    setAccountMenuAnchorEl(null)
  };

  const handleDrawerToggle = () => {
    account.setMobileMenuOpen(!account.mobileMenuOpen)
  }

  const handleThemeChange = () => {
    toggleMode()
  }

  const openCrispChat = () => {
    // Ensure the chat icon is shown when the chat is opened
    (window as any)['$crisp'].push(["do", "chat:show"]);
    (window as any)['$crisp'].push(['do', 'chat:open']);
  }

  // Add this useEffect to set up the listener for the Crisp chat close event
  // and to hide the chat icon on initial page load
  useEffect(() => {
    // Hide the chat icon when the component mounts
    (window as any)['$crisp'].push(["do", "chat:hide"]);

    // Set up the listener for the Crisp chat close event
    (window as any)['$crisp'].push(["on", "chat:closed", () => {
      // Hide the chat icon when the chat is closed
      (window as any)['$crisp'].push(["do", "chat:hide"]);
    }]);
    
    // Clean up the listener when the component unmounts
    return () => {
      (window as any)['$crisp'].push(["off", "chat:closed"]);
    };
  }, []);

  const drawer = (
    <Box
      sx={{
        height: '100%',
        display: 'flex',
        flexDirection: 'column',
        alignItems: 'center',
        borderRight: theme.palette.mode === 'light' ? themeConfig.lightBorder: themeConfig.darkBorder,
        backgroundColor: theme.palette.mode === 'light' ? themeConfig.lightBackgroundColor : themeConfig.darkBackgroundColor,
      }}
    >
      <Box
        sx={{
          flexGrow: 0,
          width: '100%',
        }}
      >
        <List
          disablePadding
        >
          <ListItem
            disablePadding
            onClick={ () => {
              navigate('new')
              account.setMobileMenuOpen(false)
            }}
          >
            <ListItemButton
              sx={{
                height: '68px',
               }}
            >
              <ListItemText
              sx={{
                ml: 2,
                p: 1,
                fontWeight: 'heading',
                '&:hover': {
                  color: themeConfig.darkHighlight,
                }
              }}
                primary="New Session"
              />
              <ListItemIcon>
                <AddIcon color="primary" />
              </ListItemIcon>
            </ListItemButton>
          </ListItem>
        </List>
      </Box>
      <Box
        sx={{
          flexGrow: 1,
          width: '100%',
          overflowY: 'auto',
          boxShadow: 'none', // Remove shadow for a more flat/minimalist design
          borderRight: 'none', // Remove the border if present
          mr: 3,
          '&::-webkit-scrollbar': {
            width: '4px',
            borderRadius: '8px',
            my: 2,
          },
          '&::-webkit-scrollbar-track': {
            background: theme.palette.mode === 'light' ? themeConfig.lightBackgroundColor : themeConfig.darkScrollbar,
          },
          '&::-webkit-scrollbar-thumb': {
            background: theme.palette.mode === 'light' ? themeConfig.lightBackgroundColor : themeConfig.darkScrollbarThumb,
            borderRadius: '8px',
          },
          '&::-webkit-scrollbar-thumb:hover': {
            background: theme.palette.mode === 'light' ? themeConfig.lightBackgroundColor : themeConfig.darkScrollbarHover,
          },
        }}
      >
        <SessionsMenu
          onOpenSession={ () => {
            account.setMobileMenuOpen(false)
          }}
        />
      </Box>
      <Box
        sx={{
          flexGrow: 0,
          width: '100%',
          backgroundColor: theme.palette.mode === 'light' ? themeConfig.lightBackgroundColor : themeConfig.darkBackgroundColor,
          mt: 2,
          p: 2,
        }}
      >
        <Box
          sx={{
            borderTop: theme.palette.mode === 'light' ? themeConfig.lightBorder: themeConfig.darkBorder,
            width: '100%',
            display: 'flex',
            flexDirection: 'column',
            alignItems: 'left',
            pt: 1.5,
          }}
        >
          <Typography
            variant="body2"
            sx={{
              color: theme.palette.mode === 'light' ? themeConfig.lightText : themeConfig.neutral300,
              flexGrow: 1,
              display: 'flex',
              justifyContent: 'flex-start',
              textAlign: 'left',
              cursor: 'pointer',
              pl: 2,
              pb: 0.25,
            }}
            onClick={() => {
              window.open("https://docs.helix.ml/docs/overview", "_blank")
            }}
          >
            Documentation
          </Typography>
          <Typography
            variant="body2"
            sx={{
              color: theme.palette.mode === 'light' ? themeConfig.lightText : themeConfig.neutral300,
              flexGrow: 1,
              display: 'flex',
              justifyContent: 'flex-start',
              textAlign: 'left',
              cursor: 'pointer',
              pl: 2,
            }}
            onClick={openCrispChat}
          >
            Help & Support
          </Typography>
          <Box
            sx={{
              display: 'flex',
              flexDirection: 'row',
              width: '100%',
              justifyContent: 'flex-start',
              mt: 2,
            }}
          >
            { themeConfig.logo() }
            {
              account.user ? (
                <>
                  <Typography variant="caption">
                    Signed in as<br /> {account.user.email} { /* <br />({account.credits} credits) */ }
                  </Typography>
                  <IconButton
                    size="large"
                    aria-label="account of current user"
                    aria-controls="menu-appbar"
                    aria-haspopup="true"
                    onClick={handleAccountMenu}
                    color="inherit"
                    sx={{marginLeft: "auto"}}
                  >
                    <MoreVertIcon />
                  </IconButton>
                  <Menu
                    id="menu-appbar"
                    anchorEl={accountMenuAnchorEl}
                    anchorOrigin={{
                      vertical: 'top',
                      horizontal: 'right',
                    }}
                    keepMounted
                    transformOrigin={{
                      vertical: 'top',
                      horizontal: 'right',
                    }}
                    open={Boolean(accountMenuAnchorEl)}
                    onClose={handleCloseAccountMenu}
                  >

                    <MenuItem onClick={ () => {
                      handleCloseAccountMenu()
                      navigate('new')
                    }}>
                      <ListItemIcon>
                        <HomeIcon fontSize="small" />
                      </ListItemIcon> 
                      Home
                    </MenuItem>

                    {
                      account.admin && (
                        <>
                          <MenuItem onClick={ () => {
                            handleCloseAccountMenu()
                            navigate('dashboard')
                          }}>
                            <ListItemIcon>
                              <DashboardIcon fontSize="small" />
                            </ListItemIcon> 
                            Dashboard
                          </MenuItem>

<<<<<<< HEAD
                  <MenuItem onClick={ () => {
                    handleCloseAccountMenu()
                    navigate('tools')
                  }}>
                    <ListItemIcon>
                      <ConstructionIcon fontSize="small" />
                    </ListItemIcon> 
                    Tools
                  </MenuItem>

                  <MenuItem onClick={ () => {
                    handleCloseAccountMenu()
                    navigate('account')
                  }}>
                    <ListItemIcon>
                      <AccountBoxIcon fontSize="small" />
                    </ListItemIcon> 
                    My account
                  </MenuItem>
=======
                          <MenuItem onClick={ () => {
                            handleCloseAccountMenu()
                            navigate('account')
                          }}>
                            <ListItemIcon>
                              <AccountBoxIcon fontSize="small" />
                            </ListItemIcon> 
                            My account
                          </MenuItem>
                          </>
                      )
                    }
>>>>>>> 37021a92

                    <MenuItem onClick={ () => {
                      handleCloseAccountMenu()
                      navigate('files')
                    }}>
                      <ListItemIcon>
                        <CloudUploadIcon fontSize="small" />
                      </ListItemIcon> 
                      Files
                    </MenuItem>

                    <MenuItem onClick={ () => {
                      handleThemeChange()
                    }}>
                      <ListItemIcon>
                        {theme.palette.mode === 'dark' ? <Brightness7Icon fontSize="small" /> : <Brightness4Icon fontSize="small" />}
                      </ListItemIcon>
                      {theme.palette.mode === 'dark' ? 'Light Mode' : 'Dark Mode'}
                    </MenuItem>

                    <MenuItem onClick={ () => {
                      handleCloseAccountMenu()
                      account.onLogout()
                    }}>
                      <ListItemIcon>
                        <LogoutIcon fontSize="small" />
                      </ListItemIcon> 
                      Logout
                    </MenuItem>
                  </Menu>
                </>
              ) : (
                <>
                  <Button
                    variant="outlined"
                    endIcon={<LoginIcon />}
                    onClick={ () => {
                      account.onLogin()
                    }}
                  >
                    Login / Register
                  </Button>
                </>
              )
            }
          </Box>
        </Box>
      </Box>
    </Box>
  )

  const container = window !== undefined ? () => document.body : undefined

  return (
    <Box
      id="root-container"
      sx={{
        height: '100vh',
        display: 'flex',
      }}
      component="div"
    >
      <CssBaseline />
      {
        /* This app bar is what shows when on the homepage */
        window.location.pathname.includes("/session") ? null :
        <NewAppBar
          getTitle={ getTitle }
          getToolbarElement={ layout.toolbarRenderer }
          meta={ meta }
          handleDrawerToggle={ handleDrawerToggle }
          bigScreen={ bigScreen }
          drawerWidth={meta.sidebar?drawerWidth:0}
        />
      }
      {/* This drawer is what shows when the screen is small */}
      {
        meta.sidebar?(
          <MuiDrawer
            container={ container }
            variant="temporary"
            open={account.mobileMenuOpen}
            onClose={ handleDrawerToggle }
            ModalProps={{
              keepMounted: true, // Better open performance on mobile.
            }}
            sx={{
              height: '100vh',
              display: { sm: 'block', md: 'none' },
              '& .MuiDrawer-paper': {
                boxSizing: 'border-box',
                width: drawerWidth,
                height: '100%',
                overflowY: 'auto',
              },
            }}
          >
            {drawer}
          </MuiDrawer>
        ) : null
      }
      {/* This drawer is what shows when the screen is big */}
      {
        meta.sidebar?(
          <Drawer
            variant="permanent"
            sx={{
              height: '100vh',
              display: { xs: 'none', md: 'block' },
              '& .MuiDrawer-paper': {
                boxSizing: 'border-box',
                width: drawerWidth,
                height: '100%',
                overflowY: 'auto',
              },
            }}
            open
          >
            {drawer}
          </Drawer>
        ) : null
      }
      <Box
        component="main"
        sx={{
          backgroundColor: (theme) => {
            if(meta.background) return meta.background
            return theme.palette.mode === 'light' ? themeConfig.lightBackgroundColor : themeConfig.darkBackgroundColor
          },
          flexGrow: 1,
          height: '100vh',
          display: 'flex',
          flexDirection: 'column',
        }}
      >
        <Box
          component="div"
          sx={{
            flexGrow: 1,
            overflow: 'auto',
            backgroundColor: theme.palette.mode === 'light' ? themeConfig.lightBackgroundColor : themeConfig.darkBackgroundColor,
            minHeight: '100%',
          }}
        >
          { children }
        </Box>
      </Box>
      <Snackbar />
      <GlobalLoading />
    </Box>
  )
}

export default Layout <|MERGE_RESOLUTION|>--- conflicted
+++ resolved
@@ -319,41 +319,29 @@
                             </ListItemIcon> 
                             Dashboard
                           </MenuItem>
-
-<<<<<<< HEAD
-                  <MenuItem onClick={ () => {
-                    handleCloseAccountMenu()
-                    navigate('tools')
-                  }}>
-                    <ListItemIcon>
-                      <ConstructionIcon fontSize="small" />
-                    </ListItemIcon> 
-                    Tools
-                  </MenuItem>
-
-                  <MenuItem onClick={ () => {
-                    handleCloseAccountMenu()
-                    navigate('account')
-                  }}>
-                    <ListItemIcon>
-                      <AccountBoxIcon fontSize="small" />
-                    </ListItemIcon> 
-                    My account
-                  </MenuItem>
-=======
-                          <MenuItem onClick={ () => {
-                            handleCloseAccountMenu()
-                            navigate('account')
-                          }}>
-                            <ListItemIcon>
-                              <AccountBoxIcon fontSize="small" />
-                            </ListItemIcon> 
-                            My account
-                          </MenuItem>
-                          </>
+                        </>
                       )
                     }
->>>>>>> 37021a92
+
+                    <MenuItem onClick={ () => {
+                      handleCloseAccountMenu()
+                      navigate('tools')
+                    }}>
+                      <ListItemIcon>
+                        <ConstructionIcon fontSize="small" />
+                      </ListItemIcon> 
+                      Tools
+                    </MenuItem>
+
+                    <MenuItem onClick={ () => {
+                      handleCloseAccountMenu()
+                      navigate('account')
+                    }}>
+                      <ListItemIcon>
+                        <AccountBoxIcon fontSize="small" />
+                      </ListItemIcon> 
+                      My account
+                    </MenuItem>
 
                     <MenuItem onClick={ () => {
                       handleCloseAccountMenu()
