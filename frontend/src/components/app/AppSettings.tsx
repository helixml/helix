import React, { useState, useEffect, FC, useRef } from 'react'
import Box from '@mui/material/Box'
import Checkbox from '@mui/material/Checkbox'
import FormControlLabel from '@mui/material/FormControlLabel'
import FormGroup from '@mui/material/FormGroup'
import TextField from '@mui/material/TextField'
import Tooltip from '@mui/material/Tooltip'
import Typography from '@mui/material/Typography'
import ModelPicker from '../create/ModelPicker'
import ProviderEndpointPicker from '../create/ProviderEndpointPicker'
import {
  TypesProviderEndpoint,
} from '../../api/api'
import {
  IAppFlatState,
} from '../../types'

interface AppSettingsProps {
<<<<<<< HEAD
  id: string,
  app: IAppFlatState,
  onUpdate: (updates: IAppFlatState) => Promise<void>,
  readOnly?: boolean,
  showErrors?: boolean,
  isAdmin?: boolean,
  providerEndpoints?: TypesProviderEndpoint[],
}

const AppSettings: FC<AppSettingsProps> = ({
  id,
  app,
  onUpdate,
  readOnly = false,
  showErrors = true,
  isAdmin = false,
  providerEndpoints = [],
=======
  name: string;
  setName: (name: string) => void;
  description: string;
  setDescription: (description: string) => void;
  systemPrompt: string;
  setSystemPrompt: (systemPrompt: string) => void;
  avatar: string;
  setAvatar: (avatar: string) => void;
  image: string;
  setImage: (image: string) => void;
  global: boolean;
  setGlobal: (global: boolean) => void;
  model: string;
  setModel: (model: string) => void;
  providerEndpoint: string | undefined;
  setProviderEndpoint: (providerEndpoint: string) => void;
  providerEndpoints: IProviderEndpoint[];
  readOnly: boolean;
  isReadOnly: boolean;
  showErrors: boolean;
  isAdmin: boolean;
}

const AppSettings: React.FC<AppSettingsProps> = ({
  name,
  setName,
  description,
  setDescription,
  systemPrompt,
  setSystemPrompt,
  avatar,
  setAvatar,
  image,
  setImage,
  global,
  setGlobal,
  model,
  setModel,
  providerEndpoint,
  setProviderEndpoint,
  providerEndpoints,
  readOnly,
  isReadOnly,
  showErrors,
  isAdmin,
>>>>>>> 12263901
}) => {
  // Local state for form values
  const [name, setName] = useState(app.name || '')
  const [description, setDescription] = useState(app.description || '')
  const [systemPrompt, setSystemPrompt] = useState(app.systemPrompt || '')
  const [avatar, setAvatar] = useState(app.avatar || '')
  const [image, setImage] = useState(app.image || '')
  const [shared, setShared] = useState(app.shared || false)
  const [global, setGlobal] = useState(app.global || false)
  const [model, setModel] = useState(app.model || '')
  const [provider, setProvider] = useState(app.provider || '')
  
  // Track if component has been initialized
  const isInitialized = useRef(false)

  // Update local state ONLY on initial mount, not when app prop changes
  useEffect(() => {

    let useAppName = app.name || ''
    if(app.name && app.name == id) {
      useAppName = ''
    }

    // Only initialize values if not already initialized
    if (!isInitialized.current) {
      setName(useAppName)
      setDescription(app.description || '')
      setSystemPrompt(app.systemPrompt || '')
      setAvatar(app.avatar || '')
      setImage(app.image || '')
      setShared(app.shared || false)
      setGlobal(app.global || false)
      setModel(app.model || '')
      setProvider(app.provider || '')
      
      // Mark as initialized
      isInitialized.current = true
    }
  }, [app]) // Still depend on app, but we'll only use it for initialization

  // Handle blur event - gather all current state values and call onUpdate
  const handleBlur = (field: 'name' | 'description' | 'systemPrompt' | 'avatar' | 'image') => {
    // Get current value based on field name
    const currentValue = {
      name,
      description,
      systemPrompt,
      avatar,
      image
    }[field]
    
    // Get original value from app prop
    const originalValue = (app[field] || '') as string
    
    // Only update if the value has changed
    if (currentValue !== originalValue) {
      // Create a new IAppFlatState with all current state values
      const updatedApp: IAppFlatState = {
        ...app, // Keep any properties we're not explicitly managing
        name,
        description,
        systemPrompt,
        avatar,
        image,
        shared,
        global,
        model,
        provider,
      }
      
      // Call onUpdate with the complete updated state
      onUpdate(updatedApp)
    }
  }

  // Handle checkbox changes - these update immediately since they're not typing events
  const handleCheckboxChange = (field: 'shared' | 'global', value: boolean) => {
    if (field === 'shared') {
      setShared(value)
    } else {
      setGlobal(value)
    }
    
    // Create updated state and call onUpdate immediately for checkboxes
    const updatedApp: IAppFlatState = {
      ...app,
      name,
      description,
      systemPrompt,
      avatar,
      image,
      shared: field === 'shared' ? value : shared,
      global: field === 'global' ? value : global,
      model,
      provider,
    }
    
    onUpdate(updatedApp)
  }

  // Handle picker changes - these update immediately since they're selection events
  const handlePickerChange = (field: 'model' | 'provider', value: string) => {
    if (field === 'model') {
      setModel(value)
    } else {
      setProvider(value)
    }
    
    // Create updated state and call onUpdate immediately for pickers
    const updatedApp: IAppFlatState = {
      ...app,
      name,
      description,
      systemPrompt,
      avatar,
      image,
      shared,
      global,
      model: field === 'model' ? value : model,
      provider: field === 'provider' ? value : provider,
    }
    
    onUpdate(updatedApp)
  }

  return (
    <Box sx={{ mt: 2 }}>
      <TextField
        sx={{ mb: 3 }}
        id="app-name"
        name="app-name"
        error={showErrors && !name}
        value={name}
        disabled={readOnly}
        onChange={(e) => setName(e.target.value)}
        onBlur={() => handleBlur('name')}
        fullWidth
        label="Name"
        helperText="Name your app"
      />
      <TextField
        sx={{ mb: 3 }}
        id="app-description"
        name="app-description"
        value={description}
        onChange={(e) => setDescription(e.target.value)}
        onBlur={() => handleBlur('description')}
        disabled={readOnly}
        fullWidth
        rows={2}
        label="Description"
        helperText="Enter a short description of what this app does"
      />
      <Box sx={{ mb: 3 }}>
        <Typography variant="subtitle1" sx={{ mb: 1 }}>Provider</Typography>
        <ProviderEndpointPicker
          providerEndpoint={provider}
          onSetProviderEndpoint={(newProvider) => {
            handlePickerChange('provider', newProvider)
          }}
          providerEndpoints={providerEndpoints}
        />
      </Box>
      <Box sx={{ mb: 3 }}>
        <Typography variant="subtitle1" sx={{ mb: 1 }}>Model</Typography>
        <ModelPicker
          type="text"
          model={model}
          provider={provider}
          onSetModel={(newModel) => {
            handlePickerChange('model', newModel)
          }}
        />
      </Box>
      <TextField
        sx={{ mb: 3 }}
        id="app-instructions"
        name="app-instructions"
        value={systemPrompt}
        onChange={(e) => setSystemPrompt(e.target.value)}
        onBlur={() => handleBlur('systemPrompt')}
        disabled={readOnly}
        fullWidth
        multiline
        rows={4}
        label="Instructions"
        helperText="What does this app do? How does it behave? What should it avoid doing?"
      />
      <TextField
        sx={{ mb: 3 }}
        id="app-avatar"
        name="app-avatar"
        value={avatar}
        onChange={(e) => setAvatar(e.target.value)}
        onBlur={() => handleBlur('avatar')}
        disabled={readOnly}
        fullWidth
        label="Avatar"
        helperText="URL for the app's avatar image"
      />
      <TextField
        sx={{ mb: 3 }}
        id="app-image"
        name="app-image"
        value={image}
        onChange={(e) => setImage(e.target.value)}
        onBlur={() => handleBlur('image')}
        disabled={readOnly}
        fullWidth
        label="Image"
        helperText="URL for the app's main image"
      />
<<<<<<< HEAD
      <Tooltip title="Share this app with other users in your organization">
        <FormGroup>
          <FormControlLabel
            control={
              <Checkbox
                checked={shared}
                onChange={(event: React.ChangeEvent<HTMLInputElement>) => {
                  handleCheckboxChange('shared', event.target.checked)
                }}
                // Never disable share checkbox -- required for github apps and normal apps
              />
            }
            label="Shared?"
          />
        </FormGroup>
      </Tooltip>
=======
>>>>>>> 12263901
      {isAdmin && (
        <Tooltip title="Make this app available to all users">
          <FormGroup>
            <FormControlLabel
              control={
                <Checkbox
                  checked={global}
                  onChange={(event: React.ChangeEvent<HTMLInputElement>) => {
                    handleCheckboxChange('global', event.target.checked)
                  }}
                // Never disable global checkbox -- required for github apps and normal apps
                />
              }
              label="Global?"
            />
          </FormGroup>
        </Tooltip>
      )}
    </Box>
  )
}

export default AppSettings<|MERGE_RESOLUTION|>--- conflicted
+++ resolved
@@ -16,7 +16,6 @@
 } from '../../types'
 
 interface AppSettingsProps {
-<<<<<<< HEAD
   id: string,
   app: IAppFlatState,
   onUpdate: (updates: IAppFlatState) => Promise<void>,
@@ -34,53 +33,6 @@
   showErrors = true,
   isAdmin = false,
   providerEndpoints = [],
-=======
-  name: string;
-  setName: (name: string) => void;
-  description: string;
-  setDescription: (description: string) => void;
-  systemPrompt: string;
-  setSystemPrompt: (systemPrompt: string) => void;
-  avatar: string;
-  setAvatar: (avatar: string) => void;
-  image: string;
-  setImage: (image: string) => void;
-  global: boolean;
-  setGlobal: (global: boolean) => void;
-  model: string;
-  setModel: (model: string) => void;
-  providerEndpoint: string | undefined;
-  setProviderEndpoint: (providerEndpoint: string) => void;
-  providerEndpoints: IProviderEndpoint[];
-  readOnly: boolean;
-  isReadOnly: boolean;
-  showErrors: boolean;
-  isAdmin: boolean;
-}
-
-const AppSettings: React.FC<AppSettingsProps> = ({
-  name,
-  setName,
-  description,
-  setDescription,
-  systemPrompt,
-  setSystemPrompt,
-  avatar,
-  setAvatar,
-  image,
-  setImage,
-  global,
-  setGlobal,
-  model,
-  setModel,
-  providerEndpoint,
-  setProviderEndpoint,
-  providerEndpoints,
-  readOnly,
-  isReadOnly,
-  showErrors,
-  isAdmin,
->>>>>>> 12263901
 }) => {
   // Local state for form values
   const [name, setName] = useState(app.name || '')
@@ -88,7 +40,6 @@
   const [systemPrompt, setSystemPrompt] = useState(app.systemPrompt || '')
   const [avatar, setAvatar] = useState(app.avatar || '')
   const [image, setImage] = useState(app.image || '')
-  const [shared, setShared] = useState(app.shared || false)
   const [global, setGlobal] = useState(app.global || false)
   const [model, setModel] = useState(app.model || '')
   const [provider, setProvider] = useState(app.provider || '')
@@ -293,25 +244,6 @@
         label="Image"
         helperText="URL for the app's main image"
       />
-<<<<<<< HEAD
-      <Tooltip title="Share this app with other users in your organization">
-        <FormGroup>
-          <FormControlLabel
-            control={
-              <Checkbox
-                checked={shared}
-                onChange={(event: React.ChangeEvent<HTMLInputElement>) => {
-                  handleCheckboxChange('shared', event.target.checked)
-                }}
-                // Never disable share checkbox -- required for github apps and normal apps
-              />
-            }
-            label="Shared?"
-          />
-        </FormGroup>
-      </Tooltip>
-=======
->>>>>>> 12263901
       {isAdmin && (
         <Tooltip title="Make this app available to all users">
           <FormGroup>
