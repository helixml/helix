--- conflicted
+++ resolved
@@ -324,11 +324,7 @@
     } else if (field === 'agent_mode') {
       setAgentMode(value)
     }
-<<<<<<< HEAD
-
-=======
-        
->>>>>>> 2631c87e
+
     // Create updated state and call onUpdate immediately for checkboxes
     const updatedApp: IAppFlatState = {
       ...app,
@@ -354,7 +350,7 @@
   // Handle agent type changes
   const handleAgentTypeChange = (agentType: IAgentType, config?: IExternalAgentConfig) => {
     setDefaultAgentType(agentType)
-    
+
     if (config !== undefined) {
       setExternalAgentConfig(config)
     }
@@ -381,11 +377,6 @@
     onUpdate(updatedApp)
   }
 
-
-<<<<<<< HEAD
-
-=======
->>>>>>> 2631c87e
   const handleModelChange = (provider: string, model: string) => {
     setModel(model)
     setProvider(provider)
@@ -601,19 +592,11 @@
         </Box>
       )}
 
-<<<<<<< HEAD
         {/* Multi-Turn Agent Configuration */}
         {default_agent_type === AGENT_TYPE_HELIX_AGENT && (
           <Box sx={{ mt: 2 }}>
             <Typography variant="subtitle1" sx={{ mb: 2 }}>Multi-Turn Agent Configuration</Typography>
 
-=======
-        {agent_mode && (          
-          <Box sx={{ mt: 2 }}>
-            <Typography variant="subtitle1" sx={{ mb: 2 }}>Agent Configuration</Typography>
-
-            
->>>>>>> 2631c87e
             <Box sx={{ mb: 3 }}>
               <Typography gutterBottom>Main Reasoning Model (tool calling)</Typography>
               <Typography variant="body2" color="text.secondary" sx={{ mb: 1 }}>
