--- conflicted
+++ resolved
@@ -172,7 +172,6 @@
 
     prompt = prompt || inputs.inputValue
 
-<<<<<<< HEAD
     console.log('🚀 Creating session with:', {
       agentType: inputs.sessionConfig.agentType,
       modelName: useModel,
@@ -181,12 +180,11 @@
       type: type,
       hasExternalConfig: !!inputs.sessionConfig.externalAgentConfig
     })
-=======
+
     let actualPrompt = prompt;
     Object.entries(filterMap).forEach(([displayText, fullCommand]) => {
       actualPrompt = actualPrompt.replace(displayText, fullCommand);
     });
->>>>>>> 2631c87e
 
     try {
       const session = await NewInference({
