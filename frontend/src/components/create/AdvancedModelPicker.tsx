--- conflicted
+++ resolved
@@ -497,7 +497,6 @@
                         </Box>
                       }
                       secondary={
-<<<<<<< HEAD
                         <Box sx={{ display: 'flex', flexDirection: 'column', gap: 0.25 }}>
                           <Typography variant="body2" component="span" sx={{ color: isModelDisabled ? '#A0AEC0' : '#A0AEC0' }}>
                             {model.provider.name}
@@ -515,8 +514,6 @@
                               {model.description}
                             </Typography>
                           )}
-=======
-                        <Box>
                           <Typography variant="body2" component="span" sx={{ color: isModelDisabled ? '#A0AEC0' : '#A0AEC0', fontSize: '0.75rem' }}>
                             {model.provider.name}                        
                             {model.provider.billing_enabled && model.model_info?.pricing && (<>{' | '}            
@@ -525,7 +522,6 @@
                                 {model.model_info.pricing.completion && `$${(parseFloat(model.model_info.pricing.completion) * 1000000).toFixed(2)}/M output tokens`}                            
                           </>)}
                            </Typography>
->>>>>>> 51cbddf0
                         </Box>
                       }
                       primaryTypographyProps={{
