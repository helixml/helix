--- conflicted
+++ resolved
@@ -79,10 +79,7 @@
   design_docs_pushed_at?: string
   clone_group_id?: string
   cloned_from_id?: string
-<<<<<<< HEAD
-=======
   pull_request_id?: string
->>>>>>> d07854e4
   pull_request_url?: string
 }
 
@@ -828,7 +825,6 @@
           </Box>
         )}
 
-<<<<<<< HEAD
         {/* Pull Request phase - awaiting merge in external repo */}
         {task.phase === 'pull_request' && (
           <Box sx={{ mt: 1.5 }}>
@@ -865,10 +861,6 @@
 
         {/* Completed tasks */}
         {task.status === 'done' && task.merged_to_main && (
-=======
-        {/* Completed tasks - merged to main */}
-        {task.status === 'done' && task.merged_to_main && !task.pull_request_url && (
->>>>>>> d07854e4
           <Box sx={{ mt: 1.5 }}>
             <Alert severity="success" sx={{ py: 0.5 }}>
               <Typography variant="caption" sx={{ fontSize: '0.7rem', display: 'block', mb: 0.5 }}>
