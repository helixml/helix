--- conflicted
+++ resolved
@@ -74,14 +74,10 @@
   metadata?: { error?: string }
   merged_to_main?: boolean
   just_do_it_mode?: boolean
-<<<<<<< HEAD
   started_at?: string
-  design_docs_pushed_at?: string
-=======
   design_docs_pushed_at?: string
   clone_group_id?: string
   cloned_from_id?: string
->>>>>>> 4510492d
 }
 
 interface KanbanColumn {
