--- conflicted
+++ resolved
@@ -57,13 +57,7 @@
     <>
       {
         message && (
-<<<<<<< HEAD
           <Typography className="interactionMessage" dangerouslySetInnerHTML={{__html: replaceMessageText(message, session, getFileURL)}}></Typography>
-=======
-          
-            <Typography className="interactionMessage" dangerouslySetInnerHTML={{__html: message.trim().replace(/</g, '&lt;').replace(/\n/g, '<br/>')}}></Typography>
-          
->>>>>>> e1ed931e
         )
       }
       {
