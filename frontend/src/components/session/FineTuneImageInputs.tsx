import React, { FC, useState, useCallback, useEffect } from 'react'
import Typography from '@mui/material/Typography'
import Box from '@mui/material/Box'
import Button from '@mui/material/Button'
import Grid from '@mui/material/Grid'
import useTheme from '@mui/material/styles/useTheme'
import useThemeConfig from '../../hooks/useThemeConfig'

import CloudUploadIcon from '@mui/icons-material/CloudUpload'
import ArrowCircleRightIcon from '@mui/icons-material/ArrowCircleRight'

import FileUpload from '../widgets/FileUpload'
import InteractionContainer from './InteractionContainer'
import CropOriginalIcon from '@mui/icons-material/CropOriginal';

import {
  BUTTON_STATES,
} from '../../types'
import { Drawer, List, ListItem, IconButton, ListItemIcon, ListItemText } from '@mui/material'

interface FineTuneImageInputsProps {
  initialFiles?: File[];
  showButton?: boolean;
  onChange?: (files: File[]) => void;
  onDone?: () => void;
}

const FineTuneImageInputs: FC<FineTuneImageInputsProps> = ({
  initialFiles = [],
  showButton = false,
  onChange,
  onDone,
}) => {
  const [files, setFiles] = useState<File[]>(initialFiles);
  const [drawerOpen, setDrawerOpen] = useState(false);
  const theme = useTheme();
  const themeConfig = useThemeConfig();

  const handleDownloadFile = (file: File) => {
    // Implement file download logic here
    // For example, create a URL and trigger the browser to download
    const url = window.URL.createObjectURL(file);
    const link = document.createElement('a');
    link.href = url;
    link.download = file.name;
    link.click();
    window.URL.revokeObjectURL(url);
  };

  

  const handleRemoveFile = (index: number) => {
    const newFiles = [...files];
    newFiles.splice(index, 1);
    setFiles(newFiles);
    if (onChange) {
      onChange(newFiles);
    }
  };

  const onDropFiles = useCallback(async (newFiles: File[]) => {
    const existingFiles = files.reduce<Record<string, boolean>>((all, file) => {
      all[file.name] = true;
      return all;
    }, {});
    const filteredNewFiles = newFiles.filter(f => !existingFiles[f.name]);
    const updatedFiles = files.concat(filteredNewFiles);
    setFiles(updatedFiles);
    if (onChange) {
      onChange(updatedFiles);
    }
  }, [files, onChange]);
  return (
    <Box
    sx={{
      mt: 0,
    }}
  >

{
    <Typography className="interactionMessage">
    Upload some images you want your model to learn from
  </Typography>
}
    {/* {
      showSystemInteraction && (
        <Box
          sx={{
            mt: 4,
            mb: 4,
          }}
        >
          <InteractionContainer
            name="System"
          >
          
          </InteractionContainer>
        </Box>
      )
    } */}
      <FileUpload
        sx={{
          width: '100%',
          mt: 4,
        }}
        onlyImages
        onUpload={ onDropFiles }
      >
<<<<<<< HEAD
=======
        <Button
          sx={{
            width: '100%',
          }}
          variant="contained"
          color={ BUTTON_STATES.uploadFilesColor }
          endIcon={<CloudUploadIcon />}
        >
          { BUTTON_STATES.uploadFilesLabel }
        </Button>
>>>>>>> 29ee37da
        <Box
          sx={{
            border: '1px solid #333',
            p: 2,
            height: '250px',
            minHeight: '100px',
            cursor: 'pointer',
            backgroundColor: `${theme.palette.mode === 'light' ? themeConfig.lightBackgroundColor : themeConfig.darkBackgroundColor}80`,
            width: '100%',
            display: 'flex', 
            flexDirection: 'column', 
            alignItems: 'center', 
            justifyContent: 'center',
          }}
        >
          {
            files.length <= 0 && (
              <Box
                sx={{
                  display: 'flex',
                  flexDirection: 'row',
                  alignItems: 'center',
                  justifyContent: 'center',
                  marginBottom: '40px',
                }}
              >
                <Typography
                  sx={{
                    color: '#bbb',
                    textAlign: 'center',
                  }}
                  variant="caption"
                 >
                  Drag images here to upload
                </Typography>
                <Typography
                  sx={{
                    color: '#bbb',
                    textDecoration: 'underline',
                    cursor: 'pointer',
                    ml: 2,
                  }}
                >
                  upload manually
                </Typography>
              </Box>
            )
          }

          <Grid container spacing={3} direction="row" justifyContent="flex-start">
            {
              files.length > 0 && files.map((file) => {
                const objectURL = URL.createObjectURL(file)
                return (
                  <Grid item xs={4} md={4} key={Image.name}>
                    <Box
                      sx={{
                        display: 'flex',
                        flexDirection: 'column',
                        alignItems: 'center',
                        justifyContent: 'center',
                        color: '#999'
                      }}
                    >
                      <Box
                        component="img"
                        src={objectURL}
                        alt={file.name}
                        sx={{
                          height: '50px',
                          border: '1px solid #000000',
                          filter: 'drop-shadow(3px 3px 5px rgba(0, 0, 0, 0.2))',
                          mb: 1,
                        }}
                      />
                      <Typography variant="caption">
                        {file.name}
                      </Typography>
                      <Typography variant="caption">
                        ({file.size} bytes)
                      </Typography>
                    </Box>
                  </Grid>
                )
              })
                
            }
          </Grid>
        </Box>
        <Box sx={{ display: 'flex', flexDirection: 'column', height: '30vh', justifyContent: 'space-between' }}></Box>
      </FileUpload>
      {files.length > 0 && (
        <Grid container spacing={3} direction="row" justifyContent="space-between" alignItems="center" sx={{ mt: 2, mb: 2 }}>
          <Grid item xs={6}>
            <Typography sx={{ display: 'inline-flex', alignItems: 'center' }}>
              {files.length} image{files.length !== 1 ? 's' : ''} added.
              <Button
                component="button"
                onClick={() => setDrawerOpen(true)}
                sx={{ ml: -0.5, textDecoration: 'underline', color:'#3BF959' }}
              >
                View or edit images
              </Button>
            </Typography>
          </Grid>
          <Grid item xs={6} style={{ textAlign: 'right' }} >
            {showButton && onDone && (
              <Button
                variant="contained"
                sx={{
                  backgroundColor: '#3BF959', 
                  color: 'black', 
                  '&:hover': {
                    backgroundColor: '#33a24f', 
                  },
                }}
                onClick={onDone}
              >
                Continue
              </Button>
            )}
          </Grid>
        </Grid>
      )}
      <Drawer
        anchor="right"
        open={drawerOpen}
        onClose={() => setDrawerOpen(false)}
      >
        <Box
          sx={{
            width: 506,
            maxWidth: '100%',
          }}
          role="presentation"
        >
          <List>
            {files.map((file, index) => (
              <React.Fragment key={file.name}>
                <ListItem
                  secondaryAction={
                    <Box sx={{ display: 'flex' }}>
                      <IconButton edge="end" aria-label="download" onClick={() => handleDownloadFile(file)}>
                        {/* <FileDownloadIcon /> */}
                      </IconButton>
                      <IconButton edge="end" aria-label="delete" onClick={() => handleRemoveFile(index)}>
                        {/* <DeleteIcon /> */}
                      </IconButton>
                    </Box>
                  }
                >
                  <ListItemIcon>
                    {/* <ImageIcon /> */}
                  </ListItemIcon>
                  <ListItemText
                    primary={file.name}
                    sx={{ whiteSpace: 'nowrap', overflow: 'hidden', textOverflow: 'ellipsis' }}
                  />
                </ListItem>
              </React.Fragment>
                ))}
                </List>
              </Box>
            </Drawer>
      
        
    </Box>
  )   
}

export default FineTuneImageInputs<|MERGE_RESOLUTION|>--- conflicted
+++ resolved
@@ -106,8 +106,6 @@
         onlyImages
         onUpload={ onDropFiles }
       >
-<<<<<<< HEAD
-=======
         <Button
           sx={{
             width: '100%',
@@ -118,7 +116,6 @@
         >
           { BUTTON_STATES.uploadFilesLabel }
         </Button>
->>>>>>> 29ee37da
         <Box
           sx={{
             border: '1px solid #333',
