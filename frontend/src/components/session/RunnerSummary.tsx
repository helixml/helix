import Box from '@mui/material/Box'
import LinearProgress from '@mui/material/LinearProgress'
import Typography from '@mui/material/Typography'
import { FC } from 'react'
import { prettyBytes } from '../../utils/format'
import Cell from '../widgets/Cell'
import Row from '../widgets/Row'
import ModelInstanceSummary from './ModelInstanceSummary'
import Paper from '@mui/material/Paper'
import Divider from '@mui/material/Divider'
import Chip from '@mui/material/Chip'
import Grid from '@mui/material/Grid'
import Tooltip from '@mui/material/Tooltip'

import {
  TypesDashboardRunner
} from '../../api/api'

export const RunnerSummary: FC<{
  runner: TypesDashboardRunner,
  onViewSession: {
    (id: string): void,
  }
}> = ({
  runner,
  onViewSession,
}) => {
<<<<<<< HEAD
  if (!runner) return null
  if (!runner.total_memory) return null

  // Calculate memory values - we get total_memory and free_memory from the API
  const actual_memory = runner?.total_memory ? runner.total_memory - (runner?.free_memory ?? 0) : 0
  
  // Get allocated memory from the API if available, never fall back to actual memory
  // If there are no slots (model instances) or no explicit allocated_memory, set to 0
=======
  // Get memory values with proper fallbacks to ensure we have valid numbers
  const total_memory = runner.total_memory || 1  // Avoid division by zero
  const used_memory = typeof runner.used_memory === 'number' ? runner.used_memory : 0
>>>>>>> ea3a68a3
  const allocated_memory = (!runner.slots || runner.slots.length === 0 || !runner.allocated_memory) 
    ? 0 
    : runner.allocated_memory
  
  // Calculate percentages with safeguards against NaN or Infinity
  const actualPercent = isFinite(Math.round((used_memory / total_memory) * 100)) 
    ? Math.round((used_memory / total_memory) * 100) 
    : 0
    
  const allocatedPercent = isFinite(Math.round((allocated_memory / total_memory) * 100))
    ? Math.round((allocated_memory / total_memory) * 100)
    : 0

  return (
    <Paper
      elevation={3}
      sx={{
        width: '100%',
        minWidth: 600,
        minHeight: 180,
        mb: 3,
        backgroundColor: 'rgba(30, 30, 32, 0.95)',
        borderLeft: '4px solid',
        borderColor: '#00c8ff',
        borderRadius: '3px',
        overflow: 'hidden',
        position: 'relative',
        backdropFilter: 'blur(10px)',
        boxShadow: '0 6px 14px -2px rgba(0, 0, 0, 0.2), 0 0 0 1px rgba(255, 255, 255, 0.05)',
        '&::before': {
          content: '""',
          position: 'absolute',
          top: 0,
          left: 0,
          right: 0,
          height: '100%',
          backgroundImage: 'linear-gradient(180deg, rgba(0, 200, 255, 0.08) 0%, rgba(0, 0, 0, 0) 30%)',
          pointerEvents: 'none',
        },
      }}
    >
      {/* Side glow effect */}
      <Box 
        sx={{ 
          position: 'absolute',
          left: 0,
          top: 0,
          bottom: 0,
          width: '4px',
          background: 'linear-gradient(180deg, #00c8ff 0%, rgba(0, 200, 255, 0.3) 100%)',
          boxShadow: '0 0 15px 1px rgba(0, 200, 255, 0.5)',
          opacity: 0.8,
          zIndex: 2,
        }} 
      />
      
      {/* Light reflection effect */}
      <Box 
        sx={{ 
          position: 'absolute',
          right: 0,
          top: 0,
          width: '40%', 
          height: '100%',
          background: 'linear-gradient(90deg, rgba(255,255,255,0) 0%, rgba(255,255,255,0.03) 100%)',
          pointerEvents: 'none',
          opacity: 0.5,
        }} 
      />
      
      <Box sx={{ p: 2.5 }}>
        <Grid container alignItems="center" spacing={2}>
          <Grid item xs>
            <Box sx={{ display: 'flex', alignItems: 'center' }}>
              <Typography 
                variant="h6" 
                fontWeight="600"
                sx={{ 
                  mr: 2,
                  color: '#fff',
                  letterSpacing: '0.5px',
                }}
              >
                { runner.id }
              </Typography>
              
              <Box 
                sx={{ 
                  display: 'inline-block',
                  px: 1.5,
                  py: 0.5,
                  backgroundColor: 'rgba(255, 255, 255, 0.07)',
                  border: '1px solid rgba(255, 255, 255, 0.1)',
                  borderRadius: '3px',
                  boxShadow: 'inset 0 1px 1px rgba(0, 0, 0, 0.1)',
                  backdropFilter: 'blur(5px)',
                }}
              >
                <Typography 
                  variant="caption" 
                  sx={{ 
                    fontFamily: 'monospace',
                    color: 'rgba(255, 255, 255, 0.7)',
                    fontWeight: 500,
                    letterSpacing: '0.5px',
                  }}
                >
                  { runner.version || 'unknown' }
                </Typography>
              </Box>
            </Box>
          </Grid>
          
          <Grid item>
            <Box sx={{ display: 'flex', flexWrap: 'wrap', justifyContent: 'flex-end' }}>
              {Object.keys(runner.labels || {}).map(k => (
                <Chip 
                  key={k}
                  size="small"
                  label={`${k}=${runner.labels?.[k]}`} 
                  sx={{ 
                    mr: 0.5,
                    mb: 0.5,
                    borderRadius: '3px',
                    backgroundColor: 'rgba(0, 200, 255, 0.08)',
                    border: '1px solid rgba(0, 200, 255, 0.2)',
                    color: 'rgba(255, 255, 255, 0.85)',
                    '& .MuiChip-label': {
                      fontSize: '0.7rem',
                      px: 1.2,
                    }
                  }}
                />
              ))}
            </Box>
          </Grid>
        </Grid>
        
        <Divider sx={{ 
          my: 2, 
          borderColor: 'rgba(255, 255, 255, 0.06)',
          boxShadow: '0 1px 2px rgba(0, 0, 0, 0.1)', 
        }} />
        
        <Grid container spacing={2} alignItems="center">
          <Grid item xs={12} md={5}>
            <Box sx={{ display: 'flex', flexDirection: 'column' }}>
              <Box sx={{ display: 'flex', justifyContent: 'space-between', mb: 0.5 }}>
                <Typography 
                  variant="caption" 
                  sx={{ 
                    color: '#00c8ff', 
                    fontWeight: 600,
                  }}
                >
                  Actual: { prettyBytes(used_memory) } ({actualPercent}%)
                </Typography>
                <Typography 
                  variant="caption" 
                  sx={{ 
                    color: 'rgba(255, 255, 255, 0.5)',
                    fontWeight: 500,
                  }}
                >
                  Total: { prettyBytes(total_memory) }
                </Typography>
              </Box>
              <Box sx={{ display: 'flex', justifyContent: 'space-between' }}>
                <Typography 
                  variant="caption" 
                  sx={{ 
                    color: '#7986cb', 
                    fontWeight: 600,
                  }}
                >
                  Allocated: { prettyBytes(allocated_memory) } ({allocatedPercent}%)
                </Typography>
              </Box>
            </Box>
          </Grid>
          
          <Grid item xs={12} md={7}>
            <Box sx={{ position: 'relative', display: 'flex', alignItems: 'center', height: 20 }}>
              {/* Memory usage background with shine effect */}
              <Box sx={{ 
                position: 'absolute',
                width: '100%',
                height: 12,
                backgroundColor: 'rgba(255, 255, 255, 0.03)',
                borderRadius: '4px',
                boxShadow: 'inset 0 1px 3px rgba(0,0,0,0.3)',
                overflow: 'hidden',
              }} />
              
              {/* Allocated memory bar */}
              <LinearProgress
                variant="determinate"
                value={100 * allocated_memory / total_memory}
                sx={{ 
                  width: '100%',
                  height: 12,
                  borderRadius: '4px',
                  backgroundColor: 'transparent',
                  '& .MuiLinearProgress-bar': {
                    background: 'linear-gradient(90deg, rgba(121,134,203,0.9) 0%, rgba(121,134,203,0.7) 100%)',
                    borderRadius: '4px',
                    transition: 'transform 0.5s cubic-bezier(0.4, 0, 0.2, 1)',
                    boxShadow: '0 0 10px rgba(121,134,203,0.5)'
                  }
                }}
              />
              
              {/* Actual memory bar */}
              <LinearProgress
                variant="determinate"
                value={100 * used_memory / total_memory}
                sx={{ 
                  position: 'absolute', 
                  width: '100%', 
                  height: 6,
                  top: 3,
                  borderRadius: '4px',
                  backgroundColor: 'transparent',
                  '& .MuiLinearProgress-bar': {
                    background: 'linear-gradient(90deg, rgba(0,200,255,1) 0%, rgba(0,200,255,0.8) 100%)',
                    borderRadius: '4px',
                    boxShadow: '0 0 10px rgba(0,200,255,0.7)',
                    transition: 'transform 0.5s cubic-bezier(0.4, 0, 0.2, 1)',
                  }
                }}
              />
            </Box>
          </Grid>
        </Grid>
        
        {/* Model Status Section */}
        {runner.models && runner.models.length > 0 && (
          <>
            <Divider sx={{
              my: 2,
              borderColor: 'rgba(255, 255, 255, 0.06)',
              boxShadow: '0 1px 2px rgba(0, 0, 0, 0.1)',
            }} />
            <Typography 
              variant="caption" 
              sx={{ 
                color: 'rgba(255, 255, 255, 0.6)', 
                fontWeight: 500, 
                px: 1, 
                mb: 1,
                display: 'block'
              }}
            >
              Ollama models:
            </Typography>
            <Grid container spacing={1} sx={{ px: 1, py: 0.5 }}>
              {runner.models.map(modelStatus => (
                <Grid item key={modelStatus.model_id}>
                  <Tooltip title={modelStatus.error || ''} disableHoverListener={!modelStatus.error}>
                    <Chip 
                      size="small"
                      label={
                        modelStatus.error 
                          ? `${modelStatus.model_id} (Error)`
                          : modelStatus.download_in_progress 
                            ? `${modelStatus.model_id} (Downloading: ${modelStatus.download_percent}%)` 
                            : modelStatus.model_id
                      }
                      sx={{ 
                        borderRadius: '3px',
                        backgroundColor: modelStatus.error
                          ? 'rgba(255, 0, 0, 0.15)' // Red tint for error
                          : modelStatus.download_in_progress 
                            ? 'rgba(255, 165, 0, 0.15)' // Orange tint for downloading
                            : 'rgba(0, 200, 255, 0.08)',
                        border: '1px solid',
                        borderColor: modelStatus.error
                          ? 'rgba(255, 0, 0, 0.3)' // Red border for error
                          : modelStatus.download_in_progress
                            ? 'rgba(255, 165, 0, 0.3)' // Orange border for downloading
                            : 'rgba(0, 200, 255, 0.2)',
                        color: modelStatus.error
                          ? 'rgba(255, 0, 0, 0.9)' // Brighter red text for error
                          : modelStatus.download_in_progress
                            ? 'rgba(255, 165, 0, 0.9)' // Brighter orange text for downloading
                            : 'rgba(255, 255, 255, 0.85)',
                        '& .MuiChip-label': {
                          fontSize: '0.7rem',
                          px: 1.2,
                        }
                      }}
                    />
                  </Tooltip>
                </Grid>
              ))}
            </Grid>
          </>
        )}
      </Box>
      
      {runner.slots && runner.slots.length > 0 && (
        <Box sx={{ 
          mt: 1,
          backgroundColor: 'rgba(17, 17, 19, 0.9)',
          pt: 1,
          pb: 1,
          borderTop: '1px solid rgba(255, 255, 255, 0.05)',
          boxShadow: 'inset 0 2px 4px rgba(0, 0, 0, 0.1)',
        }}>
          {runner.slots
            ?.sort((a, b) => {
              // Safely handle potentially undefined id properties
              const idA = a.id || '';
              const idB = b.id || '';
              return idA.localeCompare(idB);
            })
            .map(slot => (
              <ModelInstanceSummary
                key={slot?.id}
                slot={slot}
                onViewSession={onViewSession}
              />
            ))
          }
        </Box>
      )}
      
      {(!runner.slots || runner.slots.length === 0) && (
        <Box sx={{ 
          backgroundColor: 'rgba(17, 17, 19, 0.9)',
          p: 3,
          textAlign: 'center',
          borderTop: '1px solid rgba(255, 255, 255, 0.05)',
          boxShadow: 'inset 0 2px 4px rgba(0, 0, 0, 0.1)',
        }}>
          <Typography 
            variant="body2" 
            sx={{
              color: 'rgba(255, 255, 255, 0.4)',
              fontStyle: 'italic',
              letterSpacing: '0.5px',
              display: 'flex',
              alignItems: 'center',
              justifyContent: 'center',
              gap: 1,
              '&::before, &::after': {
                content: '""',
                height: '1px',
                width: '50px',
                background: 'linear-gradient(90deg, rgba(255,255,255,0) 0%, rgba(255,255,255,0.1) 50%, rgba(255,255,255,0) 100%)',
              }
            }}
          >
            No active model instances
          </Typography>
        </Box>
      )}
    </Paper>
  )
}

export default RunnerSummary<|MERGE_RESOLUTION|>--- conflicted
+++ resolved
@@ -25,20 +25,9 @@
   runner,
   onViewSession,
 }) => {
-<<<<<<< HEAD
-  if (!runner) return null
-  if (!runner.total_memory) return null
-
-  // Calculate memory values - we get total_memory and free_memory from the API
-  const actual_memory = runner?.total_memory ? runner.total_memory - (runner?.free_memory ?? 0) : 0
-  
-  // Get allocated memory from the API if available, never fall back to actual memory
-  // If there are no slots (model instances) or no explicit allocated_memory, set to 0
-=======
   // Get memory values with proper fallbacks to ensure we have valid numbers
   const total_memory = runner.total_memory || 1  // Avoid division by zero
   const used_memory = typeof runner.used_memory === 'number' ? runner.used_memory : 0
->>>>>>> ea3a68a3
   const allocated_memory = (!runner.slots || runner.slots.length === 0 || !runner.allocated_memory) 
     ? 0 
     : runner.allocated_memory
