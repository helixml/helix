--- conflicted
+++ resolved
@@ -1,580 +1,748 @@
-import React, { FC, useState } from 'react';
+import React, { FC, useState } from "react";
 import {
-  Table,
-  TableBody,
-  TableCell,
-  TableContainer,
-  TableHead,
-  TableRow,
-  Paper,
-  Typography,
-  Box,
-  IconButton,
-  Menu,
-  MenuItem,
-  CircularProgress,
-  Tooltip,
-  SvgIcon,
-  TextField,
-  Switch,
-} from '@mui/material';
-import MoreVertIcon from '@mui/icons-material/MoreVert';
-import { TypesModel, TypesRuntime } from '../../api/api'; // Assuming TypesModel is the correct type
-import { useListHelixModels, useUpdateHelixModel } from '../../services/helixModelsService';
-import { useListModelInfos } from '../../services/modelInfoService';
-import AddIcon from '@mui/icons-material/Add';
-import Button from '@mui/material/Button';
-
-import { OllamaIcon, VllmIcon, HuggingFaceIcon } from '../icons/ProviderIcons';
-import EditHelixModel from './EditHelixModel';
-import DeleteHelixModelDialog from './DeleteHelixModelDialog';
-<<<<<<< HEAD
-import MemoryEstimateCell from './MemoryEstimateCell';
-=======
-import ModelPricingDialog from './ModelPricingDialog';
->>>>>>> d7b8b2a3
+    Table,
+    TableBody,
+    TableCell,
+    TableContainer,
+    TableHead,
+    TableRow,
+    Paper,
+    Typography,
+    Box,
+    IconButton,
+    Menu,
+    MenuItem,
+    CircularProgress,
+    Tooltip,
+    SvgIcon,
+    TextField,
+    Switch,
+} from "@mui/material";
+import MoreVertIcon from "@mui/icons-material/MoreVert";
+import { TypesModel, TypesRuntime } from "../../api/api"; // Assuming TypesModel is the correct type
+import {
+    useListHelixModels,
+    useUpdateHelixModel,
+} from "../../services/helixModelsService";
+import { useListModelInfos } from "../../services/modelInfoService";
+import AddIcon from "@mui/icons-material/Add";
+import Button from "@mui/material/Button";
+
+import { OllamaIcon, VllmIcon, HuggingFaceIcon } from "../icons/ProviderIcons";
+import EditHelixModel from "./EditHelixModel";
+import DeleteHelixModelDialog from "./DeleteHelixModelDialog";
+import MemoryEstimateCell from "./MemoryEstimateCell";
+import ModelPricingDialog from "./ModelPricingDialog";
 
 // Helper function to format date for tooltip
 const formatFullDate = (dateString: string | undefined): string => {
-  if (!dateString) return 'N/A';
-  try {
-    const date = new Date(dateString);
-    const hours = date.getHours().toString().padStart(2, '0');
-    const minutes = date.getMinutes().toString().padStart(2, '0');
-    const day = date.getDate();
-    const monthNames = ["Jan", "Feb", "Mar", "Apr", "May", "Jun", "Jul", "Aug", "Sep", "Oct", "Nov", "Dec"];
-    const month = monthNames[date.getMonth()];
-    const year = date.getFullYear();
-
-    let daySuffix = 'th';
-    if (day % 10 === 1 && day !== 11) {
-      daySuffix = 'st';
-    } else if (day % 10 === 2 && day !== 12) {
-      daySuffix = 'nd';
-    } else if (day % 10 === 3 && day !== 13) {
-      daySuffix = 'rd';
+    if (!dateString) return "N/A";
+    try {
+        const date = new Date(dateString);
+        const hours = date.getHours().toString().padStart(2, "0");
+        const minutes = date.getMinutes().toString().padStart(2, "0");
+        const day = date.getDate();
+        const monthNames = [
+            "Jan",
+            "Feb",
+            "Mar",
+            "Apr",
+            "May",
+            "Jun",
+            "Jul",
+            "Aug",
+            "Sep",
+            "Oct",
+            "Nov",
+            "Dec",
+        ];
+        const month = monthNames[date.getMonth()];
+        const year = date.getFullYear();
+
+        let daySuffix = "th";
+        if (day % 10 === 1 && day !== 11) {
+            daySuffix = "st";
+        } else if (day % 10 === 2 && day !== 12) {
+            daySuffix = "nd";
+        } else if (day % 10 === 3 && day !== 13) {
+            daySuffix = "rd";
+        }
+
+        return `${hours}:${minutes} ${day}${daySuffix} ${month}, ${year}`;
+    } catch (error) {
+        console.error("Error formatting date:", dateString, error);
+        return "Invalid Date";
     }
-
-    return `${hours}:${minutes} ${day}${daySuffix} ${month}, ${year}`;
-  } catch (error) {
-    console.error("Error formatting date:", dateString, error);
-    return 'Invalid Date';
-  }
 };
 
 // Helper function to format date shortly for the column
 const formatShortDate = (dateString: string | undefined): string => {
-  if (!dateString) return 'N/A';
-  try {
-    const date = new Date(dateString);
-    const year = date.getFullYear();
-    const month = (date.getMonth() + 1).toString().padStart(2, '0'); // Month is 0-indexed
-    const day = date.getDate().toString().padStart(2, '0');
-    const hours = date.getHours().toString().padStart(2, '0');
-    const minutes = date.getMinutes().toString().padStart(2, '0');
-    return `${year}-${month}-${day} ${hours}:${minutes}`;
-  } catch (error) {
-    console.error("Error formatting short date:", dateString, error);
-    return 'Invalid Date';
-  }
+    if (!dateString) return "N/A";
+    try {
+        const date = new Date(dateString);
+        const year = date.getFullYear();
+        const month = (date.getMonth() + 1).toString().padStart(2, "0"); // Month is 0-indexed
+        const day = date.getDate().toString().padStart(2, "0");
+        const hours = date.getHours().toString().padStart(2, "0");
+        const minutes = date.getMinutes().toString().padStart(2, "0");
+        return `${year}-${month}-${day} ${hours}:${minutes}`;
+    } catch (error) {
+        console.error("Error formatting short date:", dateString, error);
+        return "Invalid Date";
+    }
 };
 
 // Helper function to get the icon based on runtime
 const getRuntimeIcon = (runtime: TypesRuntime | undefined) => {
-  switch (runtime) {
-    case TypesRuntime.RuntimeOllama:
-      return (
-        <Tooltip title="Ollama">
-          <span><OllamaIcon /></span>
-        </Tooltip>
-      );
-    case TypesRuntime.RuntimeVLLM:
-      return (
-        <Tooltip title="VLLM">
-          <span><VllmIcon /></span>
-        </Tooltip>
-      );
-    case TypesRuntime.RuntimeDiffusers:
-      return (
-        <Tooltip title="Diffusers (Hugging Face)">
-          <span><HuggingFaceIcon /></span>
-        </Tooltip>
-      );
-    default:
-      return null; // Or a default icon
-  }
+    switch (runtime) {
+        case TypesRuntime.RuntimeOllama:
+            return (
+                <Tooltip title="Ollama">
+                    <span>
+                        <OllamaIcon />
+                    </span>
+                </Tooltip>
+            );
+        case TypesRuntime.RuntimeVLLM:
+            return (
+                <Tooltip title="VLLM">
+                    <span>
+                        <VllmIcon />
+                    </span>
+                </Tooltip>
+            );
+        case TypesRuntime.RuntimeDiffusers:
+            return (
+                <Tooltip title="Diffusers (Hugging Face)">
+                    <span>
+                        <HuggingFaceIcon />
+                    </span>
+                </Tooltip>
+            );
+        default:
+            return null; // Or a default icon
+    }
 };
 
 const HelixModelsTable: FC = () => {
-  const [dialogOpen, setDialogOpen] = useState(false);
-  const [anchorEl, setAnchorEl] = useState<null | HTMLElement>(null);
-  const [selectedModel, setSelectedModel] = useState<TypesModel | null>(null);
-  const [deleteDialogOpen, setDeleteDialogOpen] = useState(false);
-  const [pricingDialogOpen, setPricingDialogOpen] = useState(false);
-  const [searchQuery, setSearchQuery] = useState('');
-  const [isRefreshingPricing, setIsRefreshingPricing] = useState(false);
-
-  // TODO: Add filtering by runtime if needed, e.g., pass "gpu" or "cpu"
-  const { data: helixModels = [], isLoading, refetch } = useListHelixModels();
-  
-  // Fetch model infos for helix provider to get pricing information
-  const { data: modelInfos = [], refetch: refetchModelInfos } = useListModelInfos('helix');
-
-  // Call the hook at the top level
-  const { mutateAsync: updateModel, isPending: isUpdating } = useUpdateHelixModel();
-
-  const handleMenuOpen = (event: React.MouseEvent<HTMLElement>, model: TypesModel) => {
-    setAnchorEl(event.currentTarget);
-    setSelectedModel(model);
-  };
-
-  const handleMenuClose = () => {
-    setAnchorEl(null);
-  };
-
-  const handleEditClick = () => {
-    if (selectedModel) {
-      setDialogOpen(true);
-      handleMenuClose();
-    }
-  };
-
-  const handleCreateClick = () => {
-    setSelectedModel(null);
-    setDialogOpen(true);
-  };
-
-  const handleDialogClose = () => {
-    setDialogOpen(false);
-    setSelectedModel(null);
-  };
-
-  const handleDeleteClick = () => {
-    setDeleteDialogOpen(true);
-    handleMenuClose();
-  };
-
-  const handleDeleteDialogClose = () => {
-    setDeleteDialogOpen(false);
-    setSelectedModel(null);
-  };
-
-  const handleDeleteSuccess = () => {
-    handleDeleteDialogClose();
-    refetch();
-    refetchModelInfos();
-  };
-
-  const handleSetPriceClick = () => {
-    if (selectedModel) {
-      setPricingDialogOpen(true);
-      handleMenuClose();
-    }
-  };
-
-  const handlePricingDialogClose = () => {
-    setPricingDialogOpen(false);
-  };
-
-  const handlePricingUpdateSuccess = () => {
-    setIsRefreshingPricing(true);
-    
-    // Refresh data when pricing is successfully updated
-    refetch();
-    refetchModelInfos();
-    
-    // Add a small delay and refresh again to handle any race conditions
-    // This ensures the updated pricing data is properly loaded
-    setTimeout(() => {
-      refetch();
-      refetchModelInfos();
-    }, 300);
-    
-    // Add another refresh after a longer delay to handle any backend sync delays
-    setTimeout(() => {
-      refetch();
-      refetchModelInfos();
-      setIsRefreshingPricing(false);
-    }, 1000);
-  };
-
-  // Placeholder for the API call to update the model's enabled status
-  const handleToggleEnable = (model: TypesModel) => {
-    if (!model.id) {
-      console.error("Cannot toggle model status: model ID is missing.");
-      return;
-    }
-    const updatedModel = {
-      ...model,
-      enabled: !(model.enabled ?? false),
-    };
-    // Remove the hook call from here
-    // const { mutateAsync: updateModel, isPending: isUpdating } = useUpdateHelixModel(model.id || '');
-
-    // Call updateModel with id and data
-    updateModel({ id: model.id, helixModel: updatedModel }, {
-      onSuccess: () => {
+    const [dialogOpen, setDialogOpen] = useState(false);
+    const [anchorEl, setAnchorEl] = useState<null | HTMLElement>(null);
+    const [selectedModel, setSelectedModel] = useState<TypesModel | null>(null);
+    const [deleteDialogOpen, setDeleteDialogOpen] = useState(false);
+    const [pricingDialogOpen, setPricingDialogOpen] = useState(false);
+    const [searchQuery, setSearchQuery] = useState("");
+    const [isRefreshingPricing, setIsRefreshingPricing] = useState(false);
+
+    // TODO: Add filtering by runtime if needed, e.g., pass "gpu" or "cpu"
+    const { data: helixModels = [], isLoading, refetch } = useListHelixModels();
+
+    // Fetch model infos for helix provider to get pricing information
+    const { data: modelInfos = [], refetch: refetchModelInfos } =
+        useListModelInfos("helix");
+
+    // Call the hook at the top level
+    const { mutateAsync: updateModel, isPending: isUpdating } =
+        useUpdateHelixModel();
+
+    const handleMenuOpen = (
+        event: React.MouseEvent<HTMLElement>,
+        model: TypesModel,
+    ) => {
+        setAnchorEl(event.currentTarget);
+        setSelectedModel(model);
+    };
+
+    const handleMenuClose = () => {
+        setAnchorEl(null);
+    };
+
+    const handleEditClick = () => {
+        if (selectedModel) {
+            setDialogOpen(true);
+            handleMenuClose();
+        }
+    };
+
+    const handleCreateClick = () => {
+        setSelectedModel(null);
+        setDialogOpen(true);
+    };
+
+    const handleDialogClose = () => {
+        setDialogOpen(false);
+        setSelectedModel(null);
+    };
+
+    const handleDeleteClick = () => {
+        setDeleteDialogOpen(true);
+        handleMenuClose();
+    };
+
+    const handleDeleteDialogClose = () => {
+        setDeleteDialogOpen(false);
+        setSelectedModel(null);
+    };
+
+    const handleDeleteSuccess = () => {
+        handleDeleteDialogClose();
         refetch();
         refetchModelInfos();
-        console.log(`Model ${model.id} enabled status updated successfully.`);
-      },
-      onError: (error) => {
-        console.error(`Failed to update model ${model.id} enabled status:`, error);
-        // TODO: Add user feedback for the error (e.g., Snackbar)
-      },
-    });
-  };
-
-  // Placeholder for the API call to update the model's auto_pull status
-  const handleToggleAutoPull = (model: TypesModel) => {
-    if (!model.id) {
-      console.error("Cannot toggle model auto_pull status: model ID is missing.");
-      return;
-    }
-    const updatedModel = {
-      ...model,
-      auto_pull: !(model.auto_pull ?? false), // Toggle auto_pull, default to false if undefined
-    };
-
-    // Call updateModel with id and data
-    updateModel({ id: model.id, helixModel: updatedModel }, {
-      onSuccess: () => {
+    };
+
+    const handleSetPriceClick = () => {
+        if (selectedModel) {
+            setPricingDialogOpen(true);
+            handleMenuClose();
+        }
+    };
+
+    const handlePricingDialogClose = () => {
+        setPricingDialogOpen(false);
+    };
+
+    const handlePricingUpdateSuccess = () => {
+        setIsRefreshingPricing(true);
+
+        // Refresh data when pricing is successfully updated
         refetch();
         refetchModelInfos();
-        console.log(`Model ${model.id} auto_pull status updated successfully.`);
-      },
-      onError: (error) => {
-        console.error(`Failed to update model ${model.id} auto_pull status:`, error);
-        // TODO: Add user feedback for the error (e.g., Snackbar)
-      },
-    });
-  };
-
-  // Placeholder for the API call to update the model's prewarm status
-  const handleTogglePrewarm = (model: TypesModel) => {
-    if (!model.id) {
-      console.error("Cannot toggle model prewarm status: model ID is missing.");
-      return;
-    }
-    const updatedModel = {
-      ...model,
-      prewarm: !(model.prewarm ?? false), // Toggle prewarm, default to false if undefined
-    };
-
-    // Call updateModel with id and data
-    updateModel({ id: model.id, helixModel: updatedModel }, {
-      onSuccess: () => {
-        refetch();
-        refetchModelInfos();
-        console.log(`Model ${model.id} prewarm status updated successfully.`);
-      },
-      onError: (error) => {
-        console.error(`Failed to update model ${model.id} prewarm status:`, error);
-        // TODO: Add user feedback for the error (e.g., Snackbar)
-      },
-    });
-  };
-
-  // Filter models based on search query
-  const filteredModels = helixModels.filter((model) => {
-    const query = searchQuery.toLowerCase();
-    return (
-      model.id?.toLowerCase().includes(query) ||
-      model.name?.toLowerCase().includes(query) ||
-      model.description?.toLowerCase().includes(query)
-    );
-  });
-
-  // Helper function to get pricing for a model
-  const getModelPricing = (modelId: string) => {
-    // Find matching model info by name (model ID without provider prefix)
-    const modelName = modelId.replace(/^helix:/, '');
-    const modelInfo = modelInfos.find(info => info.name === modelName);
-    
-    if (!modelInfo || !modelInfo.model_info?.pricing) {
-      return { prices: '-', labels: '' };
-    }
-    
-    const pricing = modelInfo.model_info.pricing;
-    const promptPrice = pricing.prompt || 'N/A';
-    const completionPrice = pricing.completion || 'N/A';
-    
-    // Helper function to convert per-token price to per-million token price and format it
-    const formatPrice = (price: string) => {
-      if (price === 'N/A') return price;
-      
-      try {
-        // Convert per-token price to per-million token price
-        const perTokenPrice = parseFloat(price);
-        if (isNaN(perTokenPrice)) return price;
-        
-        const perMillionPrice = perTokenPrice * 1000000;
-        
-        // Format and remove trailing zeros
-        let formattedPrice: string;
-        if (perMillionPrice >= 1) {
-          formattedPrice = perMillionPrice.toFixed(2);
-        } else if (perMillionPrice >= 0.01) {
-          formattedPrice = perMillionPrice.toFixed(4);
-        } else {
-          formattedPrice = perMillionPrice.toFixed(6);
-        }
-        
-        // Remove trailing zeros after decimal point
-        formattedPrice = formattedPrice.replace(/\.?0+$/, '');
-        
-        return `$${formattedPrice}`;
-      } catch (error) {
-        console.error("Error formatting price:", price, error);
-        return price;
-      }
-    };
-    
-    // Create a two-line display format
-    if (promptPrice !== 'N/A' && completionPrice !== 'N/A') {
-      return {
-        prices: `${formatPrice(promptPrice)} • ${formatPrice(completionPrice)}`,
-        labels: 'Input • Output'
-      };
-    } else if (promptPrice !== 'N/A') {
-      return {
-        prices: formatPrice(promptPrice),
-        labels: 'Input'
-      };
-    } else if (completionPrice !== 'N/A') {
-      return {
-        prices: formatPrice(completionPrice),
-        labels: 'Output'
-      };
-    }
-    
-    return { prices: '-', labels: '' };
-  };
-
-  // Helper function to get model info for pricing dialog
-  const getModelInfoForPricing = (model: TypesModel | null) => {
-    if (!model) return undefined;
-    
-    // Find matching model info by name (model ID without provider prefix)
-    const modelName = model.id?.replace(/^helix:/, '');
-    if (!modelName) return undefined;
-    
-    const modelInfo = modelInfos.find(info => info.name === modelName);
-    
-    if (modelInfo) {
-      // We have existing pricing info - return for edit mode
-      return modelInfo;
-    } else {
-      // No pricing info - return a template for create mode
-      return {
-        provider: 'helix',
-        name: modelName,
-        model_info: {
-          name: modelName,
-          pricing: {},
-        },
-      };
-    }
-  };
-
-  if (isLoading) {
-    return (
-      <Paper sx={{ p: 2, display: 'flex', justifyContent: 'center', alignItems: 'center' }}>
-        <CircularProgress />
-      </Paper>
-    );
-  }
-
-  if (!filteredModels || filteredModels.length === 0) {
-    return (
-      <Paper sx={{ p: 2, width: '100%' }}>
-        <Box sx={{ display: 'flex', justifyContent: 'space-between', alignItems: 'center', mb: 2 }}>
-          <Typography variant="body1">No Helix models found.</Typography>
-                  <Box sx={{ display: 'flex', gap: 1 }}>
-          <Button variant="outlined" color="secondary" startIcon={<AddIcon />} onClick={handleCreateClick}>
-            Add Model
-          </Button>
-        </Box>
-        </Box>
-        <EditHelixModel
-          open={dialogOpen}
-          model={selectedModel}
-          onClose={handleDialogClose}
-          refreshData={() => {
+
+        // Add a small delay and refresh again to handle any race conditions
+        // This ensures the updated pricing data is properly loaded
+        setTimeout(() => {
             refetch();
             refetchModelInfos();
-          }}
-        />
-      </Paper>
+        }, 300);
+
+        // Add another refresh after a longer delay to handle any backend sync delays
+        setTimeout(() => {
+            refetch();
+            refetchModelInfos();
+            setIsRefreshingPricing(false);
+        }, 1000);
+    };
+
+    // Placeholder for the API call to update the model's enabled status
+    const handleToggleEnable = (model: TypesModel) => {
+        if (!model.id) {
+            console.error("Cannot toggle model status: model ID is missing.");
+            return;
+        }
+        const updatedModel = {
+            ...model,
+            enabled: !(model.enabled ?? false),
+        };
+        // Remove the hook call from here
+        // const { mutateAsync: updateModel, isPending: isUpdating } = useUpdateHelixModel(model.id || '');
+
+        // Call updateModel with id and data
+        updateModel(
+            { id: model.id, helixModel: updatedModel },
+            {
+                onSuccess: () => {
+                    refetch();
+                    refetchModelInfos();
+                    console.log(
+                        `Model ${model.id} enabled status updated successfully.`,
+                    );
+                },
+                onError: (error) => {
+                    console.error(
+                        `Failed to update model ${model.id} enabled status:`,
+                        error,
+                    );
+                    // TODO: Add user feedback for the error (e.g., Snackbar)
+                },
+            },
+        );
+    };
+
+    // Placeholder for the API call to update the model's auto_pull status
+    const handleToggleAutoPull = (model: TypesModel) => {
+        if (!model.id) {
+            console.error(
+                "Cannot toggle model auto_pull status: model ID is missing.",
+            );
+            return;
+        }
+        const updatedModel = {
+            ...model,
+            auto_pull: !(model.auto_pull ?? false), // Toggle auto_pull, default to false if undefined
+        };
+
+        // Call updateModel with id and data
+        updateModel(
+            { id: model.id, helixModel: updatedModel },
+            {
+                onSuccess: () => {
+                    refetch();
+                    refetchModelInfos();
+                    console.log(
+                        `Model ${model.id} auto_pull status updated successfully.`,
+                    );
+                },
+                onError: (error) => {
+                    console.error(
+                        `Failed to update model ${model.id} auto_pull status:`,
+                        error,
+                    );
+                    // TODO: Add user feedback for the error (e.g., Snackbar)
+                },
+            },
+        );
+    };
+
+    // Placeholder for the API call to update the model's prewarm status
+    const handleTogglePrewarm = (model: TypesModel) => {
+        if (!model.id) {
+            console.error(
+                "Cannot toggle model prewarm status: model ID is missing.",
+            );
+            return;
+        }
+        const updatedModel = {
+            ...model,
+            prewarm: !(model.prewarm ?? false), // Toggle prewarm, default to false if undefined
+        };
+
+        // Call updateModel with id and data
+        updateModel(
+            { id: model.id, helixModel: updatedModel },
+            {
+                onSuccess: () => {
+                    refetch();
+                    refetchModelInfos();
+                    console.log(
+                        `Model ${model.id} prewarm status updated successfully.`,
+                    );
+                },
+                onError: (error) => {
+                    console.error(
+                        `Failed to update model ${model.id} prewarm status:`,
+                        error,
+                    );
+                    // TODO: Add user feedback for the error (e.g., Snackbar)
+                },
+            },
+        );
+    };
+
+    // Filter models based on search query
+    const filteredModels = helixModels.filter((model) => {
+        const query = searchQuery.toLowerCase();
+        return (
+            model.id?.toLowerCase().includes(query) ||
+            model.name?.toLowerCase().includes(query) ||
+            model.description?.toLowerCase().includes(query)
+        );
+    });
+
+    // Helper function to get pricing for a model
+    const getModelPricing = (modelId: string) => {
+        // Find matching model info by name (model ID without provider prefix)
+        const modelName = modelId.replace(/^helix:/, "");
+        const modelInfo = modelInfos.find((info) => info.name === modelName);
+
+        if (!modelInfo || !modelInfo.model_info?.pricing) {
+            return { prices: "-", labels: "" };
+        }
+
+        const pricing = modelInfo.model_info.pricing;
+        const promptPrice = pricing.prompt || "N/A";
+        const completionPrice = pricing.completion || "N/A";
+
+        // Helper function to convert per-token price to per-million token price and format it
+        const formatPrice = (price: string) => {
+            if (price === "N/A") return price;
+
+            try {
+                // Convert per-token price to per-million token price
+                const perTokenPrice = parseFloat(price);
+                if (isNaN(perTokenPrice)) return price;
+
+                const perMillionPrice = perTokenPrice * 1000000;
+
+                // Format and remove trailing zeros
+                let formattedPrice: string;
+                if (perMillionPrice >= 1) {
+                    formattedPrice = perMillionPrice.toFixed(2);
+                } else if (perMillionPrice >= 0.01) {
+                    formattedPrice = perMillionPrice.toFixed(4);
+                } else {
+                    formattedPrice = perMillionPrice.toFixed(6);
+                }
+
+                // Remove trailing zeros after decimal point
+                formattedPrice = formattedPrice.replace(/\.?0+$/, "");
+
+                return `$${formattedPrice}`;
+            } catch (error) {
+                console.error("Error formatting price:", price, error);
+                return price;
+            }
+        };
+
+        // Create a two-line display format
+        if (promptPrice !== "N/A" && completionPrice !== "N/A") {
+            return {
+                prices: `${formatPrice(promptPrice)} • ${formatPrice(completionPrice)}`,
+                labels: "Input • Output",
+            };
+        } else if (promptPrice !== "N/A") {
+            return {
+                prices: formatPrice(promptPrice),
+                labels: "Input",
+            };
+        } else if (completionPrice !== "N/A") {
+            return {
+                prices: formatPrice(completionPrice),
+                labels: "Output",
+            };
+        }
+
+        return { prices: "-", labels: "" };
+    };
+
+    // Helper function to get model info for pricing dialog
+    const getModelInfoForPricing = (model: TypesModel | null) => {
+        if (!model) return undefined;
+
+        // Find matching model info by name (model ID without provider prefix)
+        const modelName = model.id?.replace(/^helix:/, "");
+        if (!modelName) return undefined;
+
+        const modelInfo = modelInfos.find((info) => info.name === modelName);
+
+        if (modelInfo) {
+            // We have existing pricing info - return for edit mode
+            return modelInfo;
+        } else {
+            // No pricing info - return a template for create mode
+            return {
+                provider: "helix",
+                name: modelName,
+                model_info: {
+                    name: modelName,
+                    pricing: {},
+                },
+            };
+        }
+    };
+
+    if (isLoading) {
+        return (
+            <Paper
+                sx={{
+                    p: 2,
+                    display: "flex",
+                    justifyContent: "center",
+                    alignItems: "center",
+                }}
+            >
+                <CircularProgress />
+            </Paper>
+        );
+    }
+
+    if (!filteredModels || filteredModels.length === 0) {
+        return (
+            <Paper sx={{ p: 2, width: "100%" }}>
+                <Box
+                    sx={{
+                        display: "flex",
+                        justifyContent: "space-between",
+                        alignItems: "center",
+                        mb: 2,
+                    }}
+                >
+                    <Typography variant="body1">
+                        No Helix models found.
+                    </Typography>
+                    <Box sx={{ display: "flex", gap: 1 }}>
+                        <Button
+                            variant="outlined"
+                            color="secondary"
+                            startIcon={<AddIcon />}
+                            onClick={handleCreateClick}
+                        >
+                            Add Model
+                        </Button>
+                    </Box>
+                </Box>
+                <EditHelixModel
+                    open={dialogOpen}
+                    model={selectedModel}
+                    onClose={handleDialogClose}
+                    refreshData={() => {
+                        refetch();
+                        refetchModelInfos();
+                    }}
+                />
+            </Paper>
+        );
+    }
+
+    return (
+        <Paper sx={{ width: "100%", overflow: "hidden" }}>
+            <Box
+                sx={{
+                    p: 2,
+                    display: "flex",
+                    justifyContent: "space-between",
+                    alignItems: "center",
+                }}
+            >
+                <TextField
+                    label="Search models by ID, name, or description"
+                    size="small"
+                    value={searchQuery}
+                    onChange={(e) => setSearchQuery(e.target.value)}
+                    sx={{ width: "40%" }}
+                />
+                <Box sx={{ display: "flex", gap: 1 }}>
+                    <Button
+                        variant="outlined"
+                        color="secondary"
+                        startIcon={<AddIcon />}
+                        onClick={handleCreateClick}
+                    >
+                        Add Model
+                    </Button>
+                </Box>
+            </Box>
+            <EditHelixModel
+                open={dialogOpen}
+                model={selectedModel}
+                onClose={handleDialogClose}
+                refreshData={() => {
+                    refetch();
+                    refetchModelInfos();
+                }}
+            />
+            <DeleteHelixModelDialog
+                open={deleteDialogOpen}
+                model={selectedModel}
+                onClose={handleDeleteDialogClose}
+                onDeleted={handleDeleteSuccess}
+            />
+            <ModelPricingDialog
+                open={pricingDialogOpen}
+                model={getModelInfoForPricing(selectedModel)}
+                onClose={handlePricingDialogClose}
+                refreshData={handlePricingUpdateSuccess}
+            />
+            <TableContainer>
+                <Table stickyHeader aria-label="helix models table">
+                    <TableHead>
+                        <TableRow>
+                            <TableCell>ID</TableCell>
+                            <TableCell>Name</TableCell>
+                            <TableCell>Context Length</TableCell>
+                            <TableCell>Type</TableCell>
+                            <TableCell>Memory Estimate</TableCell>
+                            <TableCell align="center">Pricing</TableCell>
+                            <TableCell>Enabled</TableCell>
+                            <TableCell>Auto pull</TableCell>
+                            <TableCell>Prewarm</TableCell>
+                            <TableCell>Created At</TableCell>
+                            <TableCell>Actions</TableCell>
+                        </TableRow>
+                    </TableHead>
+                    <TableBody>
+                        {filteredModels.map((model: TypesModel) => (
+                            <TableRow key={model.id}>
+                                <TableCell>
+                                    <Tooltip title={model.id || "N/A"}>
+                                        <Typography
+                                            variant="body2"
+                                            sx={{
+                                                maxWidth: 150,
+                                                overflow: "hidden",
+                                                textOverflow: "ellipsis",
+                                                whiteSpace: "nowrap",
+                                            }}
+                                        >
+                                            {model.id || "N/A"}
+                                        </Typography>
+                                    </Tooltip>
+                                </TableCell>
+                                <TableCell>
+                                    <Box
+                                        sx={{
+                                            display: "flex",
+                                            alignItems: "center",
+                                            gap: 1,
+                                        }}
+                                    >
+                                        {getRuntimeIcon(model.runtime)}
+                                        <Typography variant="body2">
+                                            {model.name}
+                                            {model.description && (
+                                                <Typography
+                                                    variant="caption"
+                                                    display="block"
+                                                    color="text.secondary"
+                                                >
+                                                    {model.description}
+                                                </Typography>
+                                            )}
+                                        </Typography>
+                                    </Box>
+                                </TableCell>
+                                <TableCell>
+                                    {model.context_length || "N/A"}
+                                </TableCell>
+                                <TableCell>{model.type || "N/A"}</TableCell>
+                                <MemoryEstimateCell model={model} />
+                                <TableCell align="center">
+                                    <Tooltip title={"Price per 1M tokens"}>
+                                        <Box sx={{ width: 100 }}>
+                                            {isRefreshingPricing ? (
+                                                <Box
+                                                    sx={{
+                                                        display: "flex",
+                                                        alignItems: "center",
+                                                        justifyContent:
+                                                            "center",
+                                                        gap: 1,
+                                                    }}
+                                                >
+                                                    <CircularProgress
+                                                        size={16}
+                                                    />
+                                                    <Typography
+                                                        variant="body2"
+                                                        color="text.secondary"
+                                                    >
+                                                        Updating...
+                                                    </Typography>
+                                                </Box>
+                                            ) : (
+                                                <>
+                                                    <Typography
+                                                        variant="body2"
+                                                        sx={{
+                                                            fontWeight:
+                                                                "medium",
+                                                        }}
+                                                    >
+                                                        {
+                                                            getModelPricing(
+                                                                model.id || "",
+                                                            ).prices
+                                                        }
+                                                    </Typography>
+                                                    {getModelPricing(
+                                                        model.id || "",
+                                                    ).labels && (
+                                                        <Typography
+                                                            variant="caption"
+                                                            color="text.secondary"
+                                                        >
+                                                            {
+                                                                getModelPricing(
+                                                                    model.id ||
+                                                                        "",
+                                                                ).labels
+                                                            }
+                                                        </Typography>
+                                                    )}
+                                                </>
+                                            )}
+                                        </Box>
+                                    </Tooltip>
+                                </TableCell>
+                                <TableCell>
+                                    <Switch
+                                        checked={model.enabled ?? false}
+                                        onChange={() =>
+                                            handleToggleEnable(model)
+                                        }
+                                    />
+                                </TableCell>
+                                <TableCell>
+                                    <Tooltip
+                                        title={
+                                            model.runtime !==
+                                            TypesRuntime.RuntimeOllama
+                                                ? "This runtime currently doesn't support automatic pulls"
+                                                : ""
+                                        }
+                                    >
+                                        {/* Wrap the Switch in a span if it's disabled for Tooltip to work correctly */}
+                                        <span>
+                                            <Switch
+                                                checked={
+                                                    model.auto_pull ?? false
+                                                } // Default to false if undefined
+                                                onChange={() =>
+                                                    handleToggleAutoPull(model)
+                                                }
+                                                disabled={
+                                                    isUpdating ||
+                                                    model.runtime !==
+                                                        TypesRuntime.RuntimeOllama
+                                                }
+                                            />
+                                        </span>
+                                    </Tooltip>
+                                </TableCell>
+                                <TableCell>
+                                    <Tooltip
+                                        title={
+                                            model.prewarm
+                                                ? "Model is prewarmed"
+                                                : "Model is not prewarmed"
+                                        }
+                                    >
+                                        <Switch
+                                            checked={model.prewarm ?? false}
+                                            onChange={() =>
+                                                handleTogglePrewarm(model)
+                                            }
+                                        />
+                                    </Tooltip>
+                                </TableCell>
+                                <TableCell>
+                                    <Tooltip
+                                        title={formatFullDate(model.created)}
+                                    >
+                                        <span>
+                                            {formatShortDate(model.created)}
+                                        </span>
+                                    </Tooltip>
+                                </TableCell>
+                                <TableCell>
+                                    <IconButton
+                                        aria-label="more"
+                                        onClick={(e) =>
+                                            handleMenuOpen(e, model)
+                                        }
+                                    >
+                                        <MoreVertIcon />
+                                    </IconButton>
+                                </TableCell>
+                            </TableRow>
+                        ))}
+                    </TableBody>
+                </Table>
+            </TableContainer>
+            <Menu
+                anchorEl={anchorEl}
+                open={Boolean(anchorEl)}
+                onClose={handleMenuClose}
+            >
+                <MenuItem onClick={handleEditClick}>Edit</MenuItem>
+                <MenuItem onClick={handleSetPriceClick}>Set Price</MenuItem>
+                <MenuItem
+                    onClick={handleDeleteClick}
+                    sx={{ color: "error.main" }}
+                >
+                    Delete
+                </MenuItem>
+            </Menu>
+        </Paper>
     );
-  }
-
-  return (
-    <Paper sx={{ width: '100%', overflow: 'hidden' }}>
-      <Box sx={{ p: 2, display: 'flex', justifyContent: 'space-between', alignItems: 'center' }}>
-        <TextField
-           label="Search models by ID, name, or description"           
-           size="small"
-           value={searchQuery}
-           onChange={(e) => setSearchQuery(e.target.value)}
-           sx={{ width: '40%' }}
-         />
-        <Box sx={{ display: 'flex', gap: 1 }}>
-          <Button variant="outlined" color="secondary" startIcon={<AddIcon />} onClick={handleCreateClick}>
-            Add Model
-          </Button>
-        </Box>
-      </Box>
-      <EditHelixModel
-        open={dialogOpen}
-        model={selectedModel}
-        onClose={handleDialogClose}
-        refreshData={() => {
-          refetch();
-          refetchModelInfos();
-        }}
-      />
-      <DeleteHelixModelDialog
-        open={deleteDialogOpen}
-        model={selectedModel}
-        onClose={handleDeleteDialogClose}
-        onDeleted={handleDeleteSuccess}
-      />
-      <ModelPricingDialog
-        open={pricingDialogOpen}
-        model={getModelInfoForPricing(selectedModel)}
-        onClose={handlePricingDialogClose}
-        refreshData={handlePricingUpdateSuccess}
-      />
-      <TableContainer>
-        <Table stickyHeader aria-label="helix models table">
-          <TableHead>
-            <TableRow>
-              <TableCell>ID</TableCell>
-              <TableCell>Name</TableCell>
-              <TableCell>Context Length</TableCell>
-<<<<<<< HEAD
-              <TableCell>Type</TableCell>
-              <TableCell>Memory Estimate</TableCell>
-=======
-              <TableCell align="center">Pricing</TableCell>
->>>>>>> d7b8b2a3
-              <TableCell>Enabled</TableCell>
-              <TableCell>Auto pull</TableCell>
-              <TableCell>Prewarm</TableCell>
-              <TableCell>Created At</TableCell>
-              <TableCell>Actions</TableCell>
-            </TableRow>
-          </TableHead>
-          <TableBody>
-            {filteredModels.map((model: TypesModel) => (
-              <TableRow key={model.id}>
-                <TableCell>
-                   <Tooltip title={model.id || 'N/A'}>
-                     <Typography variant="body2" sx={{ maxWidth: 150, overflow: 'hidden', textOverflow: 'ellipsis', whiteSpace: 'nowrap' }}>
-                      {model.id || 'N/A'}
-                     </Typography>
-                   </Tooltip>
-                </TableCell>
-                <TableCell>
-                   <Box sx={{ display: 'flex', alignItems: 'center', gap: 1 }}>
-                     {getRuntimeIcon(model.runtime)}
-                     <Typography variant="body2">
-                       {model.name}
-                       {model.description && (
-                         <Typography variant="caption" display="block" color="text.secondary">
-                           {model.description}
-                         </Typography>
-                       )}
-                     </Typography>
-                   </Box>
-                </TableCell>
-                <TableCell>{model.context_length || 'N/A'}</TableCell>
-<<<<<<< HEAD
-                <TableCell>{model.type || 'N/A'}</TableCell>
-                <MemoryEstimateCell model={model} />
-=======
-                <TableCell align="center">
-                  <Tooltip title={'Price per 1M tokens'}>
-                    <Box sx={{ width: 100 }}>
-                      {isRefreshingPricing ? (
-                        <Box sx={{ display: 'flex', alignItems: 'center', justifyContent: 'center', gap: 1 }}>
-                          <CircularProgress size={16} />
-                          <Typography variant="body2" color="text.secondary">
-                            Updating...
-                          </Typography>
-                        </Box>
-                      ) : (
-                        <>
-                          <Typography variant="body2" sx={{ fontWeight: 'medium' }}>
-                           {getModelPricing(model.id || '').prices}
-                          </Typography>
-                           {getModelPricing(model.id || '').labels && (
-                            <Typography variant="caption" color="text.secondary">
-                              {getModelPricing(model.id || '').labels}
-                            </Typography>
-                          )}
-                        </>
-                      )}
-                    </Box>
-                  </Tooltip>
-                </TableCell>
->>>>>>> d7b8b2a3
-                <TableCell>
-                  <Switch
-                    checked={model.enabled ?? false}
-                    onChange={() => handleToggleEnable(model)}
-                  />
-                </TableCell>
-                <TableCell>
-                  <Tooltip title={model.runtime !== TypesRuntime.RuntimeOllama ? "This runtime currently doesn't support automatic pulls" : ""}>
-                    {/* Wrap the Switch in a span if it's disabled for Tooltip to work correctly */}
-                    <span>
-                      <Switch
-                        checked={model.auto_pull ?? false} // Default to false if undefined
-                        onChange={() => handleToggleAutoPull(model)}
-                        disabled={isUpdating || model.runtime !== TypesRuntime.RuntimeOllama}
-                      />
-                    </span>
-                  </Tooltip>
-                </TableCell>
-                <TableCell>
-                  <Tooltip title={model.prewarm ? "Model is prewarmed" : "Model is not prewarmed"}>
-                    <Switch
-                      checked={model.prewarm ?? false}
-                      onChange={() => handleTogglePrewarm(model)}
-                    />
-                  </Tooltip>
-                </TableCell>
-                <TableCell>
-                  <Tooltip title={formatFullDate(model.created)}>
-                    <span>{formatShortDate(model.created)}</span>
-                  </Tooltip>
-                </TableCell>
-                <TableCell>
-                  <IconButton
-                    aria-label="more"
-                    onClick={(e) => handleMenuOpen(e, model)}
-                  >
-                    <MoreVertIcon />
-                  </IconButton>
-                </TableCell>
-              </TableRow>
-            ))}
-          </TableBody>
-        </Table>
-      </TableContainer>
-      <Menu
-        anchorEl={anchorEl}
-        open={Boolean(anchorEl)}
-        onClose={handleMenuClose}
-      >
-        <MenuItem onClick={handleEditClick}>Edit</MenuItem>
-        <MenuItem onClick={handleSetPriceClick}>Set Price</MenuItem>
-        <MenuItem onClick={handleDeleteClick} sx={{ color: 'error.main' }}>Delete</MenuItem>
-      </Menu>
-    </Paper>
-  );
 };
 
 export default HelixModelsTable;