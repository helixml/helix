--- conflicted
+++ resolved
@@ -9,13 +9,8 @@
     created: 0,
     creator: SESSION_CREATOR_SYSTEM,
     runner: '',
-<<<<<<< HEAD
-    finetune_file: '',
-    error: '',
-=======
     error: '',
     finetune_file: '',
->>>>>>> 35ab89ca
     metadata: {},
     message,
     progress: 0,
