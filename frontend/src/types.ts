import { 
  TypesUserAppAccessResponse,
  TypesStepInfo,
  TypesMessage,
  TypesAssistantCalculator,
  TypesToolCalculatorConfig,
  TypesAssistantBrowser,
  TypesToolBrowserConfig,
  TypesAssistantEmail,
  TypesToolEmailConfig,
  TypesAssistantWebSearch,
  TypesToolWebSearchConfig,
  TypesAssistantAzureDevOps,
  TypesTrigger,
  TypesSession,
  TypesAssistantMCP,
  TypesToolMCPClientConfig,
} from './api/api'

export type ISessionCreator = 'system' | 'user' | 'assistant'
// SYSTEM means the system prompt, NOT an assistant message (as it previously
// did). At time of writing, it's unused in the frontend because the frontend
// doesn't have system prompt support.
export const SESSION_CREATOR_SYSTEM: ISessionCreator = 'system'

export type ISessionMode = 'inference' | 'finetune'
export const SESSION_MODE_INFERENCE: ISessionMode = 'inference'
export const SESSION_MODE_FINETUNE: ISessionMode = 'finetune'

export type ISessionType = 'text' | 'image'
export const SESSION_TYPE_TEXT: ISessionType = 'text'
export const SESSION_TYPE_IMAGE: ISessionType = 'image'

export type ISessionOriginType = 'user_created' | 'cloned'
export const SESSION_ORIGIN_TYPE_USER_CREATED: ISessionOriginType = 'user_created'
export const SESSION_ORIGIN_TYPE_CLONED: ISessionOriginType = 'cloned'

export type IInteractionState = 'waiting' | 'editing' | 'complete' | 'error'
export const INTERACTION_STATE_WAITING: IInteractionState = 'waiting'
export const INTERACTION_STATE_EDITING: IInteractionState = 'editing'
export const INTERACTION_STATE_COMPLETE: IInteractionState = 'complete'
export const INTERACTION_STATE_ERROR: IInteractionState = 'error'

export type IWebSocketEventType = 'session_update' | 'worker_task_response' | 'step_info'
export const WEBSOCKET_EVENT_TYPE_SESSION_UPDATE: IWebSocketEventType = 'session_update'
export const WEBSOCKET_EVENT_TYPE_WORKER_TASK_RESPONSE: IWebSocketEventType = 'worker_task_response'
export const WEBSOCKET_EVENT_TYPE_STEP_INFO: IWebSocketEventType = 'step_info'
export type IWorkerTaskResponseType = 'stream' | 'progress' | 'result'
export const WORKER_TASK_RESPONSE_TYPE_STREAM: IWorkerTaskResponseType = 'stream'
export const WORKER_TASK_RESPONSE_TYPE_PROGRESS: IWorkerTaskResponseType = 'progress'
export const WORKER_TASK_RESPONSE_TYPE_RESULT: IWorkerTaskResponseType = 'result'

export type ICloneInteractionMode = 'just_data' | 'with_questions' | 'all'
export const CLONE_INTERACTION_MODE_JUST_DATA: ICloneInteractionMode = 'just_data'
export const CLONE_INTERACTION_MODE_WITH_QUESTIONS: ICloneInteractionMode = 'with_questions'
export const CLONE_INTERACTION_MODE_ALL: ICloneInteractionMode = 'all'

export type IModelName = string

export type ITextDataPrepStage = '' | 'edit_files' | 'extract_text' | 'index_rag' | 'generate_questions' | 'edit_questions' | 'finetune' | 'complete'
export const TEXT_DATA_PREP_STAGE_NONE: ITextDataPrepStage = ''
export const TEXT_DATA_PREP_STAGE_EDIT_FILES: ITextDataPrepStage = 'edit_files'
export const TEXT_DATA_PREP_STAGE_EXTRACT_TEXT: ITextDataPrepStage = 'extract_text'
export const TEXT_DATA_PREP_STAGE_INDEX_RAG: ITextDataPrepStage = 'index_rag'
export const TEXT_DATA_PREP_STAGE_GENERATE_QUESTIONS: ITextDataPrepStage = 'generate_questions'
export const TEXT_DATA_PREP_STAGE_EDIT_QUESTIONS: ITextDataPrepStage = 'edit_questions'
export const TEXT_DATA_PREP_STAGE_FINETUNE: ITextDataPrepStage = 'finetune'
export const TEXT_DATA_PREP_STAGE_COMPLETE: ITextDataPrepStage = 'complete'

export const TEXT_DATA_PREP_STAGES: ITextDataPrepStage[] = [
  TEXT_DATA_PREP_STAGE_EDIT_FILES,
  TEXT_DATA_PREP_STAGE_EXTRACT_TEXT,
  TEXT_DATA_PREP_STAGE_INDEX_RAG,
  TEXT_DATA_PREP_STAGE_GENERATE_QUESTIONS,
  TEXT_DATA_PREP_STAGE_EDIT_QUESTIONS,
  TEXT_DATA_PREP_STAGE_FINETUNE,
  TEXT_DATA_PREP_STAGE_COMPLETE,
]

export const TEXT_DATA_PREP_DISPLAY_STAGES: ITextDataPrepStage[] = [
  TEXT_DATA_PREP_STAGE_EXTRACT_TEXT,
  TEXT_DATA_PREP_STAGE_INDEX_RAG,
  TEXT_DATA_PREP_STAGE_GENERATE_QUESTIONS,
  TEXT_DATA_PREP_STAGE_EDIT_QUESTIONS,
  TEXT_DATA_PREP_STAGE_FINETUNE,
]

export const SESSION_PAGINATION_PAGE_LIMIT = 30

// Agent Types
export type IAgentType = 'helix_basic' | 'helix_agent' | 'zed_external'
export const AGENT_TYPE_HELIX_BASIC: IAgentType = 'helix_basic'
export const AGENT_TYPE_HELIX_AGENT: IAgentType = 'helix_agent'
export const AGENT_TYPE_ZED_EXTERNAL: IAgentType = 'zed_external'

export interface IExternalAgentConfig {
  workspace_dir?: string
  project_path?: string
  env_vars?: string[]
  auto_connect_rdp?: boolean
  // Video settings (Phase 3.5) - matches PDE display settings
  display_width?: number        // Streaming resolution width (default: 2560)
  display_height?: number       // Streaming resolution height (default: 1600)
  display_refresh_rate?: number // Streaming refresh rate (default: 60)
}

export interface IAgentTypeOption {
  value: IAgentType
  label: string
  description: string
  icon?: string
  disabled?: boolean
}

export const AGENT_TYPE_OPTIONS: IAgentTypeOption[] = [
  {
    value: AGENT_TYPE_HELIX_BASIC,
    label: 'Basic Helix Agent',
    description: 'Simple conversational AI (no multi-turn, useful for RAG)',
    icon: 'chat',
  },
  {
    value: AGENT_TYPE_HELIX_AGENT,
    label: 'Multi-Turn Helix Agent',
    description: 'Advanced conversational AI with multi-turn tool use and reasoning',
    icon: 'auto_awesome',
  },
  {
    value: AGENT_TYPE_ZED_EXTERNAL,
    label: 'Zed External Agent', 
    description: 'Full development environment with code editing via RDP',
    icon: 'code',
  }
]



export interface IKeycloakUser {
  id: string,
  email: string,
  token: string,
  name: string,
}

export interface IUserConfig {
  // Removed stripe subscription fields - now come from wallet
}

export interface IHelixModel {
  id: string;
  type: string;
  name: string;
  description: string;
  hide?: boolean;
}


export type IOwnerType = 'user' | 'system' | 'org'

export type IApiKeyType = 'api' | 'app'

export interface IApiKey {
  owner: string,
  owner_type: string,
  key: string,
  name: string,
  app_id: string,
  type: IApiKeyType,
}

export interface IFileStoreBreadcrumb {
  path: string,
  title: string,
}

export interface IFileStoreItem {
  created: number;
  size: number;
  directory: boolean;
  name: string;
  path: string;
  url: string;
}

export interface IFileStoreFolder {
  name: string,
  readonly: boolean,
}

export interface IFileStoreConfig {
  user_prefix: string,
  folders: IFileStoreFolder[],
}

export interface IWorkerTaskResponse {
  type: IWorkerTaskResponseType,
  session_id: string,
  owner: string,
  message?: string,
  progress?: number,
  status?: string,
  files?: string[],
  error?: string,
}

export interface IDataPrepChunk {
  index: number,
  question_count: number,
  error: string,
}

export interface IDataPrepStats {
  total_files: number,
  total_chunks: number,
  total_questions: number,
  converted: number,
  errors: number,
}

export interface IDataPrepChunkWithFilename extends IDataPrepChunk {
  filename: string,
}

export interface IInteractionMessage {
  role: string,
  content: string,
}

// export interface IInteraction {
//   id: string,
//   created: string,
//   updated: string,
//   scheduled: string,
//   completed: string,
//   creator: ISessionCreator,
//   mode: ISessionMode,
//   runner: string,
//   message: string,
//   content: TypesMessageContent,
//   display_message: string,
//   progress: number,
//   files: string[],
//   finished: boolean,
//   metadata: Record<string, string>,
//   state: IInteractionState,
//   status: string,
//   error: string,
//   lora_dir: string,
//   data_prep_chunks: Record<string, IDataPrepChunk[]>,
//   data_prep_stage: ITextDataPrepStage,
//   data_prep_limited: boolean,
//   data_prep_limit: number,
// }

// export interface ISessionOrigin {
//   type: ISessionOriginType,
//   cloned_session_id?: string,
//   cloned_interaction_id?: string,
// }

// export interface ISessionConfig {
//   original_mode: ISessionMode,
//   origin: ISessionOrigin,
//   avatar: string,
//   priority: boolean,
//   document_ids: Record<string, string>,
//   document_group_id: string,
//   session_rag_results: ISessionRAGResult[],
//   manually_review_questions: boolean,
//   system_prompt: string,
//   helix_version: string,
//   eval_run_id: string,
//   eval_user_score: string,
//   eval_user_reason: string,
//   eval_manual_score: string,
//   eval_manual_reason: string,
//   eval_automatic_score: string,
//   eval_automatic_reason: string,
//   eval_original_user_prompts: string[],
//   rag_source_data_entity_id: string,
// }

// export interface ISession {
//   id: string,
//   name: string,
//   created: string,
//   updated: string,
//   parent_session: string,
//   parent_app: string,
//   config: ISessionConfig,
//   mode: ISessionMode,
//   type: ISessionType,
//   model_name: string,
//   provider: string,
//   lora_dir: string,
//   interactions: IInteraction[],
//   owner: string,
//   owner_type: IOwnerType,
// }

// export interface IBotForm {
//   name: string,
// }

// export interface IBotConfig {
// }

// export interface IBot {
//   id: string,
//   name: string,
//   created: string,
//   updated: string,
//   owner: string,
//   owner_type: IOwnerType,
//   config: IBotConfig,
// }

export interface IWebsocketEvent {
  type: IWebSocketEventType,
  session_id: string,
  owner: string,
  session?: TypesSession,
  worker_task_response?: IWorkerTaskResponse,
  step_info?: TypesStepInfo,
}

export interface IServerConfig {
  filestore_prefix: string,
  stripe_enabled: boolean,
  sentry_dsn_frontend: string,
  google_analytics_frontend: string,
  eval_user_id: string,
  tools_enabled: boolean,
  apps_enabled: boolean,
  version?: string,
  latest_version?: string,
  deployment_id?: string,
  license?: {
    valid: boolean,
    organization: string,
    valid_until: string,
    features: {
      users: boolean,
    },
    limits: {
      users: number,
      machines: number,
    },
  },
}

export interface IConversation {
  from: string,
  value: string,
}

export interface IConversations {
  conversations: IConversation[],
}

export interface IQuestionAnswer {
  id: string,
  question: string,
  answer: string,
}

export interface IModelInstanceState {
  id: string,
  model_name: string,
  mode: ISessionMode,
  lora_dir: string,
  initial_session_id: string,
  current_session?: ISessionSummary | null,
  job_history: ISessionSummary[],
  timeout: number,
  last_activity: number,
  stale: boolean,
  memory: number,
  status?: string,
}

export interface ISessionFilterModel {
  mode: ISessionMode,
  model_name?: string,
  lora_dir?: string,
}
export interface ISessionFilter {
  mode?: ISessionMode | "",
  type?: ISessionType | "",
  model_name?: string,
  lora_dir?: string,
  memory?: number,
  reject?: ISessionFilterModel[],
  older?: string,
}

export interface IGlobalSchedulingDecision {
  created: string,
  runner_id: string,
  session_id: string,
  interaction_id: string,
  filter: ISessionFilter,
  mode: ISessionMode,
  model_name: string,
}

export interface ISlot {
  id: string,
  runtime: string,
  model: string,
  version: string,
  active: boolean,
  ready: boolean,
  status: string,
}

export interface LLMInferenceRequest {
  RequestID: string,
  CreatedAt: string,
  Priority: boolean,
  OwnerID: string,
  SessionID: string,
  InteractionID: string,
  Request: {
    model: string,
    messages: IInteractionMessage[],
    stream: boolean,
  }
}

export interface ISlotAttributesWorkload {
  Session: TypesSession,
  LLMInferenceRequest: LLMInferenceRequest,
}

export interface ISessionSummary {
  created: string,
  updated: string,
  scheduled: string,
  completed: string,
  session_id: string,
  name: string,
  interaction_id: string,
  model_name: string,
  mode: string,
  type: string,
  owner: string,
  lora_dir?: string,
  summary: string,
  app_id?: string,
}

export interface ISessionMetaUpdate {
  id: string,
  name: string,
  owner?: string,
  owner_type?: string,
}

export interface IUploadFile {
  // used for the file drawer - e.g. show the actual URL or a preview of the text
  drawerLabel: string,
  file: File,
}

export interface ISerlializedFile {
  filename: string
  content: string
  mimeType: string
}

export interface ISerializedPage {
  files: ISerlializedFile[],
  drawerLabels: Record<string, string>,
  labels: Record<string, string>,
  fineTuneStep: number,
  manualTextFileCounter: number,
  inputValue: string,
}

export interface ICounter {
  count: number,
}

export interface ISessionsList {
  sessions: ISessionSummary[],
  counter: ICounter,
}

export interface IPaginationState {
  total: number,
  limit: number,
  offset: number,
}

export type IButtonStateColor = 'primary' | 'secondary'
export interface IButtonStates {
  addTextColor: IButtonStateColor,
  addTextLabel: string,
  addUrlColor: IButtonStateColor,
  addUrlLabel: string,
  uploadFilesColor: IButtonStateColor,
  uploadFilesLabel: string,
}

export const BUTTON_STATES: IButtonStates = {
  addUrlColor: 'primary',
  addUrlLabel: 'Add URL',
  addTextColor: 'primary',
  addTextLabel: 'Add Text',
  uploadFilesColor: 'primary',
  uploadFilesLabel: 'Or Choose Files',
}

// these are kept in local storage so we know what to do once we are logged in
export interface IShareSessionInstructions {
  cloneMode?: ICloneInteractionMode,
  cloneInteractionID?: string,
  inferencePrompt?: string,
  addDocumentsMode?: boolean,
}

export type IToolType = 'api' | 'gptscript' | 'zapier' | 'web_search' | 'calculator' | 'email' | 'browser' | 'mcp'

export interface IToolApiAction {
  name: string,
  description: string,
  method: string,
  path: string,
}

export interface IToolApiConfig {
  url: string;
  schema?: string;
  actions?: IToolApiAction[];
  headers?: Record<string, string>;
  query?: Record<string, string>;
  request_prep_template?: string;
  response_success_template?: string;
  response_error_template?: string;
  model?: string;
  oauth_provider?: string;
  oauth_scopes?: string[];
}

export interface IToolGptScriptConfig {
  script?: string,
  script_url?: string, // If script lives on a remote server, specify the URL
}

export interface IToolZapierConfig {
  api_key?: string,
  model?: string,
  max_iterations?: number,
}

export interface IToolConfig {
  api?: IToolApiConfig,
  gptscript?: IToolGptScriptConfig,
  zapier?: IToolZapierConfig,
  helix?: IAppHelixConfig,
  browser?: TypesToolBrowserConfig,
  calculator?: TypesToolCalculatorConfig,
  email?: TypesToolEmailConfig,
  web_search?: TypesToolWebSearchConfig,
  mcp?: TypesToolMCPClientConfig,
}

export interface ITool {
  id: string,
  created: string,
  updated: string,
  owner: string,
  owner_type: IOwnerType,
  name: string,
  description: string,
  tool_type: IToolType,
  global: boolean,
  config: IToolConfig,
}

export interface IKeyPair {
  type: string,
  private_key: string,
  public_key: string,
}

export interface IAppHelixConfigGptScript {
  source?: string,
  name?: string,
  file_path?: string,
  content?: string,
  input?: string,
  env?: string[],
}

export interface IAppHelixConfigGptScripts {
  files?: string[],
  scripts?: IAppHelixConfigGptScript[],
}

export interface IAssistantApi {
  name: string,
  description: string,
  schema: string,
  url: string,
  headers?: Record<string, string>,
  query?: Record<string, string>,
  request_prep_template?: string,
  response_success_template?: string,
  response_error_template?: string,
  system_prompt?: string,
  oauth_provider?: string,
  oauth_scopes?: string[],
  skip_unknown_keys?: boolean,
  transform_output?: boolean,
}

export interface IAssistantGPTScript {
  name: string,
  description: string,
  file?: string,
  content: string,
}

export interface IAssistantZapier {
  name: string,
  description: string,
  api_key?: string,
  model?: string,
  max_iterations?: number,
}

export interface IAssistantConfig {
  id?: string;
  name?: string;
  description?: string;
  avatar?: string;
  image?: string;
  provider?: string;
  model?: string;
  conversation_starters?: string[];
  agent_mode?: boolean;
<<<<<<< HEAD
  agent_type?: IAgentType;
=======
  memory?: boolean;
>>>>>>> 2631c87e
  max_iterations?: number;
  reasoning_model?: string;
  reasoning_model_provider?: string;
  reasoning_model_effort?: string;
  generation_model?: string;
  generation_model_provider?: string;
  small_reasoning_model?: string;
  small_reasoning_model_provider?: string;
  small_reasoning_model_effort?: string;
  small_generation_model?: string;
  small_generation_model_provider?: string;
  /**
   * ContextLimit - the number of messages to include in the context for the AI assistant.
   * When set to 1, the AI assistant will only see and remember the most recent message.
   */
  context_limit?: number;
  /**
   * How much to penalize new tokens based on their frequency in the text so far.
   * Increases the model's likelihood to talk about new topics
   * 0 - balanced
   * 2 - less repetitive
   */
  frequency_penalty?: number;  
  /** The maximum number of tokens to generate before stopping. */
  max_tokens?: number;
  /**
   * How much to penalize new tokens based on whether they appear in the text so far.
   * Increases the model's likelihood to talk about new topics
   * 0 - balanced
   * 2 - open minded
   */  
  presence_penalty?: number;
  /** Controls effort on reasoning for reasoning models. It can be set to "low", "medium", or "high". */
  reasoning_effort?: string;
  /**
   * Higher values like 0.8 will make the output more random, while lower values like 0.2 will make it more focused and deterministic.
   * 0.01 - precise
   * 1 - neutral
   * 2 - creative
   */
  temperature?: number;
  /**
   * An alternative to sampling with temperature, called nucleus sampling,
   * where the model considers the results of the tokens with top_p probability mass.
   * So 0.1 means only the tokens comprising the top 10% probability mass are considered.
   * 0 - balanced
   * 2 - more creative
   */
  top_p?: number;
  
  type?: ISessionType;
  system_prompt?: string;
  rag_source_id?: string;
  lora_id?: string;
  is_actionable_template?: string;
  is_actionable_history_length?: number;
  apis?: IAssistantApi[];
  mcps?: TypesAssistantMCP[];
  gptscripts?: IAssistantGPTScript[];
  zapier?: IAssistantZapier[];
  browser?: TypesAssistantBrowser;
  web_search?: TypesAssistantWebSearch;
  calculator?: TypesAssistantCalculator;
  email?: TypesAssistantEmail;
  azure_devops?: TypesAssistantAzureDevOps;
  tools?: ITool[];
  knowledge?: IKnowledgeSource[];
  tests?: ITest[];
}

export interface IKnowledgeProgress {
  step: string;
  progress: number;
  elapsed_seconds: number;
  message?: string;
  started_at?: Date;
}

export interface IKnowledgeSource {
  id: string;
  name: string;
  version: string;
  description?: string;
  rag_settings: {
    results_count: number;
    chunk_size: number;
    chunk_overflow: number;
    enable_vision: boolean;
  };
  state: string;
  message?: string;
  progress?: IKnowledgeProgress;
  crawled_sources?: ICrawledSources;
  source: {
    helix_drive?: {
      path: string;
    };
    s3?: {
      bucket: string;
      path: string;
    };
    gcs?: {
      bucket: string;
      path: string;
    };
    filestore?: {
      path: string;
    };
    web?: {
      urls?: string[];
      excludes?: string[];
      auth?: {
        username: string;
        password: string;
      };
      crawler?: {
        firecrawl?: {
          api_key: string;
          api_url: string;
        };
        enabled: boolean;
        max_depth?: number;
        max_pages?: number;
        user_agent?: string;
        readability?: boolean;
      };
    };
    text?: string;
  };
  refresh_enabled?: boolean;
  refresh_schedule?: string;
}

export interface ICrawledURL {
  url: string;
  status_code: number;
  message: string;
  duration_ms: number;
}

export interface ICrawledSources {
  urls: ICrawledURL[];
}

export interface IKnowledgeSearchResult {
  knowledge: IKnowledgeSource;
  results: ISessionRAGResult[];
  duration_ms: number;
}

export interface ISessionRAGResult {
  content: string;
  source: string;
  document_id: string;
  document_group_id: string;
  metadata?: Record<string, string>;
  // Add any other properties that your API returns
}

export interface IAppHelixConfig {
  name: string;
  description: string;
  avatar?: string;
  image?: string;
  assistants?: IAssistantConfig[];
  triggers?: TypesTrigger[];
  external_url: string;
  default_agent_type?: IAgentType;
  external_agent_config?: IExternalAgentConfig;
  // Add any other properties that might be part of the helix config
}

export interface IAppConfig {
  helix: IAppHelixConfig;  
  secrets: Record<string, string>;
  allowed_domains: string[];
}

export interface IApp {
  id: string,
  organization_id?: string,
  config: IAppConfig;
  global: boolean;
  created: Date;
  updated: Date;
  owner: string;
  owner_type: IOwnerType;
  user?: IUser;
}

export interface IAppUpdate {
  id: string;
  config: {
    helix: IAppHelixConfig;
    secrets: Record<string, string>;
    allowed_domains: string[];
  };
  global: boolean;
  owner: string;
  owner_type: IOwnerType;
}

export interface IAppFlatState {
  name?: string
  description?: string
  avatar?: string
  image?: string
  global?: boolean
  secrets?: Record<string, string>
  allowedDomains?: string[]
  system_prompt?: string
  provider?: string
  model?: string
  agent_mode?: boolean
  memory?: boolean
  max_iterations?: number
  reasoning_model?: string
  reasoning_model_provider?: string
  reasoning_model_effort?: string
  generation_model?: string
  generation_model_provider?: string
  small_reasoning_model?: string
  small_reasoning_model_provider?: string
  small_reasoning_model_effort?: string
  small_generation_model?: string
  small_generation_model_provider?: string
  context_limit?: number
  frequency_penalty?: number
  max_tokens?: number
  presence_penalty?: number
  reasoning_effort?: string
  temperature?: number
  top_p?: number
  
  knowledge?: IKnowledgeSource[] // Added knowledge parameter
  is_actionable_template?: string;
  is_actionable_history_length?: number;
  apiTools?: IAssistantApi[]
  zapierTools?: IAssistantZapier[]
  gptscriptTools?: IAssistantGPTScript[]
  mcpTools?: TypesAssistantMCP[]
  browserTool?: TypesAssistantBrowser
  webSearchTool?: TypesAssistantWebSearch
  calculatorTool?: TypesAssistantCalculator
  emailTool?: TypesAssistantEmail
  azureDevOpsTool?: TypesAssistantAzureDevOps
  conversation_starters?: string[];
  triggers?: TypesTrigger[];
  tests?: ITest[];
  default_agent_type?: IAgentType;
  external_agent_config?: IExternalAgentConfig;

  tools?: ITool[]
}

export interface IGptScriptRequest {
  file_path: string,
  input: string,
}

export interface IGptScriptResponse {
  output: string,
  error: string,
}

export type IRagDistanceFunction = 'l2' | 'inner_product' | 'cosine'
export interface ICreateSessionConfig {
  activeToolIDs: string[],
  finetuneEnabled: boolean,
  ragEnabled: boolean,
  ragDistanceFunction: IRagDistanceFunction,
  ragThreshold: number,
  ragResultsCount: number,
  ragChunkSize: number,
  ragChunkOverflow: number,
  ragDisableChunking: boolean,
  agentType: IAgentType,
  externalAgentConfig?: IExternalAgentConfig,
}

export interface IHelixModel {
  id: string,
  title: string,
  description: string,
}

export interface IRouterNavigateFunction {
  (name: string, params?: Record<string, any>): void,
}

export interface IFeatureAction {
  title: string,
  color: 'primary' | 'secondary',
  variant: 'text' | 'contained' | 'outlined',
  handler: (navigate: IRouterNavigateFunction) => void,
  id?: string;
}

export interface IFeature {
  title: string,
  description: string,
  image?: string,
  icon?: React.ReactNode,
  disabled?: boolean,
  actions: IFeatureAction[],
}

export type IRequiredApiParameter = 'query' | 'header'

// TODO: use TypesSkillDefinition instead
export interface IAgentSkill {
  name: string;
  description: string;
  icon?: React.ReactNode;
  systemPrompt: string; // Will be used to configure the skill when it's running
  apiSkill: {
    schema: string;        // Schema of the API to be used, only applicable for API tools
    url: string;           // URL of the API to be used, only applicable for API tools
    headers?: Record<string, string>; // Headers to set for HTTP requests
    query?: Record<string, string>;   // Query parameters to set for HTTP requests (will override whatever AI model sets)
    oauth_provider?: string;
    oauth_scopes?: string[];
    skip_unknown_keys?: boolean;
    transform_output?: boolean;
    requiredParameters: Array<{
      name: string;                // Name of the parameter
      description: string;         // Description of the parameter
      type: IRequiredApiParameter; // Type of the parameter (query, header)
      required: boolean;           // Whether the parameter is required      
    }>;
  }
  configurable: boolean; // Whether the skill can be configured by the user    
}

export interface ISessionLearnRequestRAGSettings {
  distance_function: string,
  threshold: number,
  results_count: number,
  chunk_size: number,
  chunk_overflow: number,
  disable_chunking: boolean,
}

export type IMessageContentPartText = {
  type: 'text';
  text: string;
};

export type IMessageContentPartImage = {
  type: 'image_url';
  image_url: {
    url: string; // base64 data URI
    // detail?: 'low' | 'high' | 'auto'; // Optional: for image detail control
  };
};

export type IMessageContentPart = IMessageContentPartText | IMessageContentPartImage;

export interface ISessionLearnRequest {
  type: ISessionType,
  data_entity_id: string,
  rag_enabled: boolean,
  text_finetune_enabled: boolean,
  rag_settings: ISessionLearnRequestRAGSettings,
}


export interface ISessionChatRequest {
  regenerate?: boolean,
  app_id?: string,
  organization_id?: string,
  assistant_id?: string,
  session_id?: string,
  interaction_id?: string,
  stream?: boolean,
  legacy?: boolean,
  type?: ISessionType,
  lora_dir?: string,
  system?: string,
  messages?: TypesMessage[],
  agent_type?: IAgentType,
  external_agent_config?: IExternalAgentConfig,
  tools?: string[],
  provider?: string,
  model?: string,
  rag_source_id?: string,
  lora_id?: string,
}

export interface IDataEntity {
  id: string,
  // TODO: the rest
}

export interface IPageBreadcrumb {
  title: string,
  routeName?: string,
  params?: Record<string, any>,
}

// Add this interface near the top of the file, with other interfaces
export interface IApiOptions {
  snackbar?: boolean;
  errorCapture?: (error: any) => void;
  signal?: AbortSignal;
}

export interface ICreateSecret {
  name: string,
  value: string,
}

export interface ISecret {
  id: string,
  name: string,
  created: string,
  updated: string,
}

export type IProviderEndpointType = 'global' | 'user'

export interface IProviderEndpoint {
  id: string
  created: string
  updated: string
  name: string
  description: string
  models?: string[]
  available_models?: string[] 
  endpoint_type: IProviderEndpointType
  owner: string
  owner_type: IOwnerType
  base_url: string
  api_key: string
  api_key_file?: string
  default: boolean
  billing_enabled?: boolean
  headers?: Record<string, string>
}

// Resource type for access grants
export enum Resource {
  Application = "application",
  Dataset = "dataset",
  ProviderEndpoint = "provider_endpoint",
  Knowledge = "knowledge",
}

// User type used in access grants
export interface IUser {
  id: string;
  created_at: string;
  updated_at: string;
  token_type?: string;
  email?: string;
  username?: string;
  full_name?: string;
  avatar?: string;
}

// Role type used in access grants
export interface IRole {
  id: string;
  created_at: string;
  updated_at: string;
  organization_id: string;
  name: string;
  description: string;
}

// Access grant for apps to users or teams
export interface IAccessGrant {
  id: string;
  created_at: string;
  updated_at: string;
  resource_type: Resource;
  resource_id: string;
  organization_id: string;
  team_id?: string;
  user_id?: string;
  user?: IUser;
  roles?: IRole[];
}

// Request to create a new access grant
export interface CreateAccessGrantRequest {
  user_reference?: string; // User ID or email
  team_id?: string;        // Team ID
  roles: string[];         // Role names
}

export interface IUserAppAccessState {
  loading: boolean
  error: string | null
  access: TypesUserAppAccessResponse | null
  refresh: () => Promise<void>
  isAdmin: boolean
  canWrite: boolean
  canRead: boolean
}

// Test interfaces
export interface ITestStep {
  prompt?: string;
  expected_output?: string;
}

export interface ITest {
  name?: string;
  steps?: ITestStep[];
}

// Model substitution information returned from app creation
export interface IModelSubstitution {
  assistant_name: string
  original_provider: string
  original_model: string
  new_provider: string
  new_model: string
  reason: string
}

// Extended app creation response that includes substitution info
export interface IAppCreateResponse {
  id: string,
  organization_id?: string,
  config: IAppConfig;
  global: boolean;
  created: Date;
  updated: Date;
  owner: string;
  owner_type: IOwnerType;
  model_substitutions?: IModelSubstitution[]
}

export interface IWallet {
  id?: string;
  balance?: number;
  created_at?: string;
  updated_at?: string;
  stripe_customer_id?: string;
  stripe_subscription_id?: string;
  subscription_status?: string;
  subscription_current_period_start?: number;
  subscription_current_period_end?: number;
  subscription_created?: number;
  user_id?: string;
  org_id?: string;
}<|MERGE_RESOLUTION|>--- conflicted
+++ resolved
@@ -641,11 +641,8 @@
   model?: string;
   conversation_starters?: string[];
   agent_mode?: boolean;
-<<<<<<< HEAD
   agent_type?: IAgentType;
-=======
   memory?: boolean;
->>>>>>> 2631c87e
   max_iterations?: number;
   reasoning_model?: string;
   reasoning_model_provider?: string;
