version: '3'

services:
  api:
    image: europe-docker.pkg.dev/helixml/helix/controlplane:latest
    # If you want to run the API on a different port, set the
    # API_PORT environment variable and also updated env variables
    # for SERVER_URL and KEYCLOAK_FRONTEND_URL to match how you
    # connect to Helix
    ports:    
      - ${API_PORT:-80}:80
    restart: always
    env_file:
      - .env
    environment:
      - LOG_LEVEL=debug
      - APP_URL=${SERVER_URL:-http://localhost}
      - POSTGRES_HOST=postgres
      - POSTGRES_DATABASE=postgres
      - POSTGRES_USER=postgres
      - POSTGRES_PASSWORD=${POSTGRES_ADMIN_PASSWORD-postgres}
      - RUNNER_TOKEN=${RUNNER_TOKEN-oh-hallo-insecure-token}
      - SERVER_URL=${SERVER_URL:-http://localhost}
      - KEYCLOAK_URL=http://keycloak:8080/auth
      # this is an insecure development key do not use!
      - KEYCLOAK_TOKEN=5ca0fc03-d625-456e-bca7-8e732309165f
      - KEYCLOAK_USER=admin
      - KEYCLOAK_PASSWORD=${KEYCLOAK_ADMIN_PASSWORD-oh-hallo-insecure-password}
      # lock down dashboard in production
      - ADMIN_USER_IDS=${ADMIN_USER_IDS-all}
<<<<<<< HEAD
      - TEXT_EXTRACTION_URL=http://llamaindex:5000/api/v1/extract
=======
      - EVAL_USER_ID=${EVAL_USER_ID:-}
      - TEXT_EXTRACTION_URL=http://unstructured:5000/api/v1/extract
>>>>>>> 57c9e45d
      - FILESTORE_LOCALFS_PATH=/filestore
    volumes:
      - ${FILESTORE_DATA:-helix-filestore}:/filestore
    depends_on:
      - postgres
      - keycloak
  postgres:
    image: postgres:12.13-alpine
    restart: always
    ports:
      - 5432:5432
    volumes:
      - ${POSTGRES_DATA:-helix-postgres-db}:/var/lib/postgresql/data
    environment:
      - POSTGRES_DB=postgres
      - POSTGRES_USER=postgres
      - POSTGRES_PASSWORD=${POSTGRES_ADMIN_PASSWORD-postgres}
  keycloak:
    image: quay.io/modeldynamics/keycloak:15.0.2-helix
    restart: always
    environment:
      - KEYCLOAK_USER=admin
      - KEYCLOAK_PASSWORD=${KEYCLOAK_ADMIN_PASSWORD-oh-hallo-insecure-password}
      - KC_PROXY=edge
      - DB_VENDOR=h2
      - KEYCLOAK_IMPORT=/imported/realm.json -Dkeycloak.profile.feature.upload_scripts=enabled -Dkeycloak.profile=preview
      - KEYCLOAK_FRONTEND_URL=${KEYCLOAK_FRONTEND_URL:-http://localhost/auth/}
    volumes:
      - ./realm.json:/imported/realm.json
      - ${KEYCLOAK_DATA:-helix-keycloak-db}:/opt/jboss/keycloak/standalone/data
    healthcheck:
      test: ["CMD", "curl", "-f", "http://localhost:8080/"]
      interval: 10s
      timeout: 10s
      retries: 3
      start_period: 5s
  llamaindex:
    image: europe-docker.pkg.dev/helixml/helix/llamaindex:latest
    # ports:
      # - 5000:5000    
    restart: always

volumes:
  helix-keycloak-db:
  helix-postgres-db:
  helix-pgvector-db:
  helix-filestore:
<|MERGE_RESOLUTION|>--- conflicted
+++ resolved
@@ -28,12 +28,10 @@
       - KEYCLOAK_PASSWORD=${KEYCLOAK_ADMIN_PASSWORD-oh-hallo-insecure-password}
       # lock down dashboard in production
       - ADMIN_USER_IDS=${ADMIN_USER_IDS-all}
-<<<<<<< HEAD
       - TEXT_EXTRACTION_URL=http://llamaindex:5000/api/v1/extract
-=======
+      - RAG_INDEX_URL=http://llamaindex:5000/api/v1/rag/chunk
+      - RAG_QUERY_URL=http://llamaindex:5000/api/v1/rag/query
       - EVAL_USER_ID=${EVAL_USER_ID:-}
-      - TEXT_EXTRACTION_URL=http://unstructured:5000/api/v1/extract
->>>>>>> 57c9e45d
       - FILESTORE_LOCALFS_PATH=/filestore
     volumes:
       - ${FILESTORE_DATA:-helix-filestore}:/filestore
