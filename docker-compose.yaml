version: '3'

services:
  api:
    image: europe-docker.pkg.dev/helixml/helix/controlplane:latest
    # If you want to run the API on a different port, set the
    # API_PORT environment variable and also updated env variables
    # for SERVER_URL and KEYCLOAK_FRONTEND_URL to match how you
    # connect to Helix
    ports:
      - ${API_PORT:-80}:80
    restart: always
    env_file:
      - .env
    environment:
      - LOG_LEVEL=debug
      - APP_URL=${SERVER_URL:-http://localhost}
      - POSTGRES_HOST=postgres
      - POSTGRES_DATABASE=postgres
      - POSTGRES_USER=postgres
      - POSTGRES_PASSWORD=${POSTGRES_ADMIN_PASSWORD-postgres}
      - TOGETHER_API_KEY=${TOGETHER_API_KEY:-}
      - RUNNER_TOKEN=${RUNNER_TOKEN-oh-hallo-insecure-token}
      - SERVER_URL=${SERVER_URL:-http://localhost}
      - KEYCLOAK_URL=http://keycloak:8080/auth
      # this is an insecure development key do not use!
      - KEYCLOAK_TOKEN=5ca0fc03-d625-456e-bca7-8e732309165f
      - KEYCLOAK_USER=admin
      - KEYCLOAK_PASSWORD=${KEYCLOAK_ADMIN_PASSWORD-oh-hallo-insecure-password}
      # lock down dashboard in production
      - ADMIN_USER_IDS=${ADMIN_USER_IDS-all}
      - TEXT_EXTRACTION_URL=http://llamaindex:5000/api/v1/extract
      - RAG_INDEX_URL=http://llamaindex:5000/api/v1/rag/chunk
      - RAG_QUERY_URL=http://llamaindex:5000/api/v1/rag/query
      - EVAL_USER_ID=${EVAL_USER_ID:-}
      - FILESTORE_LOCALFS_PATH=/filestore
    volumes:
      - ${FILESTORE_DATA:-helix-filestore}:/filestore
    depends_on:
      - postgres
      - keycloak
  postgres:
    image: postgres:12.13-alpine
    restart: always
    ports:
      - 5432:5432
    volumes:
      - ${POSTGRES_DATA:-helix-postgres-db}:/var/lib/postgresql/data
      - ./scripts/postgres:/docker-entrypoint-initdb.d
    environment:
      - POSTGRES_DB=postgres
      - POSTGRES_USER=postgres
      - POSTGRES_PASSWORD=${POSTGRES_ADMIN_PASSWORD-postgres}
<<<<<<< HEAD
  # postgres 15 with pgvector installed
  # why run this as a different server?
  # because we want the quick path to something working without having to create a hard dependency on pgvector
  # being installed in our main database
  # also - we would need to migrate our existing postgres 12 DB -> 15, which is a bit of a pain
  # TODO: figure out how to ship the pgvector extension with our main database
  # so we don't need to run what is essentially 2 versions of postgres
  pgvector:
    image: ankane/pgvector
    restart: always
    ports:
      - 5433:5432
    volumes:
      - ${PGVECTOR_DATA:-helix-pgvector-db}:/var/lib/postgresql/data
    environment:
      - POSTGRES_DB=postgres
      - POSTGRES_USER=postgres
      - POSTGRES_PASSWORD=${POSTGRES_ADMIN_PASSWORD-postgres}
=======
      - POSTGRES_DATABASES=keycloak
>>>>>>> efb98b20
  keycloak:
    image: quay.io/keycloak/keycloak:23.0
    restart: always
    environment:
      - KC_DB=postgres
      - KC_DB_URL=jdbc:postgresql://postgres:5432/keycloak
      - KC_DB_USERNAME=postgres
      - KC_DB_PASSWORD=${POSTGRES_ADMIN_PASSWORD-postgres}
      - KEYCLOAK_ADMIN=admin
      - KEYCLOAK_ADMIN_PASSWORD=${KEYCLOAK_ADMIN_PASSWORD-oh-hallo-insecure-password}
      - KC_PROXY_HEADERS=forwarded|xforwarded
      - KC_HEALTH_ENABLED=true
      - KC_HOSTNAME_PATH=/auth
      - KC_HTTP_RELATIVE_PATH=/auth/
      - KC_HOSTNAME_URL=${KEYCLOAK_FRONTEND_URL:-http://localhost/auth/}
      - KC_HOSTNAME_ADMIN_URL=${KEYCLOAK_FRONTEND_URL:-http://localhost/auth/}
    volumes:
      - ./realm.json:/opt/keycloak/data/import/realm.json
    healthcheck:
<<<<<<< HEAD
      test: ["CMD", "curl", "-f", "http://localhost:8080/"]
      interval: 10s
      timeout: 10s
      retries: 3
      start_period: 5s
  llamaindex:
    image: europe-docker.pkg.dev/helixml/helix/llamaindex:latest
=======
      test: ["CMD-SHELL", "exec 3<>/dev/tcp/127.0.0.1/8080;echo -e \"GET /auth/health/ready HTTP/1.1\r\nhost: http://localhost\r\nConnection: close\r\n\r\n\" >&3;grep \"HTTP/1.1 200 OK\" <&3"]
      interval: 5s
      timeout: 5s
      retries: 30
    command: ["start-dev"]
  unstructured:
    image: europe-docker.pkg.dev/helixml/helix/unstructured:latest
>>>>>>> efb98b20
    # ports:
      # - 5000:5000
    restart: always

volumes:
  helix-keycloak-db:
  helix-postgres-db:
  helix-pgvector-db:
  helix-filestore:
<|MERGE_RESOLUTION|>--- conflicted
+++ resolved
@@ -51,7 +51,7 @@
       - POSTGRES_DB=postgres
       - POSTGRES_USER=postgres
       - POSTGRES_PASSWORD=${POSTGRES_ADMIN_PASSWORD-postgres}
-<<<<<<< HEAD
+      - POSTGRES_DATABASES=keycloak
   # postgres 15 with pgvector installed
   # why run this as a different server?
   # because we want the quick path to something working without having to create a hard dependency on pgvector
@@ -70,9 +70,6 @@
       - POSTGRES_DB=postgres
       - POSTGRES_USER=postgres
       - POSTGRES_PASSWORD=${POSTGRES_ADMIN_PASSWORD-postgres}
-=======
-      - POSTGRES_DATABASES=keycloak
->>>>>>> efb98b20
   keycloak:
     image: quay.io/keycloak/keycloak:23.0
     restart: always
@@ -92,23 +89,13 @@
     volumes:
       - ./realm.json:/opt/keycloak/data/import/realm.json
     healthcheck:
-<<<<<<< HEAD
-      test: ["CMD", "curl", "-f", "http://localhost:8080/"]
-      interval: 10s
-      timeout: 10s
-      retries: 3
-      start_period: 5s
-  llamaindex:
-    image: europe-docker.pkg.dev/helixml/helix/llamaindex:latest
-=======
       test: ["CMD-SHELL", "exec 3<>/dev/tcp/127.0.0.1/8080;echo -e \"GET /auth/health/ready HTTP/1.1\r\nhost: http://localhost\r\nConnection: close\r\n\r\n\" >&3;grep \"HTTP/1.1 200 OK\" <&3"]
       interval: 5s
       timeout: 5s
       retries: 30
     command: ["start-dev"]
-  unstructured:
-    image: europe-docker.pkg.dev/helixml/helix/unstructured:latest
->>>>>>> efb98b20
+  llamaindex:
+    image: europe-docker.pkg.dev/helixml/helix/llamaindex:latest
     # ports:
       # - 5000:5000
     restart: always
