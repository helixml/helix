--- conflicted
+++ resolved
@@ -196,69 +196,6 @@
       - helix-socket:/socket
       - ${KODIT_DATA:-helix-kodit-data}:/data
 
-<<<<<<< HEAD
-    # Kodit PostgreSQL database with pgvector
-    vectorchord-kodit:
-        profiles: [kodit]
-        image: tensorchord/vchord-suite:pg17-20250601
-        restart: always
-        environment:
-            - POSTGRES_DB=kodit
-            - POSTGRES_USER=postgres
-            - POSTGRES_PASSWORD=postgres
-        volumes:
-            - ${VECTORCHORD_KODIT_DATA:-helix-vectorchord-kodit}:/var/lib/postgresql/data
-        # ports:
-        #   - 5434:5432
-    webhook_relay_stripe:
-        image: webhookrelay/webhookrelayd
-        environment:
-            - KEY=${WEBHOOK_RELAY_KEY:-}
-            - SECRET=${WEBHOOK_RELAY_SECRET:-}
-            - BUCKET=${WEBHOOK_RELAY_BUCKET:-}
-    tika:
-        image: apache/tika:2.9.2.1
-        # ports:
-        #   - 9998:9998
-    searxng:
-        image: searxng/searxng:latest
-        # ports:
-        #   - 8112:8080
-        volumes:
-            - ./searxng/settings.yml:/etc/searxng/settings.yml
-            - ./searxng/limiter.toml:/etc/searxng/limiter.toml
-        environment:
-            - BASE_URL=http://searxng:8080
-            - INSTANCE_NAME=helix-instance
-            - UWSGI_WORKERS=4
-            - UWSGI_THREADS=4
-    typesense:
-        build:
-            context: .
-            dockerfile: Dockerfile.typesense
-        command: ["--data-dir", "/data", "--api-key", "typesense"]
-        # ports:
-        #   - 8108:8108
-        volumes:
-            - ${TYPESENSE_DATA:-helix-typesense-db}:/data
-    qdrant:
-        image: qdrant/qdrant:v1.16.1
-        restart: always
-        # ports:
-        #   - 6333:6333
-        #   - 6334:6334
-        volumes:
-            - ${QDRANT_DATA:-helix-qdrant-db}:/qdrant/storage
-        environment:
-            - QDRANT__SERVICE__API_KEY=${QDRANT_API_KEY:-}
-    chrome:
-        image: ghcr.io/go-rod/rod:v0.115.0
-        restart: always
-        volumes:
-            - ./integration-test/data/smoke:/integration-test/data/smoke
-        # ports:
-        #   - 7317:7317
-=======
   # Kodit PostgreSQL database with pgvector
   vectorchord-kodit:
     profiles: [kodit]
@@ -310,7 +247,6 @@
       - ./integration-test/data/smoke:/integration-test/data/smoke
     # ports:
     #   - 7317:7317
->>>>>>> 5aa253dc
 
   # Unified Helix Sandbox - Wolf + Moonlight Web + RevDial Client + Docker-in-Docker
   # Replaces separate wolf and moonlight-web services with a single unified container
@@ -787,23 +723,6 @@
       - "host.docker.internal:host-gateway"
 
 volumes:
-<<<<<<< HEAD
-    helix-keycloak-db:
-    helix-postgres-db:
-    helix-pgvector-db:
-    helix-vectorchord-kodit:
-    helix-kodit-data:
-    helix-filestore:
-    helix-typesense-db:
-    helix-qdrant-db:
-    helix-socket:
-    wolf-socket:
-    wolf-docker-storage:  # Wolf's isolated dockerd storage (sandboxes + devcontainers)
-    wolf-debug-dumps:  # Wolf hourly debug dumps (WOLF_MAX_DUMPS controls retention)
-    sandbox-data:  # Workspace data for dev containers - mounted at /data in sandbox and dev containers
-    hydra-storage:  # Hydra nested dockerd storage - must be real volume (overlay2 can't stack on overlay)
-    zed-work:
-=======
   helix-keycloak-db:
   helix-postgres-db:
   helix-pgvector-db:
@@ -818,7 +737,6 @@
   sandbox-data: # Workspace data for dev containers - mounted at /data in sandbox and dev containers
   hydra-storage: # Hydra nested dockerd storage - must be real volume (overlay2 can't stack on overlay)
   zed-work:
->>>>>>> 5aa253dc
 
   go-pkg-mod: # Go module cache
   go-build-cache: # Go build cache
