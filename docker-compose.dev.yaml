# Common runner configuration (YAML anchor, not a service)
x-runner-config: &runner-config
    restart: always
    entrypoint: bash -c "cd /workspace/helix && go version && tail -f /dev/null"
    env_file:
        - .env
    environment:
        # Explicitly set Go cache paths for clarity
        - GOMODCACHE=/go/pkg/mod
        - GOCACHE=/root/.cache/go-build
        # Prevent automatic toolchain downloads
        - GOTOOLCHAIN=local
    volumes:
        - .:/workspace/helix
        - ~/.cache/huggingface:/root/.cache/huggingface
        # Go caches for faster development
        - go-pkg-mod:/go/pkg/mod
        - go-build-cache:/root/.cache/go-build
        - go-sdk-cache:/root/.cache/go
        # comment these out if you don't have appropriate repos checked out
        # - ../axolotl:/workspace/axolotl

services:
    api:
        build:
            context: .
            dockerfile: Dockerfile
            target: api-dev-env
        networks:
            default:
                ipv4_address: 172.19.0.20
        ports:
            - ${API_PORT:-8080}:8080
            - "3478:3478/udp"  # TURN server for WebRTC NAT traversal
            - "3478:3478/tcp"  # TURN server TCP transport (firewall fallback)
        restart: always
        env_file:
            - .env
        environment:
            - SERVER_PORT=8080
            - LOG_LEVEL=${LOG_LEVEL:-debug}
            - POSTGRES_HOST=postgres
            - POSTGRES_DATABASE=postgres
            - POSTGRES_USER=postgres
            - POSTGRES_PASSWORD=${POSTGRES_ADMIN_PASSWORD-postgres}
            - RUNNER_TOKEN=${RUNNER_TOKEN-oh-hallo-insecure-token}
            - SERVER_URL=${SERVER_URL:-http://localhost:8080}
            - JANITOR_SLACK_WEBHOOK_URL=${JANITOR_SLACK_WEBHOOK_URL:-}
            - JANITOR_SLACK_IGNORE_USERS=${JANITOR_SLACK_IGNORE_USERS:-}
            - OPENAI_API_KEY=${OPENAI_API_KEY:-}
            - TOGETHER_API_KEY=${TOGETHER_API_KEY:-}
            - ANTHROPIC_API_KEY=${ANTHROPIC_API_KEY:-}
            - HF_TOKEN=${HF_TOKEN:-}
            - STRIPE_SECRET_KEY=${STRIPE_SECRET_KEY:-}
            - STRIPE_WEBHOOK_SIGNING_SECRET=${STRIPE_WEBHOOK_SIGNING_SECRET:-}
            - STRIPE_PRICE_LOOKUP_KEY=${STRIPE_PRICE_LOOKUP_KEY:-}
            - FRONTEND_URL=http://frontend:8081
            # lock down dashboard in production
            - ADMIN_USER_IDS=${ADMIN_USER_IDS-all}
            - EVAL_USER_ID=${EVAL_USER_ID:-}
            - FILESTORE_LOCALFS_PATH=/filestore
            - SENTRY_DSN_API=${SENTRY_DSN_API:-}
            - SENTRY_DSN_FRONTEND=${SENTRY_DSN_FRONTEND:-}
            - GOOGLE_ANALYTICS_FRONTEND=${GOOGLE_ANALYTICS_FRONTEND:-}
            # Tools configuration
            - TOOLS_ENABLED=true
            - TOOLS_PROVIDER=${TOOLS_PROVIDER:-helix}
            - TOOLS_MODEL=${TOOLS_MODEL:-llama3:instruct}
            # Email notifications
            - EMAIL_MAILGUN_DOMAIN=${EMAIL_MAILGUN_DOMAIN:-}
            - EMAIL_MAILGUN_API_KEY=${EMAIL_MAILGUN_API_KEY:-}
            # SMTP
            - EMAIL_SMTP_HOST=${EMAIL_SMTP_HOST:-}
            - EMAIL_SMTP_PORT=${EMAIL_SMTP_PORT:-}
            - EMAIL_SMTP_USERNAME=${EMAIL_SMTP_USERNAME:-}
            - EMAIL_SMTP_PASSWORD=${EMAIL_SMTP_PASSWORD:-}
            # Discord integration
            - DISCORD_BOT_TOKEN=${DISCORD_BOT_TOKEN:-}
            - ADMIN_USER_SOURCE=${ADMIN_USER_SOURCE:-}
            # AI Providers management - enable/disable user-facing AI provider API keys management
            - PROVIDERS_MANAGEMENT_ENABLED=${PROVIDERS_MANAGEMENT_ENABLED:-true}
            # Socket configuration for haystack communication
            - HELIX_EMBEDDINGS_SOCKET=/socket/embeddings.sock
            - RAG_HAYSTACK_ENABLED=true
            - RAG_DEFAULT_PROVIDER=${RAG_DEFAULT_PROVIDER:-haystack}
            # URL in the compose stack (rather than localhost in the pod which is default for k8s)
            - RAG_HAYSTACK_URL=http://haystack:8000
            - RAG_PGVECTOR_PROVIDER=helix
            # Dynamic providers: format is "provider1:api_key1:base_url1,provider2:api_key2:base_url2"
            - DYNAMIC_PROVIDERS=${DYNAMIC_PROVIDERS:-}
            # Wolf integration for external agents
            - WOLF_SOCKET_PATH=/var/run/wolf/wolf.sock
            - WOLF_MODE=${WOLF_MODE:-lobbies}  # "lobbies" (default, multi-user with PIN support) or "apps" (legacy)
            - EXTERNAL_AGENTS_MAX_CONCURRENT_LOBBIES=${EXTERNAL_AGENTS_MAX_CONCURRENT_LOBBIES:-10}
            - ZED_IMAGE=${ZED_IMAGE:-helix-sway:latest}
            # API URL for sandbox containers to connect back (RevDial, etc.)
            - SANDBOX_API_URL=http://api:8080
            - HELIX_HOST_HOME=${HELIX_HOST_HOME}
            - HELIX_DEV_MODE=true  # Enable dev file bind-mounts for hot-reloading
            # Hydra multi-Docker isolation (per-scope dockerd for each agent session)
            - HYDRA_ENABLED=${HYDRA_ENABLED:-true}
            # Moonlight-web architecture mode: "single" (keepalive/join, session-persistence) or "multi" (streamers API, broadcasting)
            - MOONLIGHT_WEB_MODE=${MOONLIGHT_WEB_MODE:-single}
            - MOONLIGHT_CREDENTIALS=${MOONLIGHT_CREDENTIALS:-helix}
            # TURN server configuration for WebRTC
            - TURN_ENABLED=true
            - TURN_PUBLIC_IP=${TURN_PUBLIC_IP:-api}  # Use 'api' hostname for local relay (auto-detects public IP)
            - TURN_PORT=3478
            - TURN_REALM=helix.ai
            - TURN_USERNAME=helix
            - TURN_PASSWORD=${TURN_PASSWORD:-helix-turn-secret}
            # which desktop shall we ask Wolf to run for code agents?
            - HELIX_DESKTOP=${HELIX_DESKTOP:-sway}
        volumes:
            - ./go.mod:/app/go.mod
            - ./go.sum:/app/go.sum
            - ./api:/app/api
            - ./WORKDIR_README.md:/opt/helix/WORKDIR_README.md:ro
            - ${FILESTORE_DATA:-helix-filestore}:/filestore
            - helix-socket:/socket
            # Wolf socket removed - API uses RevDial to communicate with Wolf
            # (Wolf runs in separate sandbox container, socket not accessible)
        depends_on:
            - postgres
            - postgres-mcp
        extra_hosts:
            - "host.docker.internal:host-gateway"
    postgres:
        image: postgres:12.13-alpine
        restart: always
        # ports:
        #  - 5432:5432
        volumes:
            - ${POSTGRES_DATA:-helix-postgres-db}:/var/lib/postgresql/data
        environment:
            - POSTGRES_DB=postgres
            - POSTGRES_USER=postgres
            - POSTGRES_PASSWORD=${POSTGRES_ADMIN_PASSWORD-postgres}
    # Example/test MCP server
    postgres-mcp:
        image: crystaldba/postgres-mcp:latest
        restart: always
        command: ["--access-mode=unrestricted", "--transport=sse"]
        environment:
            - DATABASE_URI=postgresql://postgres:postgres@postgres:5432/postgres
        ports:
        - 8000:8000
    # postgres 15 with pgvector installed
    # why run this as a different server?
    # because we want the quick path to something working without having to create a hard dependency on pgvector
    # being installed in our main database
    # also - we would need to migrate our existing postgres 12 DB -> 17, which is a bit of a pain
    # TODO: figure out how to ship the pgvector extension with our main database
    # so we don't need to run what is essentially 2 versions of postgres
    pgvector:
        image: ghcr.io/tensorchord/vchord_bm25-postgres:pg17-v0.1.1
        restart: always
        # ports:
        #  - 5433:5432
        volumes:
            - ${PGVECTOR_DATA:-helix-pgvector-db}:/var/lib/postgresql/data
        environment:
            - POSTGRES_DB=postgres
            - POSTGRES_USER=postgres
            - POSTGRES_PASSWORD=${PGVECTOR_PASSWORD-postgres}

    # Kodit code indexing service
    kodit:
        profiles: [kodit]
        image: registry.helixml.tech/helix/kodit:latest
        # ports:
        #   - 8632:8632
        command: ["serve", "--host", "0.0.0.0", "--port", "8632"]
        restart: always
        depends_on:
            - vectorchord-kodit
            - api
        environment:
            - DATA_DIR=/data
            - DB_URL=postgresql+asyncpg://postgres:postgres@vectorchord-kodit:5432/kodit
            - DEFAULT_SEARCH_PROVIDER=vectorchord
            # External enrichment provider (TogetherAI direct)
            # TODO: Switch to Helix proxy once we figure out litellm model name format
            # Should be: ENRICHMENT_ENDPOINT_BASE_URL=http://api:8080/v1 with runner token
            # Currently fails with "model not found" - need to investigate Helix model routing
            - ENRICHMENT_ENDPOINT_MODEL=together_ai/Qwen/Qwen3-Next-80B-A3B-Instruct
            - ENRICHMENT_ENDPOINT_API_KEY=${TOGETHER_API_KEY}
            - ENRICHMENT_ENDPOINT_NUM_PARALLEL_TASKS=3
            - ENRICHMENT_ENDPOINT_TIMEOUT=120
            # Sync configuration
            - SYNC_PERIODIC_ENABLED=true
            - SYNC_PERIODIC_INTERVAL_SECONDS=1800  # 30 minutes
            - SYNC_PERIODIC_RETRY_ATTEMPTS=3
            - LOG_LEVEL=INFO
            - LOG_FORMAT=json
            - API_KEYS=${KODIT_API_KEYS:-dev-key}
        volumes:
            - helix-socket:/socket
            - ${KODIT_DATA:-helix-kodit-data}:/data

    # Kodit PostgreSQL database with pgvector
    vectorchord-kodit:
        profiles: [kodit]
        image: tensorchord/vchord-suite:pg17-20250601
        restart: always
        environment:
            - POSTGRES_DB=kodit
            - POSTGRES_USER=postgres
            - POSTGRES_PASSWORD=postgres
        volumes:
            - ${VECTORCHORD_KODIT_DATA:-helix-vectorchord-kodit}:/var/lib/postgresql/data
        # ports:
        #   - 5434:5432
    webhook_relay_stripe:
        image: webhookrelay/webhookrelayd
        environment:
            - KEY=${WEBHOOK_RELAY_KEY:-}
            - SECRET=${WEBHOOK_RELAY_SECRET:-}
            - BUCKET=${WEBHOOK_RELAY_BUCKET:-}
    tika:
        image: apache/tika:2.9.2.1
        # ports:
        #   - 9998:9998
    searxng:
        image: searxng/searxng:latest
        # ports:
        #   - 8112:8080
        volumes:
            - ./searxng/settings.yml:/etc/searxng/settings.yml
            - ./searxng/limiter.toml:/etc/searxng/limiter.toml
        environment:
            - BASE_URL=http://searxng:8080
            - INSTANCE_NAME=helix-instance
            - UWSGI_WORKERS=4
            - UWSGI_THREADS=4
    typesense:
        build:
            context: .
            dockerfile: Dockerfile.typesense
        command: ["--data-dir", "/data", "--api-key", "typesense"]
        # ports:
        #   - 8108:8108
        volumes:
            - ${TYPESENSE_DATA:-helix-typesense-db}:/data
    chrome:
        image: ghcr.io/go-rod/rod:v0.115.0
        restart: always
        volumes:
            - ./integration-test/data/smoke:/integration-test/data/smoke
        # ports:
        #   - 7317:7317

    # Unified Helix Sandbox - Wolf + Moonlight Web + RevDial Client + Docker-in-Docker
    # Replaces separate wolf and moonlight-web services with a single unified container
    # Built with: ./stack build-sandbox
    # NOTE: For Helix-in-Helix development, set HYDRA_PRIVILEGED_MODE_ENABLED=true
    sandbox-nvidia:
      profiles: [code-nvidia]  # NVIDIA GPU sandbox
      image: helix-sandbox:latest
      networks:
        default:
          ipv4_address: 172.19.0.50
      environment:
        # GPU configuration
        - NVIDIA_DRIVER_CAPABILITIES=all
        - NVIDIA_VISIBLE_DEVICES=all
        - GPU_VENDOR=${GPU_VENDOR:-nvidia}
        - WOLF_RENDER_NODE=${WOLF_RENDER_NODE:-/dev/dri/renderD128}
        # Helix dev mode (enables bind-mounts for hot reload)
        - HELIX_DEV_MODE=true
        - ZED_IMAGE=helix-sway:latest
        # Sandbox data path for workspaces (must match volume mount)
        - SANDBOX_DATA_PATH=/data
        # RevDial configuration (connect Wolf/Moonlight Web to API via RevDial)
        - HELIX_API_URL=http://api:8080
        - HELIX_API_BASE_URL=http://api:8080
        - WOLF_INSTANCE_ID=local
        - RUNNER_TOKEN=oh-hallo-insecure-token
        # Hydra multi-Docker isolation (per-scope dockerd for each agent session)
        - HYDRA_ENABLED=${HYDRA_ENABLED:-true}
        - HYDRA_PRIVILEGED_MODE_ENABLED=${HYDRA_PRIVILEGED_MODE_ENABLED:-false}
        # Wolf configuration (legacy env vars for compatibility)
        - XDG_RUNTIME_DIR=/tmp/sockets
        - HOST_APPS_STATE_FOLDER=/etc/wolf
        - WOLF_SOCKET_PATH=/var/run/wolf/wolf.sock
        - WOLF_LOG_LEVEL=DEBUG
        - GST_DEBUG=3
        - WOLF_INTERNAL_MAC=00:11:22:33:44:55
        - WOLF_INTERNAL_IP=172.19.0.50
        - WOLF_PRIVATE_KEY_FILE=/etc/wolf/cfg/key.pem
        - WOLF_PRIVATE_CERT_FILE=/etc/wolf/cfg/cert.pem
        - WOLF_USE_ZERO_COPY=TRUE
        - GOP_SIZE=${GOP_SIZE:-120}
        # Moonlight Web configuration
        - RUST_LOG=moonlight_common=trace,moonlight_web=trace,streamer::video=info,webrtc_sctp=warn
        - MOONLIGHT_INTERNAL_PAIRING_PIN=${MOONLIGHT_INTERNAL_PAIRING_PIN:-1234}
        - MOONLIGHT_CREDENTIALS=${MOONLIGHT_CREDENTIALS:-helix}
        - TURN_PASSWORD=${TURN_PASSWORD:-helix-turn-secret}
        - TURN_PUBLIC_IP=${TURN_PUBLIC_IP:-}
        - HELIX_HOSTNAME=${HELIX_HOSTNAME:-localhost}
        # Wolf debug dumps: 6 dumps max, 20GB quota
        - WOLF_MAX_DUMPS=6
        - WOLF_MAX_DUMPS_GB=20
      privileged: true  # Required for Docker-in-Docker
      volumes:
        # Wolf configuration and state
        - ./wolf/:/etc/wolf/cfg/:rw
        - /tmp/sockets:/tmp/sockets:rw
        - wolf-docker-storage:/var/lib/docker
        - wolf-debug-dumps:/var/wolf-debug-dumps  # Wolf hourly debug dumps
        # Hydra nested dockerd storage - MUST be a real volume (not overlay)
        # Docker overlay2 cannot create overlay mounts on top of overlay filesystem
        - hydra-storage:/hydra-data
        - /dev/:/dev/:rw
        - /run/udev:/run/udev:rw
        - /var/run/wolf:/var/run/wolf:rw
        - ./wolf-debug-dumps:/var/wolf-debug-dumps:rw
        # Dev bind-mounts for hot reload (Zed + Sway config)
        - ./zed-build:/helix-dev/zed-build:ro
        - ./wolf/sway-config:/helix-dev/sway-config:ro
        # Moonlight Web configuration
        - ./moonlight-web-config:/app/server:rw
        # Sandbox data volume for workspaces - mounted at same path in sandbox and dev containers
        # This enables Hydra bind-mount compatibility (see design/2025-12-01-hydra-bind-mount-symlink.md)
        - sandbox-data:/data
        # Host Docker socket for privileged mode (Helix-in-Helix development)
        # Only used when HYDRA_PRIVILEGED_MODE_ENABLED=true and agent requests UseHostDocker
        - /var/run/docker.sock:/var/run/host-docker.sock:rw
        # Desktop image tarballs and versions (bind-mounted for hot-reload)
        - ./helix-sway.tar:/opt/images/helix-sway.tar:ro
        - ./helix-sway.version:/opt/images/helix-sway.version:ro
        - ./helix-zorin.tar:/opt/images/helix-zorin.tar:ro
        - ./helix-zorin.version:/opt/images/helix-zorin.version:ro
        - ./helix-ubuntu.tar:/opt/images/helix-ubuntu.tar:ro
        - ./helix-ubuntu.version:/opt/images/helix-ubuntu.version:ro
      device_cgroup_rules:
        - 'c 13:* rmw'
      devices:
        - /dev/dri
        - /dev/uinput
        - /dev/uhid
      ports:
        # Moonlight protocol ports (Wolf)
        - "47984:47984"     # HTTPS
        - "47989:47989"     # HTTP (pairing, serverinfo)
        - "48010:48010"     # RTSP
        - "47415:47415/udp" # Discovery
        - "47999:47999/udp" # Control
        - "48100:48100/udp" # Video RTP
        - "48200:48200/udp" # Audio RTP
        # Moonlight Web UI + WebRTC
        - "8081:8080"                      # Web interface
        - "40000-40100:40000-40100/udp"    # WebRTC UDP ports
      runtime: nvidia
      deploy:
        resources:
          reservations:
            devices:
              - capabilities: [gpu]
      cap_add:
        - SYS_PTRACE  # Thread diagnostics
      restart: unless-stopped
      healthcheck:
        test: ["CMD-SHELL", "timeout 3 bash -c 'cat < /dev/null > /dev/tcp/localhost/47989' || exit 1"]
        interval: 30s
        timeout: 5s
        retries: 3
        start_period: 10s

    # Unified Helix Sandbox for AMD/Intel GPUs - Wolf + Moonlight Web + RevDial Client + Docker-in-Docker
    # Uses device pass-through instead of nvidia runtime
    sandbox-amd-intel:
      profiles: [code-amd-intel]
      image: helix-sandbox:latest
      networks:
        default:
          ipv4_address: 172.19.0.50
      environment:
        # AMD/Intel GPU configuration (no NVIDIA variables)
        - GPU_VENDOR=${GPU_VENDOR:-intel}
        - WOLF_RENDER_NODE=${WOLF_RENDER_NODE:-/dev/dri/renderD128}
        # Helix dev mode (enables bind-mounts for hot reload)
        - HELIX_DEV_MODE=true
        - ZED_IMAGE=helix-sway:latest
        # Sandbox data path for workspaces (must match volume mount)
        - SANDBOX_DATA_PATH=/data
        # RevDial configuration (connect Wolf/Moonlight Web to API via RevDial)
        - HELIX_API_URL=http://api:8080
        - HELIX_API_BASE_URL=http://api:8080
        - WOLF_INSTANCE_ID=local
        - RUNNER_TOKEN=oh-hallo-insecure-token
        # Hydra multi-Docker isolation (per-scope dockerd for each agent session)
        - HYDRA_ENABLED=${HYDRA_ENABLED:-true}
        - HYDRA_PRIVILEGED_MODE_ENABLED=${HYDRA_PRIVILEGED_MODE_ENABLED:-false}
        # Wolf configuration (legacy env vars for compatibility)
        - XDG_RUNTIME_DIR=/tmp/sockets
        - HOST_APPS_STATE_FOLDER=/etc/wolf
        - WOLF_SOCKET_PATH=/var/run/wolf/wolf.sock
        - WOLF_LOG_LEVEL=DEBUG
        - GST_DEBUG=3
        - WOLF_INTERNAL_MAC=00:11:22:33:44:55
        - WOLF_INTERNAL_IP=172.19.0.50
        - WOLF_PRIVATE_KEY_FILE=/etc/wolf/cfg/key.pem
        - WOLF_PRIVATE_CERT_FILE=/etc/wolf/cfg/cert.pem
        - WOLF_USE_ZERO_COPY=TRUE
        - GOP_SIZE=${GOP_SIZE:-120}
        # Moonlight Web configuration
        - RUST_LOG=moonlight_common=trace,moonlight_web=trace,streamer::video=info,webrtc_sctp=warn
        - MOONLIGHT_INTERNAL_PAIRING_PIN=${MOONLIGHT_INTERNAL_PAIRING_PIN:-1234}
        - MOONLIGHT_CREDENTIALS=${MOONLIGHT_CREDENTIALS:-helix}
        - TURN_PASSWORD=${TURN_PASSWORD:-helix-turn-secret}
        - TURN_PUBLIC_IP=${TURN_PUBLIC_IP:-}
        - HELIX_HOSTNAME=${HELIX_HOSTNAME:-localhost}
        # Wolf debug dumps: 6 dumps max, 20GB quota
        - WOLF_MAX_DUMPS=6
        - WOLF_MAX_DUMPS_GB=20
      privileged: true  # Required for Docker-in-Docker
      volumes:
        # Wolf configuration and state
        - ./wolf/:/etc/wolf/cfg/:rw
        - /tmp/sockets:/tmp/sockets:rw
        - wolf-docker-storage:/var/lib/docker
        - wolf-debug-dumps:/var/wolf-debug-dumps  # Wolf hourly debug dumps
        # Hydra nested dockerd storage - MUST be a real volume (not overlay)
        # Docker overlay2 cannot create overlay mounts on top of overlay filesystem
        - hydra-storage:/hydra-data
        - /dev/:/dev/:rw
        - /run/udev:/run/udev:rw
        - /var/run/wolf:/var/run/wolf:rw
        - ./wolf-debug-dumps:/var/wolf-debug-dumps:rw
        # Dev bind-mounts for hot reload (Zed + Sway config)
        - ./zed-build:/helix-dev/zed-build:ro
        - ./wolf/sway-config:/helix-dev/sway-config:ro
        # Moonlight Web configuration
        - ./moonlight-web-config:/app/server:rw
        # Sandbox data volume for workspaces - mounted at same path in sandbox and dev containers
        # This enables Hydra bind-mount compatibility (see design/2025-12-01-hydra-bind-mount-symlink.md)
        - sandbox-data:/data
        # Host Docker socket for privileged mode (Helix-in-Helix development)
        # Only used when HYDRA_PRIVILEGED_MODE_ENABLED=true and agent requests UseHostDocker
        - /var/run/docker.sock:/var/run/host-docker.sock:rw
        # Desktop image tarballs and versions (bind-mounted for hot-reload)
        - ./helix-sway.tar:/opt/images/helix-sway.tar:ro
        - ./helix-sway.version:/opt/images/helix-sway.version:ro
        - ./helix-zorin.tar:/opt/images/helix-zorin.tar:ro
        - ./helix-zorin.version:/opt/images/helix-zorin.version:ro
        - ./helix-ubuntu.tar:/opt/images/helix-ubuntu.tar:ro
        - ./helix-ubuntu.version:/opt/images/helix-ubuntu.version:ro
      device_cgroup_rules:
        - 'c 13:* rmw'
      devices:
        - /dev/dri
        - /dev/uinput
        - /dev/uhid
      ports:
        # Moonlight protocol ports (Wolf)
        - "47984:47984"     # HTTPS
        - "47989:47989"     # HTTP (pairing, serverinfo)
        - "48010:48010"     # RTSP
        - "47415:47415/udp" # Discovery
        - "47999:47999/udp" # Control
        - "48100:48100/udp" # Video RTP
        - "48200:48200/udp" # Audio RTP
        # Moonlight Web UI + WebRTC
        - "8081:8080"                      # Web interface
        - "40000-40100:40000-40100/udp"    # WebRTC UDP ports
      # No nvidia runtime for AMD - uses device pass-through instead
      cap_add:
        - SYS_PTRACE  # Thread diagnostics
      restart: unless-stopped
      healthcheck:
        test: ["CMD-SHELL", "timeout 3 bash -c 'cat < /dev/null > /dev/tcp/localhost/47989' || exit 1"]
        interval: 30s
        timeout: 5s
        retries: 3
        start_period: 10s

    # Software rendering sandbox (CPU-only, no GPU required)
    # Use: docker compose --profile code-software up sandbox-software
    # Note: This is a separate service because it needs different device mounts
    # and no nvidia runtime - you can't just set GPU_VENDOR=none on regular sandbox
    sandbox-software:
      profiles: [code-software]
      image: helix-sandbox:latest
      networks:
        default:
          ipv4_address: 172.19.0.50
      environment:
        # Software rendering (CPU-only, no GPU)
        - GPU_VENDOR=none
        - WOLF_RENDER_NODE=SOFTWARE
        - LIBGL_ALWAYS_SOFTWARE=1
        - MESA_GL_VERSION_OVERRIDE=4.5
        # Helix dev mode (enables bind-mounts for hot reload)
        - HELIX_DEV_MODE=true
        - ZED_IMAGE=helix-sway:latest
        # Sandbox data path for workspaces (must match volume mount)
        - SANDBOX_DATA_PATH=/data
        # RevDial configuration (connect Wolf/Moonlight Web to API via RevDial)
        - HELIX_API_URL=http://api:8080
        - HELIX_API_BASE_URL=http://api:8080
        - WOLF_INSTANCE_ID=local
        - RUNNER_TOKEN=oh-hallo-insecure-token
        # Hydra multi-Docker isolation (per-scope dockerd for each agent session)
        - HYDRA_ENABLED=${HYDRA_ENABLED:-true}
        - HYDRA_PRIVILEGED_MODE_ENABLED=${HYDRA_PRIVILEGED_MODE_ENABLED:-false}
        # Wolf configuration (legacy env vars for compatibility)
        - XDG_RUNTIME_DIR=/tmp/sockets
        - HOST_APPS_STATE_FOLDER=/etc/wolf
        - WOLF_SOCKET_PATH=/var/run/wolf/wolf.sock
        - WOLF_LOG_LEVEL=DEBUG
        - GST_DEBUG=3
        - WOLF_INTERNAL_MAC=00:11:22:33:44:55
        - WOLF_INTERNAL_IP=172.19.0.50
        - WOLF_PRIVATE_KEY_FILE=/etc/wolf/cfg/key.pem
        - WOLF_PRIVATE_CERT_FILE=/etc/wolf/cfg/cert.pem
        - WOLF_USE_ZERO_COPY=FALSE
        - GOP_SIZE=${GOP_SIZE:-120}
        # Moonlight Web configuration
        - RUST_LOG=moonlight_common=trace,moonlight_web=trace,streamer::video=info,webrtc_sctp=warn
        - MOONLIGHT_INTERNAL_PAIRING_PIN=${MOONLIGHT_INTERNAL_PAIRING_PIN:-1234}
        - MOONLIGHT_CREDENTIALS=${MOONLIGHT_CREDENTIALS:-helix}
        - TURN_PASSWORD=${TURN_PASSWORD:-helix-turn-secret}
        - TURN_PUBLIC_IP=${TURN_PUBLIC_IP:-}
        - HELIX_HOSTNAME=${HELIX_HOSTNAME:-localhost}
        # Wolf debug dumps: 6 dumps max, 20GB quota
        - WOLF_MAX_DUMPS=6
        - WOLF_MAX_DUMPS_GB=20
      privileged: true  # Required for Docker-in-Docker
      volumes:
        # Wolf configuration and state
        - ./wolf/:/etc/wolf/cfg/:rw
        - /tmp/sockets:/tmp/sockets:rw
        - wolf-docker-storage:/var/lib/docker
        - wolf-debug-dumps:/var/wolf-debug-dumps  # Wolf hourly debug dumps
        # Hydra nested dockerd storage - MUST be a real volume (not overlay)
        # Docker overlay2 cannot create overlay mounts on top of overlay filesystem
        - hydra-storage:/hydra-data
        - /run/udev:/run/udev:rw
        - /var/run/wolf:/var/run/wolf:rw
        - ./wolf-debug-dumps:/var/wolf-debug-dumps:rw
        # Dev bind-mounts for hot reload (Zed + Sway config)
        - ./zed-build:/helix-dev/zed-build:ro
        - ./wolf/sway-config:/helix-dev/sway-config:ro
        # Moonlight Web configuration
        - ./moonlight-web-config:/app/server:rw
<<<<<<< HEAD
        # Desktop image tarballs and versions (bind-mounted for hot-reload)
=======
        # Sandbox data volume for workspaces - mounted at same path in sandbox and dev containers
        # This enables Hydra bind-mount compatibility (see design/2025-12-01-hydra-bind-mount-symlink.md)
        - sandbox-data:/data
        # Host Docker socket for privileged mode (Helix-in-Helix development)
        # Only used when HYDRA_PRIVILEGED_MODE_ENABLED=true and agent requests UseHostDocker
        - /var/run/docker.sock:/var/run/host-docker.sock:rw
        # helix-sway image tarball and version (bind-mounted so build-sway updates are picked up on restart)
>>>>>>> 4c22de15
        - ./helix-sway.tar:/opt/images/helix-sway.tar:ro
        - ./helix-sway.version:/opt/images/helix-sway.version:ro
        - ./helix-zorin.tar:/opt/images/helix-zorin.tar:ro
        - ./helix-zorin.version:/opt/images/helix-zorin.version:ro
        - ./helix-ubuntu.tar:/opt/images/helix-ubuntu.tar:ro
        - ./helix-ubuntu.version:/opt/images/helix-ubuntu.version:ro
      # No device mounts for software rendering (no GPU)
      device_cgroup_rules:
        - 'c 13:* rmw'
      devices:
        - /dev/uinput
        - /dev/uhid
      ports:
        # Moonlight protocol ports (Wolf)
        - "47984:47984"     # HTTPS
        - "47989:47989"     # HTTP (pairing, serverinfo)
        - "48010:48010"     # RTSP
        - "47415:47415/udp" # Discovery
        - "47999:47999/udp" # Control
        - "48100:48100/udp" # Video RTP
        - "48200:48200/udp" # Audio RTP
        # Moonlight Web UI + WebRTC
        - "8081:8080"                      # Web interface
        - "40000-40100:40000-40100/udp"    # WebRTC UDP ports
      # No nvidia runtime for software rendering
      cap_add:
        - SYS_PTRACE  # Thread diagnostics
      restart: unless-stopped
      healthcheck:
        test: ["CMD-SHELL", "timeout 3 bash -c 'cat < /dev/null > /dev/tcp/localhost/47989' || exit 1"]
        interval: 30s
        timeout: 5s
        retries: 3
        start_period: 10s

    # GPU-enabled runner (for LLM inference)
    runner_gpu:
        <<: *runner-config
        profiles: ["runner_gpu"]
        entrypoint: bash -c "cd /workspace/helix && export PATH=/root/go/bin:\$PATH && export HELIX_COMMAND=runner && air --build.bin /helix-runner --build.cmd 'CGO_ENABLED=1 go build -buildvcs=false -tags \"!rocm\" -ldflags \"-s -w -X github.com/helixml/helix/api/pkg/data.Version=v0.0.0+dev\" -o /helix-runner ./runner-cmd/helix-runner' --build.stop_on_error true --log.main_only true"
        build:
            context: .
            dockerfile: Dockerfile.runner
            args:
                TAG: 2025-08-13c-large
        environment:
            # Runner configuration
            - API_HOST=http://172.17.0.1:8080
            - API_TOKEN=oh-hallo-insecure-token
            - RUNNER_ID=dev-gpu-runner
            - LOG_LEVEL=debug
            - HELIX_COMMAND=runner
            # Prevent toolchain downloads
            - GOTOOLCHAIN=local
        deploy:
            resources:
                reservations:
                    devices:
                        - driver: nvidia
                          count: all
                          capabilities: [gpu]

    # AMD GPU runner (for LLM inference with ROCm)
    runner_gpu_amd:
        <<: *runner-config
        profiles: ["runner_gpu_amd"]
        entrypoint: bash -c "cd /workspace/helix && export PATH=/root/go/bin:\$PATH && export HELIX_COMMAND=runner && air --build.bin /helix-runner --build.cmd 'CGO_ENABLED=1 go build -buildvcs=false -ldflags \"-s -w -X github.com/helixml/helix/api/pkg/data.Version=v0.0.0+dev\" -o /helix-runner ./runner-cmd/helix-runner' --build.stop_on_error true --log.main_only true"
        build:
            context: .
            dockerfile: Dockerfile.runner
            args:
                TAG: 2025-08-13c-large
        environment:
            # Runner configuration
            - API_HOST=http://172.17.0.1:8080
            - API_TOKEN=oh-hallo-insecure-token
            - RUNNER_ID=dev-gpu-runner-amd
            - LOG_LEVEL=debug
            - HELIX_COMMAND=runner
            # Prevent toolchain downloads
            - GOTOOLCHAIN=local
            # ROCm configuration
            - HSA_OVERRIDE_GFX_VERSION=${HSA_OVERRIDE_GFX_VERSION:-}
        devices:
            - /dev/kfd
            - /dev/dri
        group_add:
            - video
            - render

    demos:
        profiles: ["demos"]
        build:
            context: .
            dockerfile: Dockerfile.demos
        ports:
            - ${DEMOS_PORT:-8085}:8085
        restart: always
        env_file:
            - .env
        environment:
            - PORT=8085
        entrypoint: ${DEMOS_ENTRYPOINT:-tail -f /dev/null}
        volumes:
            - ./go.mod:/app/go.mod
            - ./go.sum:/app/go.sum
            - ./demos:/app/demos

    frontend:
        # ports:
        #   - 8081:${FRONTEND_INTERNAL_PORT:-8081}
        build:
            context: .
            dockerfile: Dockerfile
            target: ui-dev-env
        restart: always
        volumes:
            # Mount source code for hot reload, but preserve container's node_modules
            - ./frontend/src:/app/src
            - ./frontend/assets:/app/assets
            - ./frontend/index.html:/app/index.html
            - ./frontend/tsconfig.json:/app/tsconfig.json
            - ./frontend/vite.config.ts:/app/vite.config.ts
            - ./frontend/package.json:/app/package.json
            - ./frontend/yarn.lock:/app/yarn.lock
            # Preserve node_modules from image build (don't mount from host)
            - /app/node_modules

    haystack:
        build:
            context: ./haystack_service
        # ports:
        #   - 8001:8000
        restart: always
        environment:
            - PGVECTOR_DSN=postgresql://postgres:postgres@pgvector:5432/postgres
            - LOG_LEVEL=INFO
            - VLLM_BASE_URL=${RAG_HAYSTACK_EMBEDDINGS_BASE_URL:-} # Need to set this to an external VLLM server in development
            - VLLM_API_KEY=${RAG_HAYSTACK_EMBEDDINGS_API_KEY:-EMPTY}
            - RAG_HAYSTACK_EMBEDDINGS_MODEL=${RAG_HAYSTACK_EMBEDDINGS_MODEL:-MrLight/dse-qwen2-2b-mrl-v1}
            - RAG_HAYSTACK_EMBEDDINGS_DIM=${RAG_HAYSTACK_EMBEDDINGS_DIM:-1536}
            - RAG_HAYSTACK_EMBEDDINGS_MAX_TOKENS=${RAG_HAYSTACK_EMBEDDINGS_MAX_TOKENS:-32768}
            - RAG_HAYSTACK_CHUNK_SIZE=${RAG_HAYSTACK_CHUNK_SIZE:-500}
            - RAG_HAYSTACK_CHUNK_OVERLAP=${RAG_HAYSTACK_CHUNK_OVERLAP:-50}
            # Socket configuration for api communication
            - HELIX_EMBEDDINGS_SOCKET=/socket/embeddings.sock
            - RAG_VISION_EMBEDDINGS_SOCKET=/socket/embeddings.sock
            # Vision RAG Settings
            - RAG_VISION_ENABLED=${RAG_VISION_ENABLED:-true}
            - RAG_VISION_BASE_URL=${RAG_VISION_BASE_URL:-}
            - RAG_VISION_API_KEY=${RAG_VISION_API_KEY:-}
            - RAG_VISION_EMBEDDINGS_MODEL=${RAG_VISION_EMBEDDINGS_MODEL:-MrLight/dse-qwen2-2b-mrl-v1}
            - RAG_VISION_EMBEDDINGS_DIM=${RAG_VISION_EMBEDDINGS_DIM:-1536}
            - RAG_VISION_PGVECTOR_TABLE=${RAG_VISION_PGVECTOR_TABLE:-haystack_documents_vision}
        volumes:
            - ./haystack_service/app:/app/app
            - ./haystack_service/main.py:/app/main.py
            - helix-socket:/socket
        command:
            [
                "uvicorn",
                "main:app",
                "--host",
                "0.0.0.0",
                "--port",
                "8000",
            ]
        depends_on:
            - pgvector
        extra_hosts:
            - "host.docker.internal:host-gateway"

volumes:
    helix-keycloak-db:
    helix-postgres-db:
    helix-pgvector-db:
    helix-vectorchord-kodit:
    helix-kodit-data:
    helix-filestore:
    helix-typesense-db:
    helix-socket:
    wolf-socket:
    wolf-docker-storage:  # Wolf's isolated dockerd storage (sandboxes + devcontainers)
    wolf-debug-dumps:  # Wolf hourly debug dumps (WOLF_MAX_DUMPS controls retention)
    sandbox-data:  # Workspace data for dev containers - mounted at /data in sandbox and dev containers
    hydra-storage:  # Hydra nested dockerd storage - must be real volume (overlay2 can't stack on overlay)
    zed-work:

    go-pkg-mod: # Go module cache
    go-build-cache: # Go build cache
    go-sdk-cache: # Go toolchain/SDK cache
    # No persistent volumes for zed workspaces - using tmpfs for clean sessions

networks:
    default:
        name: helix_default
        ipam:
            config:
                - subnet: 172.19.0.0/16<|MERGE_RESOLUTION|>--- conflicted
+++ resolved
@@ -544,9 +544,6 @@
         - ./wolf/sway-config:/helix-dev/sway-config:ro
         # Moonlight Web configuration
         - ./moonlight-web-config:/app/server:rw
-<<<<<<< HEAD
-        # Desktop image tarballs and versions (bind-mounted for hot-reload)
-=======
         # Sandbox data volume for workspaces - mounted at same path in sandbox and dev containers
         # This enables Hydra bind-mount compatibility (see design/2025-12-01-hydra-bind-mount-symlink.md)
         - sandbox-data:/data
@@ -554,7 +551,6 @@
         # Only used when HYDRA_PRIVILEGED_MODE_ENABLED=true and agent requests UseHostDocker
         - /var/run/docker.sock:/var/run/host-docker.sock:rw
         # helix-sway image tarball and version (bind-mounted so build-sway updates are picked up on restart)
->>>>>>> 4c22de15
         - ./helix-sway.tar:/opt/images/helix-sway.tar:ro
         - ./helix-sway.version:/opt/images/helix-sway.version:ro
         - ./helix-zorin.tar:/opt/images/helix-zorin.tar:ro
