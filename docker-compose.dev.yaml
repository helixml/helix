--- conflicted
+++ resolved
@@ -164,8 +164,52 @@
             - POSTGRES_DB=postgres
             - POSTGRES_USER=postgres
             - POSTGRES_PASSWORD=${PGVECTOR_PASSWORD-postgres}
-<<<<<<< HEAD
-    # If you want to use keycloak locally
+
+    # Kodit code indexing service
+    kodit:
+        image: registry.helixml.tech/helix/kodit:latest
+        # ports:
+        #   - 8632:8632
+        command: ["serve", "--host", "0.0.0.0", "--port", "8632"]
+        restart: always
+        depends_on:
+            - vectorchord-kodit
+            - api
+        environment:
+            - DATA_DIR=/data
+            - DB_URL=postgresql+asyncpg://postgres:postgres@vectorchord-kodit:5432/kodit
+            - DEFAULT_SEARCH_PROVIDER=vectorchord
+            # External enrichment provider (TogetherAI direct)
+            # TODO: Switch to Helix proxy once we figure out litellm model name format
+            # Should be: ENRICHMENT_ENDPOINT_BASE_URL=http://api:8080/v1 with runner token
+            # Currently fails with "model not found" - need to investigate Helix model routing
+            - ENRICHMENT_ENDPOINT_MODEL=together_ai/Qwen/Qwen3-Next-80B-A3B-Instruct
+            - ENRICHMENT_ENDPOINT_API_KEY=${TOGETHER_API_KEY}
+            - ENRICHMENT_ENDPOINT_NUM_PARALLEL_TASKS=3
+            - ENRICHMENT_ENDPOINT_TIMEOUT=120
+            # Sync configuration
+            - SYNC_PERIODIC_ENABLED=true
+            - SYNC_PERIODIC_INTERVAL_SECONDS=1800  # 30 minutes
+            - SYNC_PERIODIC_RETRY_ATTEMPTS=3
+            - LOG_LEVEL=INFO
+            - LOG_FORMAT=json
+            - API_KEYS=${KODIT_API_KEYS:-dev-key}
+        volumes:
+            - helix-socket:/socket
+            - ${KODIT_DATA:-helix-kodit-data}:/data
+
+    # Kodit PostgreSQL database with pgvector
+    vectorchord-kodit:
+        image: tensorchord/vchord-suite:pg17-20250601
+        restart: always
+        environment:
+            - POSTGRES_DB=kodit
+            - POSTGRES_USER=postgres
+            - POSTGRES_PASSWORD=postgres
+        volumes:
+            - ${VECTORCHORD_KODIT_DATA:-helix-vectorchord-kodit}:/var/lib/postgresql/data
+        # ports:
+        #   - 5434:5432
     # keycloak:
     #     image: quay.io/keycloak/keycloak:23.0
     #     restart: always
@@ -200,88 +244,6 @@
     #         retries: 30
     #     command: ["start-dev"]
     #     # ports:
-=======
-
-    # Kodit code indexing service
-    kodit:
-        image: registry.helixml.tech/helix/kodit:latest
-        # ports:
-        #   - 8632:8632
-        command: ["serve", "--host", "0.0.0.0", "--port", "8632"]
-        restart: always
-        depends_on:
-            - vectorchord-kodit
-            - api
-        environment:
-            - DATA_DIR=/data
-            - DB_URL=postgresql+asyncpg://postgres:postgres@vectorchord-kodit:5432/kodit
-            - DEFAULT_SEARCH_PROVIDER=vectorchord
-            # External enrichment provider (TogetherAI direct)
-            # TODO: Switch to Helix proxy once we figure out litellm model name format
-            # Should be: ENRICHMENT_ENDPOINT_BASE_URL=http://api:8080/v1 with runner token
-            # Currently fails with "model not found" - need to investigate Helix model routing
-            - ENRICHMENT_ENDPOINT_MODEL=together_ai/Qwen/Qwen3-Next-80B-A3B-Instruct
-            - ENRICHMENT_ENDPOINT_API_KEY=${TOGETHER_API_KEY}
-            - ENRICHMENT_ENDPOINT_NUM_PARALLEL_TASKS=3
-            - ENRICHMENT_ENDPOINT_TIMEOUT=120
-            # Sync configuration
-            - SYNC_PERIODIC_ENABLED=true
-            - SYNC_PERIODIC_INTERVAL_SECONDS=1800  # 30 minutes
-            - SYNC_PERIODIC_RETRY_ATTEMPTS=3
-            - LOG_LEVEL=INFO
-            - LOG_FORMAT=json
-            - API_KEYS=${KODIT_API_KEYS:-dev-key}
-        volumes:
-            - helix-socket:/socket
-            - ${KODIT_DATA:-helix-kodit-data}:/data
-
-    # Kodit PostgreSQL database with pgvector
-    vectorchord-kodit:
-        image: tensorchord/vchord-suite:pg17-20250601
-        restart: always
-        environment:
-            - POSTGRES_DB=kodit
-            - POSTGRES_USER=postgres
-            - POSTGRES_PASSWORD=postgres
-        volumes:
-            - ${VECTORCHORD_KODIT_DATA:-helix-vectorchord-kodit}:/var/lib/postgresql/data
-        # ports:
-        #   - 5434:5432
-    keycloak:
-        image: quay.io/keycloak/keycloak:23.0
-        restart: always
-        environment:
-            - KC_DB=postgres
-            - KC_DB_URL=jdbc:postgresql://postgres:5432/keycloak
-            - KC_DB_USERNAME=postgres
-            - KC_DB_PASSWORD=${POSTGRES_ADMIN_PASSWORD-postgres}
-            - KEYCLOAK_ADMIN=admin
-            - KEYCLOAK_ADMIN_PASSWORD=${KEYCLOAK_ADMIN_PASSWORD-oh-hallo-insecure-password}
-            - KC_PROXY_HEADERS=forwarded|xforwarded
-            - KC_HEALTH_ENABLED=true
-            - KC_HOSTNAME_PATH=/auth
-            - KC_HTTP_RELATIVE_PATH=/auth/
-            - KC_HOSTNAME_URL=${KEYCLOAK_FRONTEND_URL:-http://localhost:8080/auth/}
-            - KC_HOSTNAME_ADMIN_URL=${KEYCLOAK_FRONTEND_URL:-http://localhost:8080/auth/}
-            # Theme development settings - disable caching
-            - KC_SPI_THEME_CACHE_THEMES=false
-            - KC_SPI_THEME_CACHE_TEMPLATES=false
-            - KC_SPI_THEME_STATIC_MAX_AGE=-1
-        volumes:
-            # Mount themes directory for development
-            - ./themes:/opt/keycloak/themes
-        healthcheck:
-            test:
-                [
-                    "CMD-SHELL",
-                    "exec 3<>/dev/tcp/127.0.0.1/8080;echo -e \"GET /auth/health/ready HTTP/1.1\r\nhost: http://localhost\r\nConnection: close\r\n\r\n\" >&3;grep \"HTTP/1.1 200 OK\" <&3",
-                ]
-            interval: 5s
-            timeout: 5s
-            retries: 30
-        command: ["start-dev"]
-        # ports:
->>>>>>> 7d447b31
         #   - 30080:8080
     webhook_relay_stripe:
         image: webhookrelay/webhookrelayd
