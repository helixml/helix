--- conflicted
+++ resolved
@@ -110,160 +110,6 @@
       - TURN_USERNAME=helix
       - TURN_PASSWORD=${TURN_PASSWORD:-helix-turn-secret}
     volumes:
-<<<<<<< HEAD
-        - .:/workspace/helix
-        - ~/.cache/huggingface:/root/.cache/huggingface
-        # Go caches for faster development
-        - go-pkg-mod:/go/pkg/mod
-        - go-build-cache:/root/.cache/go-build
-        - go-sdk-cache:/root/.cache/go
-        # comment these out if you don't have appropriate repos checked out
-        # - ../axolotl:/workspace/axolotl
-
-services:
-    api:
-        build:
-            context: .
-            dockerfile: Dockerfile
-            target: api-dev-env
-        networks:
-            default:
-                ipv4_address: 172.19.0.20
-        ports:
-            - ${API_PORT:-8080}:8080
-            - "3478:3478/udp"  # TURN server for WebRTC NAT traversal
-            - "3478:3478/tcp"  # TURN server TCP transport (firewall fallback)
-        restart: always
-        env_file:
-            - .env
-        environment:
-            - SERVER_PORT=8080
-            - LOG_LEVEL=${LOG_LEVEL:-debug}
-            - POSTGRES_HOST=postgres
-            - POSTGRES_DATABASE=postgres
-            - POSTGRES_USER=postgres
-            - POSTGRES_PASSWORD=${POSTGRES_ADMIN_PASSWORD-postgres}
-            - RUNNER_TOKEN=${RUNNER_TOKEN-oh-hallo-insecure-token}
-            - SERVER_URL=${SERVER_URL:-http://localhost:8080}
-            - JANITOR_SLACK_WEBHOOK_URL=${JANITOR_SLACK_WEBHOOK_URL:-}
-            - JANITOR_SLACK_IGNORE_USERS=${JANITOR_SLACK_IGNORE_USERS:-}
-            - OPENAI_API_KEY=${OPENAI_API_KEY:-}
-            - TOGETHER_API_KEY=${TOGETHER_API_KEY:-}
-            - ANTHROPIC_API_KEY=${ANTHROPIC_API_KEY:-}
-            - HF_TOKEN=${HF_TOKEN:-}
-            - STRIPE_SECRET_KEY=${STRIPE_SECRET_KEY:-}
-            - STRIPE_WEBHOOK_SIGNING_SECRET=${STRIPE_WEBHOOK_SIGNING_SECRET:-}
-            - STRIPE_PRICE_LOOKUP_KEY=${STRIPE_PRICE_LOOKUP_KEY:-}
-            - FRONTEND_URL=http://frontend:8081
-            # lock down dashboard in production
-            - ADMIN_USER_IDS=${ADMIN_USER_IDS-all}
-            - EVAL_USER_ID=${EVAL_USER_ID:-}
-            - FILESTORE_LOCALFS_PATH=/filestore
-            - SENTRY_DSN_API=${SENTRY_DSN_API:-}
-            - SENTRY_DSN_FRONTEND=${SENTRY_DSN_FRONTEND:-}
-            - GOOGLE_ANALYTICS_FRONTEND=${GOOGLE_ANALYTICS_FRONTEND:-}
-            # Tools configuration
-            - TOOLS_ENABLED=true
-            - TOOLS_PROVIDER=${TOOLS_PROVIDER:-helix}
-            - TOOLS_MODEL=${TOOLS_MODEL:-llama3:instruct}
-            # Email notifications
-            - EMAIL_MAILGUN_DOMAIN=${EMAIL_MAILGUN_DOMAIN:-}
-            - EMAIL_MAILGUN_API_KEY=${EMAIL_MAILGUN_API_KEY:-}
-            # SMTP
-            - EMAIL_SMTP_HOST=${EMAIL_SMTP_HOST:-}
-            - EMAIL_SMTP_PORT=${EMAIL_SMTP_PORT:-}
-            - EMAIL_SMTP_USERNAME=${EMAIL_SMTP_USERNAME:-}
-            - EMAIL_SMTP_PASSWORD=${EMAIL_SMTP_PASSWORD:-}
-            # Discord integration
-            - DISCORD_BOT_TOKEN=${DISCORD_BOT_TOKEN:-}
-            - ADMIN_USER_SOURCE=${ADMIN_USER_SOURCE:-}
-            # AI Providers management - enable/disable user-facing AI provider API keys management
-            - PROVIDERS_MANAGEMENT_ENABLED=${PROVIDERS_MANAGEMENT_ENABLED:-true}
-            # Socket configuration for haystack communication
-            - HELIX_EMBEDDINGS_SOCKET=/socket/embeddings.sock
-            - RAG_HAYSTACK_ENABLED=true
-            - RAG_DEFAULT_PROVIDER=${RAG_DEFAULT_PROVIDER:-haystack}
-            # URL in the compose stack (rather than localhost in the pod which is default for k8s)
-            - RAG_HAYSTACK_URL=http://haystack:8000
-            - RAG_PGVECTOR_PROVIDER=helix
-            # Dynamic providers: format is "provider1:api_key1:base_url1,provider2:api_key2:base_url2"
-            - DYNAMIC_PROVIDERS=${DYNAMIC_PROVIDERS:-}
-            # Wolf integration for external agents
-            - WOLF_SOCKET_PATH=/var/run/wolf/wolf.sock
-            - WOLF_MODE=${WOLF_MODE:-lobbies}  # "lobbies" (default, multi-user with PIN support) or "apps" (legacy)
-            - EXTERNAL_AGENTS_MAX_CONCURRENT_LOBBIES=${EXTERNAL_AGENTS_MAX_CONCURRENT_LOBBIES:-10}
-            - ZED_IMAGE=${ZED_IMAGE:-helix-sway:latest}
-            # API URL for sandbox containers to connect back (RevDial, etc.)
-            - SANDBOX_API_URL=http://api:8080
-            - HELIX_HOST_HOME=${HELIX_HOST_HOME}
-            - HELIX_DEV_MODE=true  # Enable dev file bind-mounts for hot-reloading
-            # Hydra multi-Docker isolation (per-scope dockerd for each agent session)
-            - HYDRA_ENABLED=${HYDRA_ENABLED:-true}
-            # Moonlight-web architecture mode: "single" (keepalive/join, session-persistence) or "multi" (streamers API, broadcasting)
-            - MOONLIGHT_WEB_MODE=${MOONLIGHT_WEB_MODE:-single}
-            - MOONLIGHT_CREDENTIALS=${MOONLIGHT_CREDENTIALS:-helix}
-            # TURN server configuration for WebRTC
-            - TURN_ENABLED=true
-            - TURN_PUBLIC_IP=${TURN_PUBLIC_IP:-api}  # Use 'api' hostname for local relay (auto-detects public IP)
-            - TURN_PORT=3478
-            - TURN_REALM=helix.ai
-            - TURN_USERNAME=helix
-            - TURN_PASSWORD=${TURN_PASSWORD:-helix-turn-secret}
-            # which desktop shall we ask Wolf to run for code agents?
-            - HELIX_DESKTOP=${HELIX_DESKTOP:-sway}
-        volumes:
-            - ./go.mod:/app/go.mod
-            - ./go.sum:/app/go.sum
-            - ./api:/app/api
-            - ./WORKDIR_README.md:/opt/helix/WORKDIR_README.md:ro
-            - ${FILESTORE_DATA:-helix-filestore}:/filestore
-            - helix-socket:/socket
-            # Wolf socket removed - API uses RevDial to communicate with Wolf
-            # (Wolf runs in separate sandbox container, socket not accessible)
-        depends_on:
-            - postgres
-            - postgres-mcp
-        extra_hosts:
-            - "host.docker.internal:host-gateway"
-    postgres:
-        image: postgres:12.13-alpine
-        restart: always
-        # ports:
-        #  - 5432:5432
-        volumes:
-            - ${POSTGRES_DATA:-helix-postgres-db}:/var/lib/postgresql/data
-        environment:
-            - POSTGRES_DB=postgres
-            - POSTGRES_USER=postgres
-            - POSTGRES_PASSWORD=${POSTGRES_ADMIN_PASSWORD-postgres}
-    # Example/test MCP server
-    postgres-mcp:
-        image: crystaldba/postgres-mcp:latest
-        restart: always
-        command: ["--access-mode=unrestricted", "--transport=sse"]
-        environment:
-            - DATABASE_URI=postgresql://postgres:postgres@postgres:5432/postgres
-        ports:
-        - 8000:8000
-    # postgres 15 with pgvector installed
-    # why run this as a different server?
-    # because we want the quick path to something working without having to create a hard dependency on pgvector
-    # being installed in our main database
-    # also - we would need to migrate our existing postgres 12 DB -> 17, which is a bit of a pain
-    # TODO: figure out how to ship the pgvector extension with our main database
-    # so we don't need to run what is essentially 2 versions of postgres
-    pgvector:
-        image: ghcr.io/tensorchord/vchord_bm25-postgres:pg17-v0.1.1
-        restart: always
-        # ports:
-        #  - 5433:5432
-        volumes:
-            - ${PGVECTOR_DATA:-helix-pgvector-db}:/var/lib/postgresql/data
-        environment:
-            - POSTGRES_DB=postgres
-            - POSTGRES_USER=postgres
-            - POSTGRES_PASSWORD=${PGVECTOR_PASSWORD-postgres}
-=======
       - ./go.mod:/app/go.mod
       - ./go.sum:/app/go.sum
       - ./api:/app/api
@@ -315,7 +161,6 @@
       - POSTGRES_DB=postgres
       - POSTGRES_USER=postgres
       - POSTGRES_PASSWORD=${PGVECTOR_PASSWORD-postgres}
->>>>>>> 0a488310
 
   # Kodit code indexing service
   kodit:
@@ -403,349 +248,6 @@
     # ports:
     #   - 7317:7317
 
-<<<<<<< HEAD
-    # Unified Helix Sandbox - Wolf + Moonlight Web + RevDial Client + Docker-in-Docker
-    # Replaces separate wolf and moonlight-web services with a single unified container
-    # Built with: ./stack build-sandbox
-    # NOTE: For Helix-in-Helix development, set HYDRA_PRIVILEGED_MODE_ENABLED=true
-    sandbox-nvidia:
-      profiles: [code-nvidia]  # NVIDIA GPU sandbox
-      image: helix-sandbox:latest
-      networks:
-        default:
-          ipv4_address: 172.19.0.50
-      environment:
-        # GPU configuration
-        - NVIDIA_DRIVER_CAPABILITIES=all
-        - NVIDIA_VISIBLE_DEVICES=all
-        - GPU_VENDOR=${GPU_VENDOR:-nvidia}
-        - WOLF_RENDER_NODE=${WOLF_RENDER_NODE:-/dev/dri/renderD128}
-        # Helix dev mode (enables bind-mounts for hot reload)
-        - HELIX_DEV_MODE=true
-        - ZED_IMAGE=helix-sway:latest
-        # Debug: keep dead desktop containers for inspection (default: false = auto-remove)
-        - HELIX_KEEP_DEAD_CONTAINERS=${HELIX_KEEP_DEAD_CONTAINERS:-false}
-        # Sandbox data path for workspaces (must match volume mount)
-        - SANDBOX_DATA_PATH=/data
-        # RevDial configuration (connect Wolf/Moonlight Web to API via RevDial)
-        - HELIX_API_URL=http://api:8080
-        - HELIX_API_BASE_URL=http://api:8080
-        - WOLF_INSTANCE_ID=local
-        - RUNNER_TOKEN=oh-hallo-insecure-token
-        # Hydra multi-Docker isolation (per-scope dockerd for each agent session)
-        - HYDRA_ENABLED=${HYDRA_ENABLED:-true}
-        - HYDRA_PRIVILEGED_MODE_ENABLED=${HYDRA_PRIVILEGED_MODE_ENABLED:-false}
-        # Wolf configuration (legacy env vars for compatibility)
-        - XDG_RUNTIME_DIR=/tmp/sockets
-        - HOST_APPS_STATE_FOLDER=/etc/wolf
-        - WOLF_SOCKET_PATH=/var/run/wolf/wolf.sock
-        - WOLF_LOG_LEVEL=DEBUG
-        - GST_DEBUG=3
-        - WOLF_INTERNAL_MAC=00:11:22:33:44:55
-        - WOLF_INTERNAL_IP=172.19.0.50
-        - WOLF_PRIVATE_KEY_FILE=/etc/wolf/cfg/key.pem
-        - WOLF_PRIVATE_CERT_FILE=/etc/wolf/cfg/cert.pem
-        - WOLF_USE_ZERO_COPY=TRUE
-        - GOP_SIZE=${GOP_SIZE:-120}
-        # Moonlight Web configuration
-        - RUST_LOG=moonlight_common=trace,moonlight_web=trace,streamer::video=info,webrtc_sctp=warn
-        - MOONLIGHT_INTERNAL_PAIRING_PIN=${MOONLIGHT_INTERNAL_PAIRING_PIN:-1234}
-        - MOONLIGHT_CREDENTIALS=${MOONLIGHT_CREDENTIALS:-helix}
-        - TURN_PASSWORD=${TURN_PASSWORD:-helix-turn-secret}
-        - TURN_PUBLIC_IP=${TURN_PUBLIC_IP:-}
-        - HELIX_HOSTNAME=${HELIX_HOSTNAME:-localhost}
-        # Wolf debug dumps: 6 dumps max, 20GB quota
-        - WOLF_MAX_DUMPS=6
-        - WOLF_MAX_DUMPS_GB=20
-      privileged: true  # Required for Docker-in-Docker
-      volumes:
-        # Wolf configuration and state
-        - ./wolf/:/etc/wolf/cfg/:rw
-        - /tmp/sockets:/tmp/sockets:rw
-        - wolf-docker-storage:/var/lib/docker
-        - wolf-debug-dumps:/var/wolf-debug-dumps  # Wolf hourly debug dumps
-        # Hydra nested dockerd storage - MUST be a real volume (not overlay)
-        # Docker overlay2 cannot create overlay mounts on top of overlay filesystem
-        - hydra-storage:/hydra-data
-        - /dev/:/dev/:rw
-        - /run/udev:/run/udev:rw
-        - /var/run/wolf:/var/run/wolf:rw
-        - ./wolf-debug-dumps:/var/wolf-debug-dumps:rw
-        # Dev bind-mounts for hot reload (Zed + desktop configs)
-        # Note: Config dirs are :rw because GOW entrypoint does chmod +x on startup.sh
-        - ./zed-build:/helix-dev/zed-build:ro
-        - ./wolf/sway-config:/helix-dev/sway-config:rw
-        - ./wolf/zorin-config:/helix-dev/zorin-config:rw
-        - ./wolf/ubuntu-config:/helix-dev/ubuntu-config:rw
-        - ./wolf/xfce-config:/helix-dev/xfce-config:rw
-        # Moonlight Web configuration
-        - ./moonlight-web-config:/app/server:rw
-        # Sandbox data volume for workspaces - mounted at same path in sandbox and dev containers
-        # This enables Hydra bind-mount compatibility (see design/2025-12-01-hydra-bind-mount-symlink.md)
-        - sandbox-data:/data
-        # Host Docker socket for privileged mode (Helix-in-Helix development)
-        # Only used when HYDRA_PRIVILEGED_MODE_ENABLED=true and agent requests UseHostDocker
-        - /var/run/docker.sock:/var/run/host-docker.sock:rw
-        # Desktop image tarballs and versions (bind-mounted for hot-reload)
-        # Adding new desktops requires no changes here - just add to sandbox-images/
-        - ./sandbox-images:/opt/images:ro
-      device_cgroup_rules:
-        - 'c 13:* rmw'
-      devices:
-        - /dev/dri
-        - /dev/uinput
-        - /dev/uhid
-      ports:
-        # Moonlight protocol ports (Wolf)
-        - "47984:47984"     # HTTPS
-        - "47989:47989"     # HTTP (pairing, serverinfo)
-        - "48010:48010"     # RTSP
-        - "47415:47415/udp" # Discovery
-        - "47999:47999/udp" # Control
-        - "48100:48100/udp" # Video RTP
-        - "48200:48200/udp" # Audio RTP
-        # Moonlight Web UI + WebRTC
-        - "8081:8080"                      # Web interface
-        - "40000-40100:40000-40100/udp"    # WebRTC UDP ports
-      runtime: nvidia
-      deploy:
-        resources:
-          reservations:
-            devices:
-              - capabilities: [gpu]
-      cap_add:
-        - SYS_PTRACE  # Thread diagnostics
-      restart: unless-stopped
-      healthcheck:
-        test: ["CMD-SHELL", "timeout 3 bash -c 'cat < /dev/null > /dev/tcp/localhost/47989' || exit 1"]
-        interval: 30s
-        timeout: 5s
-        retries: 3
-        start_period: 10s
-
-    # Unified Helix Sandbox for AMD/Intel GPUs - Wolf + Moonlight Web + RevDial Client + Docker-in-Docker
-    # Uses device pass-through instead of nvidia runtime
-    sandbox-amd-intel:
-      profiles: [code-amd-intel]
-      image: helix-sandbox:latest
-      networks:
-        default:
-          ipv4_address: 172.19.0.50
-      environment:
-        # AMD/Intel GPU configuration (no NVIDIA variables)
-        - GPU_VENDOR=${GPU_VENDOR:-intel}
-        - WOLF_RENDER_NODE=${WOLF_RENDER_NODE:-/dev/dri/renderD128}
-        # Helix dev mode (enables bind-mounts for hot reload)
-        - HELIX_DEV_MODE=true
-        - ZED_IMAGE=helix-sway:latest
-        # Debug: keep dead desktop containers for inspection (default: false = auto-remove)
-        - HELIX_KEEP_DEAD_CONTAINERS=${HELIX_KEEP_DEAD_CONTAINERS:-false}
-        # Sandbox data path for workspaces (must match volume mount)
-        - SANDBOX_DATA_PATH=/data
-        # RevDial configuration (connect Wolf/Moonlight Web to API via RevDial)
-        - HELIX_API_URL=http://api:8080
-        - HELIX_API_BASE_URL=http://api:8080
-        - WOLF_INSTANCE_ID=local
-        - RUNNER_TOKEN=oh-hallo-insecure-token
-        # Hydra multi-Docker isolation (per-scope dockerd for each agent session)
-        - HYDRA_ENABLED=${HYDRA_ENABLED:-true}
-        - HYDRA_PRIVILEGED_MODE_ENABLED=${HYDRA_PRIVILEGED_MODE_ENABLED:-false}
-        # Wolf configuration (legacy env vars for compatibility)
-        - XDG_RUNTIME_DIR=/tmp/sockets
-        - HOST_APPS_STATE_FOLDER=/etc/wolf
-        - WOLF_SOCKET_PATH=/var/run/wolf/wolf.sock
-        - WOLF_LOG_LEVEL=DEBUG
-        - GST_DEBUG=3
-        - WOLF_INTERNAL_MAC=00:11:22:33:44:55
-        - WOLF_INTERNAL_IP=172.19.0.50
-        - WOLF_PRIVATE_KEY_FILE=/etc/wolf/cfg/key.pem
-        - WOLF_PRIVATE_CERT_FILE=/etc/wolf/cfg/cert.pem
-        - WOLF_USE_ZERO_COPY=TRUE
-        - GOP_SIZE=${GOP_SIZE:-120}
-        # Moonlight Web configuration
-        - RUST_LOG=moonlight_common=trace,moonlight_web=trace,streamer::video=info,webrtc_sctp=warn
-        - MOONLIGHT_INTERNAL_PAIRING_PIN=${MOONLIGHT_INTERNAL_PAIRING_PIN:-1234}
-        - MOONLIGHT_CREDENTIALS=${MOONLIGHT_CREDENTIALS:-helix}
-        - TURN_PASSWORD=${TURN_PASSWORD:-helix-turn-secret}
-        - TURN_PUBLIC_IP=${TURN_PUBLIC_IP:-}
-        - HELIX_HOSTNAME=${HELIX_HOSTNAME:-localhost}
-        # Wolf debug dumps: 6 dumps max, 20GB quota
-        - WOLF_MAX_DUMPS=6
-        - WOLF_MAX_DUMPS_GB=20
-      privileged: true  # Required for Docker-in-Docker
-      volumes:
-        # Wolf configuration and state
-        - ./wolf/:/etc/wolf/cfg/:rw
-        - /tmp/sockets:/tmp/sockets:rw
-        - wolf-docker-storage:/var/lib/docker
-        - wolf-debug-dumps:/var/wolf-debug-dumps  # Wolf hourly debug dumps
-        # Hydra nested dockerd storage - MUST be a real volume (not overlay)
-        # Docker overlay2 cannot create overlay mounts on top of overlay filesystem
-        - hydra-storage:/hydra-data
-        - /dev/:/dev/:rw
-        - /run/udev:/run/udev:rw
-        - /var/run/wolf:/var/run/wolf:rw
-        - ./wolf-debug-dumps:/var/wolf-debug-dumps:rw
-        # Dev bind-mounts for hot reload (Zed + desktop configs)
-        # Note: Config dirs are :rw because GOW entrypoint does chmod +x on startup.sh
-        - ./zed-build:/helix-dev/zed-build:ro
-        - ./wolf/sway-config:/helix-dev/sway-config:rw
-        - ./wolf/zorin-config:/helix-dev/zorin-config:rw
-        - ./wolf/ubuntu-config:/helix-dev/ubuntu-config:rw
-        - ./wolf/xfce-config:/helix-dev/xfce-config:rw
-        # Moonlight Web configuration
-        - ./moonlight-web-config:/app/server:rw
-        # Sandbox data volume for workspaces - mounted at same path in sandbox and dev containers
-        # This enables Hydra bind-mount compatibility (see design/2025-12-01-hydra-bind-mount-symlink.md)
-        - sandbox-data:/data
-        # Host Docker socket for privileged mode (Helix-in-Helix development)
-        # Only used when HYDRA_PRIVILEGED_MODE_ENABLED=true and agent requests UseHostDocker
-        - /var/run/docker.sock:/var/run/host-docker.sock:rw
-        # Desktop image tarballs and versions (bind-mounted for hot-reload)
-        # Adding new desktops requires no changes here - just add to sandbox-images/
-        - ./sandbox-images:/opt/images:ro
-      device_cgroup_rules:
-        - 'c 13:* rmw'
-      devices:
-        - /dev/dri
-        - /dev/uinput
-        - /dev/uhid
-      ports:
-        # Moonlight protocol ports (Wolf)
-        - "47984:47984"     # HTTPS
-        - "47989:47989"     # HTTP (pairing, serverinfo)
-        - "48010:48010"     # RTSP
-        - "47415:47415/udp" # Discovery
-        - "47999:47999/udp" # Control
-        - "48100:48100/udp" # Video RTP
-        - "48200:48200/udp" # Audio RTP
-        # Moonlight Web UI + WebRTC
-        - "8081:8080"                      # Web interface
-        - "40000-40100:40000-40100/udp"    # WebRTC UDP ports
-      # No nvidia runtime for AMD - uses device pass-through instead
-      cap_add:
-        - SYS_PTRACE  # Thread diagnostics
-      restart: unless-stopped
-      healthcheck:
-        test: ["CMD-SHELL", "timeout 3 bash -c 'cat < /dev/null > /dev/tcp/localhost/47989' || exit 1"]
-        interval: 30s
-        timeout: 5s
-        retries: 3
-        start_period: 10s
-
-    # Software rendering sandbox (CPU-only, no GPU required)
-    # Use: docker compose --profile code-software up sandbox-software
-    # Note: This is a separate service because it needs different device mounts
-    # and no nvidia runtime - you can't just set GPU_VENDOR=none on regular sandbox
-    sandbox-software:
-      profiles: [code-software]
-      image: helix-sandbox:latest
-      networks:
-        default:
-          ipv4_address: 172.19.0.50
-      environment:
-        # Software rendering (CPU-only, no GPU)
-        - GPU_VENDOR=none
-        - WOLF_RENDER_NODE=SOFTWARE
-        - LIBGL_ALWAYS_SOFTWARE=1
-        - MESA_GL_VERSION_OVERRIDE=4.5
-        # Helix dev mode (enables bind-mounts for hot reload)
-        - HELIX_DEV_MODE=true
-        - ZED_IMAGE=helix-sway:latest
-        # Debug: keep dead desktop containers for inspection (default: false = auto-remove)
-        - HELIX_KEEP_DEAD_CONTAINERS=${HELIX_KEEP_DEAD_CONTAINERS:-false}
-        # Sandbox data path for workspaces (must match volume mount)
-        - SANDBOX_DATA_PATH=/data
-        # RevDial configuration (connect Wolf/Moonlight Web to API via RevDial)
-        - HELIX_API_URL=http://api:8080
-        - HELIX_API_BASE_URL=http://api:8080
-        - WOLF_INSTANCE_ID=local
-        - RUNNER_TOKEN=oh-hallo-insecure-token
-        # Hydra multi-Docker isolation (per-scope dockerd for each agent session)
-        - HYDRA_ENABLED=${HYDRA_ENABLED:-true}
-        - HYDRA_PRIVILEGED_MODE_ENABLED=${HYDRA_PRIVILEGED_MODE_ENABLED:-false}
-        # Wolf configuration (legacy env vars for compatibility)
-        - XDG_RUNTIME_DIR=/tmp/sockets
-        - HOST_APPS_STATE_FOLDER=/etc/wolf
-        - WOLF_SOCKET_PATH=/var/run/wolf/wolf.sock
-        - WOLF_LOG_LEVEL=DEBUG
-        - GST_DEBUG=3
-        - WOLF_INTERNAL_MAC=00:11:22:33:44:55
-        - WOLF_INTERNAL_IP=172.19.0.50
-        - WOLF_PRIVATE_KEY_FILE=/etc/wolf/cfg/key.pem
-        - WOLF_PRIVATE_CERT_FILE=/etc/wolf/cfg/cert.pem
-        - WOLF_USE_ZERO_COPY=FALSE
-        - GOP_SIZE=${GOP_SIZE:-120}
-        # Moonlight Web configuration
-        - RUST_LOG=moonlight_common=trace,moonlight_web=trace,streamer::video=info,webrtc_sctp=warn
-        - MOONLIGHT_INTERNAL_PAIRING_PIN=${MOONLIGHT_INTERNAL_PAIRING_PIN:-1234}
-        - MOONLIGHT_CREDENTIALS=${MOONLIGHT_CREDENTIALS:-helix}
-        - TURN_PASSWORD=${TURN_PASSWORD:-helix-turn-secret}
-        - TURN_PUBLIC_IP=${TURN_PUBLIC_IP:-}
-        - HELIX_HOSTNAME=${HELIX_HOSTNAME:-localhost}
-        # Wolf debug dumps: 6 dumps max, 20GB quota
-        - WOLF_MAX_DUMPS=6
-        - WOLF_MAX_DUMPS_GB=20
-      privileged: true  # Required for Docker-in-Docker
-      volumes:
-        # Wolf configuration and state
-        - ./wolf/:/etc/wolf/cfg/:rw
-        - /tmp/sockets:/tmp/sockets:rw
-        - wolf-docker-storage:/var/lib/docker
-        - wolf-debug-dumps:/var/wolf-debug-dumps  # Wolf hourly debug dumps
-        # Hydra nested dockerd storage - MUST be a real volume (not overlay)
-        # Docker overlay2 cannot create overlay mounts on top of overlay filesystem
-        - hydra-storage:/hydra-data
-        - /run/udev:/run/udev:rw
-        - /var/run/wolf:/var/run/wolf:rw
-        - ./wolf-debug-dumps:/var/wolf-debug-dumps:rw
-        # Dev bind-mounts for hot reload (Zed + desktop configs)
-        # Note: Config dirs are :rw because GOW entrypoint does chmod +x on startup.sh
-        - ./zed-build:/helix-dev/zed-build:ro
-        - ./wolf/sway-config:/helix-dev/sway-config:rw
-        - ./wolf/zorin-config:/helix-dev/zorin-config:rw
-        - ./wolf/ubuntu-config:/helix-dev/ubuntu-config:rw
-        - ./wolf/xfce-config:/helix-dev/xfce-config:rw
-        # Moonlight Web configuration
-        - ./moonlight-web-config:/app/server:rw
-        # Sandbox data volume for workspaces - mounted at same path in sandbox and dev containers
-        # This enables Hydra bind-mount compatibility (see design/2025-12-01-hydra-bind-mount-symlink.md)
-        - sandbox-data:/data
-        # Host Docker socket for privileged mode (Helix-in-Helix development)
-        # Only used when HYDRA_PRIVILEGED_MODE_ENABLED=true and agent requests UseHostDocker
-        - /var/run/docker.sock:/var/run/host-docker.sock:rw
-        # Desktop image tarballs and versions (bind-mounted for hot-reload)
-        # Adding new desktops requires no changes here - just add to sandbox-images/
-        - ./sandbox-images:/opt/images:ro
-      # No device mounts for software rendering (no GPU)
-      device_cgroup_rules:
-        - 'c 13:* rmw'
-      devices:
-        - /dev/uinput
-        - /dev/uhid
-      ports:
-        # Moonlight protocol ports (Wolf)
-        - "47984:47984"     # HTTPS
-        - "47989:47989"     # HTTP (pairing, serverinfo)
-        - "48010:48010"     # RTSP
-        - "47415:47415/udp" # Discovery
-        - "47999:47999/udp" # Control
-        - "48100:48100/udp" # Video RTP
-        - "48200:48200/udp" # Audio RTP
-        # Moonlight Web UI + WebRTC
-        - "8081:8080"                      # Web interface
-        - "40000-40100:40000-40100/udp"    # WebRTC UDP ports
-      # No nvidia runtime for software rendering
-      cap_add:
-        - SYS_PTRACE  # Thread diagnostics
-      restart: unless-stopped
-      healthcheck:
-        test: ["CMD-SHELL", "timeout 3 bash -c 'cat < /dev/null > /dev/tcp/localhost/47989' || exit 1"]
-        interval: 30s
-        timeout: 5s
-        retries: 3
-        start_period: 10s
-=======
   # Unified Helix Sandbox - Wolf + Moonlight Web + RevDial Client + Docker-in-Docker
   # Replaces separate wolf and moonlight-web services with a single unified container
   # Built with: ./stack build-sandbox
@@ -1090,7 +592,6 @@
       timeout: 5s
       retries: 3
       start_period: 10s
->>>>>>> 0a488310
 
   # GPU-enabled runner (for LLM inference)
   runner_gpu:
